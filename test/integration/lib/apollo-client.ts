import type { NormalizedCacheObject } from '@apollo/client'
import {
  ApolloClient,
<<<<<<< HEAD
  ApolloLink,
  createHttpLink,
  InMemoryCache
} from '@apollo/client'
import { createHmac } from 'crypto'
import { print } from 'graphql/language/printer'
import { canonicalize } from 'json-canonicalize'
import { setContext } from '@apollo/client/link/context'

interface CreateApolloClientArgs {
  graphqlUrl: string
  signatureSecret: string
  signatureVersion: string
  operatorTenantId: string
}

function createAuthLink(args: CreateApolloClientArgs) {
  return setContext((request, { headers }) => {
    const timestamp = Math.round(new Date().getTime() / 1000)
    const version = args.signatureVersion

    const { query, variables, operationName } = request
    const formattedRequest = {
      variables,
      operationName,
      query: print(query)
    }

    const payload = `${timestamp}.${canonicalize(formattedRequest)}`
    const hmac = createHmac('sha256', args.signatureSecret)
    hmac.update(payload)
    const digest = hmac.digest('hex')
    return {
      headers: {
        ...headers,
        signature: `t=${timestamp}, v${version}=${digest}`,
        'tenant-id': args.operatorTenantId
      }
    }
  })
=======
  InMemoryCache,
  createHttpLink,
  ApolloLink
} from '@apollo/client'
import { setContext } from '@apollo/client/link/context'
import { print } from 'graphql/language/printer'
import { createHmac } from 'crypto'
import { canonicalize } from 'json-canonicalize'

interface CreateApolloClientArgs {
  graphqlUrl: string
  signatureSecret?: string
  signatureVersion?: string
>>>>>>> aa5a17db
}

export function createApolloClient(
  args: CreateApolloClientArgs
): ApolloClient<NormalizedCacheObject> {
  const httpLink = createHttpLink({
    uri: args.graphqlUrl
  })

<<<<<<< HEAD
  return new ApolloClient({
    link: ApolloLink.from([createAuthLink(args), httpLink]),
=======
  const authLink = setContext((request, { headers }) => {
    if (!args.signatureSecret || !args.signatureVersion) return { headers }
    const timestamp = Date.now()

    const { query, variables, operationName } = request
    const formattedRequest = {
      variables,
      operationName,
      query: print(query)
    }

    const payload = `${timestamp}.${canonicalize(formattedRequest)}`
    const hmac = createHmac('sha256', args.signatureSecret)
    hmac.update(payload)
    const digest = hmac.digest('hex')
    return {
      headers: {
        ...headers,
        signature: `t=${timestamp}, v${args.signatureVersion}=${digest}`
      }
    }
  })

  return new ApolloClient({
>>>>>>> aa5a17db
    cache: new InMemoryCache(),
    link: ApolloLink.from([authLink, httpLink]),
    defaultOptions: {
      query: {
        fetchPolicy: 'no-cache'
      },
      mutate: {
        fetchPolicy: 'no-cache'
      },
      watchQuery: {
        fetchPolicy: 'no-cache'
      }
    }
  })
}<|MERGE_RESOLUTION|>--- conflicted
+++ resolved
@@ -1,7 +1,6 @@
 import type { NormalizedCacheObject } from '@apollo/client'
 import {
   ApolloClient,
-<<<<<<< HEAD
   ApolloLink,
   createHttpLink,
   InMemoryCache
@@ -42,21 +41,6 @@
       }
     }
   })
-=======
-  InMemoryCache,
-  createHttpLink,
-  ApolloLink
-} from '@apollo/client'
-import { setContext } from '@apollo/client/link/context'
-import { print } from 'graphql/language/printer'
-import { createHmac } from 'crypto'
-import { canonicalize } from 'json-canonicalize'
-
-interface CreateApolloClientArgs {
-  graphqlUrl: string
-  signatureSecret?: string
-  signatureVersion?: string
->>>>>>> aa5a17db
 }
 
 export function createApolloClient(
@@ -66,35 +50,8 @@
     uri: args.graphqlUrl
   })
 
-<<<<<<< HEAD
   return new ApolloClient({
     link: ApolloLink.from([createAuthLink(args), httpLink]),
-=======
-  const authLink = setContext((request, { headers }) => {
-    if (!args.signatureSecret || !args.signatureVersion) return { headers }
-    const timestamp = Date.now()
-
-    const { query, variables, operationName } = request
-    const formattedRequest = {
-      variables,
-      operationName,
-      query: print(query)
-    }
-
-    const payload = `${timestamp}.${canonicalize(formattedRequest)}`
-    const hmac = createHmac('sha256', args.signatureSecret)
-    hmac.update(payload)
-    const digest = hmac.digest('hex')
-    return {
-      headers: {
-        ...headers,
-        signature: `t=${timestamp}, v${args.signatureVersion}=${digest}`
-      }
-    }
-  })
-
-  return new ApolloClient({
->>>>>>> aa5a17db
     cache: new InMemoryCache(),
     link: ApolloLink.from([authLink, httpLink]),
     defaultOptions: {
