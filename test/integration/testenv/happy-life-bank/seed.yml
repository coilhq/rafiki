assets:
  - code: USD
    scale: 2
    liquidity: 1000000
    liquidityThreshold: 100000
  - code: EUR
    scale: 2
    liquidity: 1000000
    liquidityThreshold: 100000
  - code: MXN
    scale: 2
    liquidity: 1000000
    liquidityThreshold: 100000
  - code: JPY
    scale: 0
    liquidity: 10000
    liquidityThreshold: 1000
peeringAsset: 'USD'
peers:
  - initialLiquidity: '1000000000000'
<<<<<<< HEAD
    peerUrl: http://host.docker.internal:3102
=======
    peerUrl: http://cloud-nine-wallet-test-backend:3002
>>>>>>> 78b5574f
    peerIlpAddress: test.cloud-nine-wallet-test
    liquidityThreshold: 100000
accounts:
  - name: 'Philip Fry'
    path: accounts/pfry
    id: 97a3a431-8ee1-48fc-ac85-70e2f5eba8e5
    initialBalance: 50000
    postmanEnvVar: pfryWalletAddress
    assetCode: USD
  - name: 'PlanEx Corp'
    id: a455cc54-b583-455b-836a-e5275c5c05b7
    initialBalance: 2000
    path: accounts/planex
    postmanEnvVar: planexWalletAddress
    assetCode: USD
  - name: 'Alice Smith'
    path: accounts/asmith
    id: f47ac10b-58cc-4372-a567-0e02b2c3d479
    initialBalance: 500
    postmanEnvVar: asmithWalletAddress
    skipWalletAddressCreation: true
    assetCode: USD
  - name: 'Lars'
    path: accounts/lars
    id: fd4ecbc9-205d-4ecd-a030-507d6ce2bde6
    initialBalance: 50000
    assetCode: EUR
  - name: 'David'
    path: accounts/david
    id: 60257507-3191-4507-9d77-9071fd6b3c30
    initialBalance: 150000
    assetCode: MXN
rates:
  EUR:
    MXN: 18.78
    USD: 1.10
    JPY: 157.83
  USD:
    MXN: 17.07
    EUR: 0.91
    JPY: 147.71
  MXN:
    USD: 0.059
    EUR: 0.054
    JPY: 8.65
  JPY:
    USD: 0.007
    EUR: 0.006
    MXN: 0.12
fees:
  - fixed: 100
    basisPoints: 200
    asset: USD
    scale: 2
  - fixed: 100
    basisPoints: 200
    asset: EUR
    scale: 2
  - fixed: 100
    basisPoints: 200
    asset: MXN
    scale: 2
  - fixed: 1
    basisPoints: 200
    asset: JPY
    scale: 0<|MERGE_RESOLUTION|>--- conflicted
+++ resolved
@@ -18,11 +18,7 @@
 peeringAsset: 'USD'
 peers:
   - initialLiquidity: '1000000000000'
-<<<<<<< HEAD
-    peerUrl: http://host.docker.internal:3102
-=======
-    peerUrl: http://cloud-nine-wallet-test-backend:3002
->>>>>>> 78b5574f
+    peerUrl: http://cloud-nine-wallet-test-backend:3102
     peerIlpAddress: test.cloud-nine-wallet-test
     liquidityThreshold: 100000
 accounts:
