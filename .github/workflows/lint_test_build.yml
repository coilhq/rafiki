--- conflicted
+++ resolved
@@ -41,25 +41,6 @@
         if: steps.verify-changed-files.outputs.files_changed == 'true'
         run: exit 1
 
-<<<<<<< HEAD
-=======
-  documentation:
-    runs-on: ubuntu-22.04
-    needs: checkout
-    steps:
-      - uses: actions/checkout@v4
-      - uses: ./.github/workflows/rafiki/env-setup
-      - name: generate graphql api documentation
-        run: pnpm --filter documentation docs:graphql:generate && pnpm format
-      - name: verify changed files
-        uses: tj-actions/verify-changed-files@v16
-        id: verify-changed-files
-
-      - name: fail if docs were generated
-        if: steps.verify-changed-files.outputs.files_changed == 'true'
-        run: exit 1
-
->>>>>>> 2ffdc441
   backend:
     runs-on: ubuntu-22.04
     needs: [checkout]
