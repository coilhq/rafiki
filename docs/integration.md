--- conflicted
+++ resolved
@@ -121,7 +121,12 @@
 
 - Action: Withdraw liquidity
 
-<<<<<<< HEAD
+#### `payment_pointer.web_monetization`
+
+A [Web Monetization](./glossary.md#web-monetization) payment has been received via [STREAM](./glossary.md#stream) by a payment pointer. The Account Servicing Entity SHOULD withdraw all funds received and deposit them into the payee's account.
+
+- Action: Withdraw liquidity
+
 ## Open Payments Auth Server
 
 The Rafiki `backend` exposes the [Open Payments](./glossary#open-payments) APIs. They are auth-protected using an opinionated version of the [Grant Negotiation Authorization Protocol](./glossary.md#grant-negotiation-authorization-protocol) (GNAP). While Rafiki comes with a reference implementation of an Open Payments Auth Server--the `auth` package--an [Account Servicing Entity](./glossary.md#account-servicing-entity) may implement its own Open Payments Auth Server.
@@ -316,17 +321,4 @@
     }
   }
 }
-```
-=======
-#### `payment_pointer.web_monetization`
-
-A [Web Monetization](./glossary.md#web-monetization) payment has been received via [STREAM](./glossary.md#stream) by a payment pointer. The Account Servicing Entity SHOULD withdraw all funds received and deposit them into the payee's account.
-
-- Action: Withdraw liquidity
-
-## Open Payments
-
-The Rafiki `backend` exposes the [Open Payments](./glossary#open-payments) APIs. They are auth-protected using the [Grant Negotiation Authorization Protocol](./glossary#grant-negotiation-authorization-protocol) (GNAP). While Rafiki comes with a reference implementation of a GNAP server--the `auth` package--an [Account Servicing Entity](./glossary#account-servicing-entity) may implement its own GNAP server.
-
-Furthermore, the GNAP server requires integration with an Identity Provider to handle user authentication and consent. For more information on how to integrate an Identity Provider with the reference implementation of the GNAP server, see the docs in the `auth` package.
->>>>>>> 47a2429a
+```