{
  "name": "open-payments",
  "description": "",
  "main": "dist/index.js",
  "types": "dist/index.d.ts",
  "files": [
    "dist/**/*"
  ],
  "scripts": {
    "build:deps": "pnpm --filter openapi build && pnpm --filter http-signature-utils build",
    "build": "pnpm build:deps && pnpm clean && tsc --build tsconfig.json && pnpm copy-files",
    "clean": "rm -fr dist/",
    "copy-files": "cp ./src/openapi/*.yaml ./dist/openapi/",
    "fetch-schemas": "./scripts/fetch-schemas.sh",
    "generate:auth-server-types": "openapi-typescript src/openapi/auth-server.yaml --output src/openapi/generated/auth-server-types.ts",
    "generate:resource-server-types": "openapi-typescript src/openapi/resource-server.yaml --output src/openapi/generated/resource-server-types.ts",
    "generate:types": "pnpm generate:auth-server-types && pnpm generate:resource-server-types",
    "prepack": "pnpm build",
    "test": "jest --passWithNoTests"
  },
  "devDependencies": {
    "@types/node": "^18.7.12",
    "base64url": "^3.0.1",
    "nock": "^13.2.9",
    "openapi-typescript": "^4.5.0",
<<<<<<< HEAD
    "ts-node": "^10.7.0",
    "typescript": "^4.9.4",
=======
    "ts-node": "^10.9.1",
    "typescript": "^4.3.0",
>>>>>>> 59f53f77
    "uuid": "^8.3.2"
  },
  "dependencies": {
    "axios": "^1.1.2",
    "http-message-signatures": "^0.1.2",
    "http-signature-utils": "workspace:../http-signature-utils",
    "openapi": "workspace:../openapi",
    "pino": "^8.4.2"
  }
}<|MERGE_RESOLUTION|>--- conflicted
+++ resolved
@@ -23,13 +23,9 @@
     "base64url": "^3.0.1",
     "nock": "^13.2.9",
     "openapi-typescript": "^4.5.0",
-<<<<<<< HEAD
-    "ts-node": "^10.7.0",
+    "ts-node": "^10.9.1",
     "typescript": "^4.9.4",
-=======
-    "ts-node": "^10.9.1",
-    "typescript": "^4.3.0",
->>>>>>> 59f53f77
+
     "uuid": "^8.3.2"
   },
   "dependencies": {
