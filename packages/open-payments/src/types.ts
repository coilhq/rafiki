--- conflicted
+++ resolved
@@ -11,17 +11,12 @@
 export const getRSPath = <P extends keyof RSPaths>(path: P): string =>
   path as string
 export type IncomingPayment =
-<<<<<<< HEAD
-  components['schemas']['incoming-payment-with-connection']
-export type ILPStreamConnection = components['schemas']['ilp-stream-connection']
-export type PaymentPointer = components['schemas']['payment-pointer']
-export type JWK = components['schemas']['json-web-key']
-export type JWKS = components['schemas']['json-web-key-set']
-=======
   RSComponents['schemas']['incoming-payment-with-connection']
 export type ILPStreamConnection =
   RSComponents['schemas']['ilp-stream-connection']
 export type PaymentPointer = RSComponents['schemas']['payment-pointer']
+export type JWK = RSComponents['schemas']['json-web-key']
+export type JWKS = RSComponents['schemas']['json-web-key-set']
 
 export const getASPath = <P extends keyof ASPaths>(path: P): string =>
   path as string
@@ -48,5 +43,4 @@
 
 export const isNonInteractiveGrant = (
   grant: InteractiveGrant | NonInteractiveGrant
-): grant is NonInteractiveGrant => !!(grant as NonInteractiveGrant).access_token
->>>>>>> 461fb760
+): grant is NonInteractiveGrant => !!(grant as NonInteractiveGrant).access_token