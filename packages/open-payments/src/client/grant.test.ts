--- conflicted
+++ resolved
@@ -1,11 +1,7 @@
 /* eslint-disable @typescript-eslint/no-explicit-any */
 import { createGrantRoutes } from './grant'
 import { OpenAPI, HttpMethod, createOpenAPI } from 'openapi'
-<<<<<<< HEAD
 import path from 'path'
-import { defaultAxiosInstance, silentLogger } from '../test/helpers'
-=======
-import config from '../config'
 import {
   defaultAxiosInstance,
   mockGrantRequest,
@@ -20,7 +16,6 @@
   post: jest.fn(),
   get: jest.fn()
 }))
->>>>>>> 798a0322
 
 describe('grant', (): void => {
   let openApi: OpenAPI
