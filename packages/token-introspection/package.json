{
  "name": "token-introspection",
  "description": "",
  "main": "dist/index.js",
  "types": "dist/index.d.ts",
  "files": [
    "dist/**/*"
  ],
  "scripts": {
    "build": "pnpm clean && tsc --build tsconfig.json && pnpm copy-files",
    "clean": "rm -fr dist/",
    "copy-files": "cp -r ./src/openapi/*.yaml ./dist/openapi",
    "generate:types": "openapi-typescript src/openapi/token-introspection.yaml --output src/openapi/generated/types.ts -t",
    "prepack": "pnpm build",
    "test": "jest --passWithNoTests",
    "test:cov": "pnpm test -- --coverage",
    "test:sincemain": "pnpm test -- --changedSince=main",
    "test:sincemain:cov": "pnpm test:sincemain --coverage"
  },
  "devDependencies": {
    "@types/node": "^18.7.12",
    "nock": "^13.4.0",
<<<<<<< HEAD
    "openapi-typescript": "^6.7.3",
    "typescript": "^5.3.3"
=======
    "openapi-typescript": "^6.7.4",
    "typescript": "^4.9.5"
>>>>>>> 353f2329
  },
  "dependencies": {
    "@interledger/openapi": "1.2.1",
    "axios": "^1.6.5",
    "pino": "^8.17.2"
  }
}<|MERGE_RESOLUTION|>--- conflicted
+++ resolved
@@ -20,13 +20,8 @@
   "devDependencies": {
     "@types/node": "^18.7.12",
     "nock": "^13.4.0",
-<<<<<<< HEAD
-    "openapi-typescript": "^6.7.3",
+    "openapi-typescript": "^6.7.4",
     "typescript": "^5.3.3"
-=======
-    "openapi-typescript": "^6.7.4",
-    "typescript": "^4.9.5"
->>>>>>> 353f2329
   },
   "dependencies": {
     "@interledger/openapi": "1.2.1",
