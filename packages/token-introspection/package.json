--- conflicted
+++ resolved
@@ -17,14 +17,8 @@
   "devDependencies": {
     "@types/node": "^18.7.12",
     "nock": "^13.3.2",
-<<<<<<< HEAD
-    "openapi-typescript": "^6.3.4",
+    "openapi-typescript": "^6.5.0",
     "typescript": "^4.9.5"
-=======
-    "openapi-typescript": "^6.5.0",
-    "typescript": "^4.9.5",
-    "uuid": "^9.0.0"
->>>>>>> c1ce69b6
   },
   "dependencies": {
     "@interledger/openapi": "1.0.3",
