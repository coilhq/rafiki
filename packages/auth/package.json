{
  "name": "auth",
  "main": "dist/index.js",
  "types": "dist/index.d.ts",
  "files": [
    "dist/**/*"
  ],
  "scripts": {
    "knex": "knex",
    "generate": "graphql-codegen --config codegen.yml",
    "build:deps": "pnpm --filter token-introspection build",
    "build": "pnpm build:deps && pnpm clean && tsc --build tsconfig.json && pnpm copy-files",
    "clean": "rm -fr dist/",
    "test": "jest --passWithNoTests --maxWorkers=50%",
    "test:cov": "pnpm test -- --coverage",
    "test:sincemain": "pnpm test -- --changedSince=main",
    "test:sincemain:cov": "pnpm test:sincemain --coverage",
    "prepack": "pnpm build",
    "copy-files": "cp src/graphql/schema.graphql dist/graphql/ && cp -r ./src/openapi ./dist/"
  },
  "dependencies": {
    "@adonisjs/fold": "^8.2.0",
    "@apollo/server": "^4.9.2",
    "@as-integrations/koa": "^1.1.1",
    "@graphql-tools/graphql-file-loader": "^8.0.0",
    "@graphql-tools/load": "^8.0.0",
    "@graphql-tools/schema": "^10.0.0",
    "@interledger/http-signature-utils": "1.1.0",
    "@interledger/open-payments": "3.1.0",
    "@interledger/openapi": "1.2.0",
    "@koa/cors": "^4.0.0",
    "@koa/router": "^12.0.0",
    "ajv": "^8.12.0",
    "axios": "^1.5.1",
    "dotenv": "^16.3.1",
    "graphql": "^16.8.1",
    "knex": "^3.0.1",
    "koa": "^2.14.2",
    "koa-bodyparser": "^4.4.1",
    "koa-session": "^6.4.0",
    "objection": "^3.1.2",
    "objection-db-errors": "^1.1.2",
    "pg": "^8.11.3",
<<<<<<< HEAD
    "pino": "^8.16.0",
    "token-introspection": "workspace:*",
=======
    "pino": "^8.16.1",
    "token-introspection": "workspace:../token-introspection",
>>>>>>> 16adf550
    "uuid": "^9.0.1"
  },
  "devDependencies": {
    "@apollo/client": "^3.8.6",
    "@faker-js/faker": "^8.2.0",
    "@graphql-codegen/cli": "5.0.0",
    "@graphql-codegen/introspection": "4.0.0",
    "@graphql-codegen/typescript": "4.0.1",
    "@graphql-codegen/typescript-resolvers": "4.0.1",
    "@types/koa": "2.13.10",
    "@types/koa-bodyparser": "^4.3.11",
    "@types/koa-session": "^6.4.4",
    "@types/koa__cors": "^4.0.2",
    "@types/koa__router": "^12.0.2",
    "@types/uuid": "^9.0.6",
    "cross-fetch": "^4.0.0",
    "jest-openapi": "^0.14.2",
    "nock": "^13.3.6",
    "node-mocks-http": "^1.13.0",
    "openapi-types": "^12.1.3",
    "pino-pretty": "^10.2.3",
    "testcontainers": "^10.2.1",
    "typescript": "^4.9.5"
  }
}<|MERGE_RESOLUTION|>--- conflicted
+++ resolved
@@ -41,13 +41,8 @@
     "objection": "^3.1.2",
     "objection-db-errors": "^1.1.2",
     "pg": "^8.11.3",
-<<<<<<< HEAD
-    "pino": "^8.16.0",
+    "pino": "^8.16.1",
     "token-introspection": "workspace:*",
-=======
-    "pino": "^8.16.1",
-    "token-introspection": "workspace:../token-introspection",
->>>>>>> 16adf550
     "uuid": "^9.0.1"
   },
   "devDependencies": {
