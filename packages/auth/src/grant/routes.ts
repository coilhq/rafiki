import * as crypto from 'crypto'
import { URL } from 'url'
import { AppContext } from '../app'
import { GrantService } from './service'
import { Grant, GrantState } from './model'
import { Access } from '../access/model'
import { ClientService } from '../client/service'
import { BaseService } from '../shared/baseService'
import {
  IncomingPaymentRequest,
  isIncomingPaymentAccessRequest
} from '../access/types'
import { IAppConfig } from '../config/app'
import { AccessTokenService } from '../accessToken/service'
import { AccessService } from '../access/service'
import { accessToBody } from '../shared/utils'
import { AccessToken } from '../accessToken/model'

interface ServiceDependencies extends BaseService {
  grantService: GrantService
  clientService: ClientService
  accessTokenService: AccessTokenService
  accessService: AccessService
  config: IAppConfig
}

export interface GrantRoutes {
  create(ctx: AppContext): Promise<void>
  // TODO: factor this out into separate routes service
  interaction: {
    start(ctx: AppContext): Promise<void>
    finish(ctx: AppContext): Promise<void>
    acceptOrReject(ctx: AppContext): Promise<void>
    details(ctx: AppContext): Promise<void>
  }
  continue(ctx: AppContext): Promise<void>
}

export function createGrantRoutes({
  grantService,
  clientService,
  accessTokenService,
  accessService,
  logger,
  config
}: ServiceDependencies): GrantRoutes {
  const log = logger.child({
    service: 'GrantRoutes'
  })

  const deps = {
    grantService,
    clientService,
    accessTokenService,
    accessService,
    logger: log,
    config
  }
  return {
    create: (ctx: AppContext) => createGrantInitiation(deps, ctx),
    interaction: {
      start: (ctx: AppContext) => startInteraction(deps, ctx),
      finish: (ctx: AppContext) => finishInteraction(deps, ctx),
      acceptOrReject: (ctx: AppContext) => handleGrantChoice(deps, ctx),
      details: (ctx: AppContext) => getGrantDetails(deps, ctx)
    },
    continue: (ctx: AppContext) => continueGrant(deps, ctx)
  }
}

async function createGrantInitiation(
  deps: ServiceDependencies,
  ctx: AppContext
): Promise<void> {
  if (
    !ctx.accepts('application/json') ||
    ctx.get('Content-Type') !== 'application/json'
  ) {
    ctx.status = 406
    ctx.body = {
      error: 'invalid_request'
    }
    return
  }

  const { body } = ctx.request
  const { grantService, config } = deps
  const clientKeyId = ctx.clientKeyId

  if (
    !deps.config.incomingPaymentInteraction &&
    body.access_token.access
      .map((acc) => {
        return isIncomingPaymentAccessRequest(acc as IncomingPaymentRequest)
      })
      .every((el) => el === true)
  ) {
    const trx = await Grant.startTransaction()
    let grant: Grant
    let accessToken: AccessToken
    try {
      grant = await grantService.create(
        {
          ...body,
          clientKeyId
        },
        trx
      )
      accessToken = await deps.accessTokenService.create(grant.id, {
        trx
      })
      await trx.commit()
    } catch (err) {
      await trx.rollback()
      ctx.status = 500
      return
    }
    const access = await deps.accessService.getByGrant(grant.id)
    ctx.status = 200
    ctx.body = createGrantBody({
      domain: deps.config.authServerDomain,
      grant,
      access,
      accessToken
    })
    return
  }

  if (!body.interact) {
    ctx.status = 400
    ctx.body = {
      error: 'interaction_required'
    }
    return
  }

  const grant = await grantService.create({
    ...body,
    clientKeyId
  })
  ctx.status = 200

  const redirectUri = new URL(
    config.authServerDomain +
      `/interact/${grant.interactId}/${grant.interactNonce}`
  )
  redirectUri.searchParams.set('clientName', body.client.display.name)
  redirectUri.searchParams.set('clientUri', body.client.display.uri)
  ctx.body = {
    interact: {
      redirect: redirectUri.toString(),
      finish: grant.interactNonce
    },
    continue: {
      access_token: {
        value: grant.continueToken
      },
      uri: config.authServerDomain + `/auth/continue/${grant.continueId}`,
      wait: config.waitTimeSeconds
    }
  }
}

async function getGrantDetails(
  deps: ServiceDependencies,
  ctx: AppContext
): Promise<void> {
  const secret = ctx.headers?.['x-idp-secret']
  const { config, grantService } = deps
  if (
    !ctx.headers['x-idp-secret'] ||
    !crypto.timingSafeEqual(
      Buffer.from(secret as string),
      Buffer.from(config.identityServerSecret)
    )
  ) {
    ctx.status = 401
    return
  }
  const { id: interactId, nonce } = ctx.params
  const grant = await grantService.getByInteractionSession(interactId, nonce)
  if (!grant) {
    ctx.status = 404
    return
  }

  for (const access of grant.access) {
    delete access.id
    delete access.createdAt
    delete access.updatedAt
  }

  ctx.body = { access: grant.access }
}

async function startInteraction(
  deps: ServiceDependencies,
  ctx: AppContext
): Promise<void> {
  deps.logger.info(
    {
      params: ctx.params,
      query: ctx.query
    },
    'start interact params'
  )
  const { id: interactId, nonce } = ctx.params
<<<<<<< HEAD
  const { config, grantService } = deps
=======
  const { clientName, clientUri } = ctx.query
  const { config, grantService, clientService } = deps
>>>>>>> 757b3af2
  const grant = await grantService.getByInteractionSession(interactId, nonce)

  if (!grant) {
    ctx.status = 401
    ctx.body = {
      error: 'unknown_request'
    }

    return
  }

  // TODO: also establish session in redis with short expiry
  ctx.session.nonce = grant.interactNonce

  const interactionUrl = new URL(config.identityServerDomain)
  interactionUrl.searchParams.set('interactId', grant.interactId)
  interactionUrl.searchParams.set('nonce', grant.interactNonce)
  interactionUrl.searchParams.set('clientName', clientName as string)
  interactionUrl.searchParams.set('clientUri', clientUri as string)

  // TODO: https://github.com/interledger/rafiki/issues/738
  // const client = await clientService.get(grant.client)

  ctx.redirect(interactionUrl.toString())
}

export enum GrantChoices {
  Accept = 'accept',
  Reject = 'reject'
}

// TODO: allow idp to specify the reason for rejection
async function handleGrantChoice(
  deps: ServiceDependencies,
  ctx: AppContext
): Promise<void> {
  // TODO: check redis for a session
  const { id: interactId, nonce, choice } = ctx.params
  const { config, grantService } = deps

  if (
    !ctx.headers['x-idp-secret'] ||
    !crypto.timingSafeEqual(
      Buffer.from(ctx.headers['x-idp-secret'] as string),
      Buffer.from(config.identityServerSecret)
    )
  ) {
    ctx.status = 401
    ctx.body = {
      error: 'invalid_interaction'
    }
    return
  }

  const grant = await grantService.getByInteractionSession(interactId, nonce)

  if (!grant) {
    ctx.status = 404
    ctx.body = {
      error: 'unknown_request'
    }
    return
  }

  if (
    grant.state === GrantState.Revoked ||
    grant.state === GrantState.Rejected
  ) {
    ctx.status = 401
    ctx.body = {
      error: 'user_denied'
    }
    return
  }

  if (grant.state === GrantState.Granted) {
    ctx.status = 400
    ctx.body = {
      error: 'request_denied'
    }
    return
  }

  if (choice === GrantChoices.Accept) {
    await grantService.issueGrant(grant.id)
  } else if (choice === GrantChoices.Reject) {
    await grantService.rejectGrant(grant.id)
  } else {
    ctx.status = 404
    return
  }

  ctx.status = 202
}

async function finishInteraction(
  deps: ServiceDependencies,
  ctx: AppContext
): Promise<void> {
  const { id: interactId, nonce } = ctx.params
  const sessionNonce = ctx.session.nonce

  // TODO: redirect with this error in query string
  if (sessionNonce !== nonce) {
    ctx.status = 401
    ctx.body = {
      error: 'invalid_request'
    }
    return
  }

  const { grantService, config } = deps
  const grant = await grantService.getByInteractionSession(interactId, nonce)

  // TODO: redirect with this error in query string
  if (!grant) {
    ctx.status = 404
    ctx.body = {
      error: 'unknown_request'
    }
    return
  }

  const clientRedirectUri = new URL(grant.finishUri)
  if (grant.state === GrantState.Granted) {
    const { clientNonce, interactNonce, interactRef } = grant
    const interactUrl = config.identityServerDomain + `/interact/${interactId}`

    // https://datatracker.ietf.org/doc/html/draft-ietf-gnap-core-protocol#section-4.2.3
    const data = `${clientNonce}\n${interactNonce}\n${interactRef}\n${interactUrl}`

    const hash = crypto.createHash('sha3-512').update(data).digest('base64')
    clientRedirectUri.searchParams.set('hash', hash)
    clientRedirectUri.searchParams.set('interact_ref', interactRef)
    ctx.redirect(clientRedirectUri.toString())
  } else if (grant.state === GrantState.Rejected) {
    clientRedirectUri.searchParams.set('result', 'grant_rejected')
    ctx.redirect(clientRedirectUri.toString())
  } else {
    // Grant is not in either an accepted or rejected state
    clientRedirectUri.searchParams.set('result', 'grant_invalid')
    ctx.redirect(clientRedirectUri.toString())
  }
}

async function continueGrant(
  deps: ServiceDependencies,
  ctx: AppContext
): Promise<void> {
  const { id: continueId } = ctx.params
  const continueToken = (ctx.headers['authorization'] as string)?.split(
    'GNAP '
  )[1]
  const { interact_ref: interactRef } = ctx.request.body

  if (!continueId || !continueToken || !interactRef) {
    ctx.status = 401
    ctx.body = {
      error: 'invalid_request'
    }
    return
  }

  const { config, accessTokenService, grantService, accessService } = deps
  const grant = await grantService.getByContinue(
    continueId,
    continueToken,
    interactRef
  )
  if (!grant) {
    ctx.status = 404
    ctx.body = {
      error: 'unknown_request'
    }
    return
  }

  if (grant.state !== GrantState.Granted) {
    ctx.status = 401
    ctx.body = {
      error: 'request_denied'
    }
    return
  }

  const accessToken = await accessTokenService.create(grant.id)
  const access = await accessService.getByGrant(grant.id)

  // TODO: add "continue" to response if additional grant request steps are added
  ctx.body = createGrantBody({
    domain: config.authServerDomain,
    grant,
    access,
    accessToken
  })
}

function createGrantBody({
  domain,
  grant,
  access,
  accessToken
}: {
  domain: string
  grant: Grant
  access: Access[]
  accessToken: AccessToken
}) {
  return {
    access_token: {
      value: accessToken.value,
      manage: domain + `/token/${accessToken.managementId}`,
      access: access.map((a: Access) => accessToBody(a)),
      expiresIn: accessToken.expiresIn
    },
    continue: {
      access_token: {
        value: grant.continueToken
      },
      uri: domain + `/continue/${grant.continueId}`
    }
  }
}<|MERGE_RESOLUTION|>--- conflicted
+++ resolved
@@ -205,12 +205,8 @@
     'start interact params'
   )
   const { id: interactId, nonce } = ctx.params
-<<<<<<< HEAD
+  const { clientName, clientUri } = ctx.query
   const { config, grantService } = deps
-=======
-  const { clientName, clientUri } = ctx.query
-  const { config, grantService, clientService } = deps
->>>>>>> 757b3af2
   const grant = await grantService.getByInteractionSession(interactId, nonce)
 
   if (!grant) {
