FROM node:14-slim as builder

WORKDIR /workspace

RUN apt update
RUN apt install -y curl xz-utils python3 build-essential
<<<<<<< HEAD

COPY manifests ./
RUN yarn install --immutable

COPY packs ./
=======
COPY package.json yarn.lock tsconfig.build.json .yarnrc.yml ./
COPY .yarn ./.yarn
COPY ./packages ./packages

RUN yarn install \
  && yarn workspaces foreach -ptvR --from backend run build \
  && yarn workspace backend build
>>>>>>> 2259ffb6

CMD ["node", "./packages/backend/dist/index.js"]<|MERGE_RESOLUTION|>--- conflicted
+++ resolved
@@ -4,13 +4,6 @@
 
 RUN apt update
 RUN apt install -y curl xz-utils python3 build-essential
-<<<<<<< HEAD
-
-COPY manifests ./
-RUN yarn install --immutable
-
-COPY packs ./
-=======
 COPY package.json yarn.lock tsconfig.build.json .yarnrc.yml ./
 COPY .yarn ./.yarn
 COPY ./packages ./packages
@@ -18,6 +11,5 @@
 RUN yarn install \
   && yarn workspaces foreach -ptvR --from backend run build \
   && yarn workspace backend build
->>>>>>> 2259ffb6
 
 CMD ["node", "./packages/backend/dist/index.js"]