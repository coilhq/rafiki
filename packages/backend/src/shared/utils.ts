import { validate, version } from 'uuid'
import { URL, type URL as URLType } from 'url'
import { createHmac } from 'crypto'
import { canonicalize } from 'json-canonicalize'
import { IAppConfig } from '../config/app'
<<<<<<< HEAD
import { AppContext, TenantedHttpSigContext } from '../app'
=======
import { AppContext } from '../app'
import { Tenant } from '../tenants/model'
>>>>>>> a8b7ca4d

export function validateId(id: string): boolean {
  return validate(id) && version(id) === 4
}

export function isValidHttpUrl(receivedUrl: string): boolean {
  let url: URLType | undefined

  try {
    url = new URL(receivedUrl.trim())
  } catch (e) {
    return false
  }

  // Verify protocol
  if (url.protocol !== 'http:' && url.protocol !== 'https:') {
    return false
  }

  // Verify hostname
  if (url.hostname === '') return false

  // Check for empty domains or subdomains
  const parts = url.hostname.split('.')
  if (parts.indexOf('') !== -1) return false

  return true
}

export async function requestWithTimeout<T>(
  request: () => Promise<T>,
  timeoutMs: number
): Promise<T> {
  let timeoutId
  const timeout = async (): Promise<never> =>
    new Promise((_, reject) => {
      timeoutId = setTimeout(
        () => reject(new Error('Request timed out')),
        timeoutMs
      )
    })

  const response = await Promise.race([request(), timeout()])
  clearTimeout(timeoutId)
  return response
}

interface PollArgs<T> {
  request(): Promise<T>
  stopWhen?(result: T): boolean
  pollingFrequencyMs: number
  timeoutMs: number
}

export async function sleep(ms: number) {
  return new Promise((r) => setTimeout(r, ms))
}

export async function poll<T>(args: PollArgs<T>): Promise<T> {
  const {
    request,
    stopWhen = (response: T) => !!response,
    timeoutMs,
    pollingFrequencyMs
  } = args

  let elapsedTimeMs = 0
  let response: T

  do {
    const requestStart = Date.now()

    response = await requestWithTimeout(
      () => request(),
      timeoutMs - elapsedTimeMs
    )

    if (stopWhen(response)) {
      return response
    }

    elapsedTimeMs += Date.now() - requestStart + pollingFrequencyMs

    if (elapsedTimeMs >= timeoutMs) {
      throw new Error('Request timed out')
    }

    await sleep(pollingFrequencyMs)
    // eslint-disable-next-line no-constant-condition
  } while (true)
}

/**
 * Omit distrubuted to all types in a union.
 * @example
 * type WithoutA = UnionOmit<{ a: number; c: number } | { b: number }, 'a'> // { c: number } | { b: number }
 * const withoutAOK: WithoutA = { c: 1 } // OK
 * const withoutAOK2: WithoutA = { b: 1 } // OK
 * const withoutAError: WithoutA = { a: 1, c: 1 } // Error
 */
// eslint-disable-next-line @typescript-eslint/no-explicit-any
export type UnionOmit<T, K extends keyof any> = T extends any
  ? Omit<T, K>
  : never

function getSignatureParts(signature: string) {
  const signatureParts = signature.split(', ')
  const timestamp = signatureParts[0].split('=')[1]
  const signatureVersionAndDigest = signatureParts[1].split('=')
  const signatureVersion = signatureVersionAndDigest[0].replace('v', '')
  const signatureDigest = signatureVersionAndDigest[1]

  return {
    timestamp,
    version: signatureVersion,
    digest: signatureDigest
  }
}

function verifyApiSignatureDigest(
  signature: string,
  request: AppContext['request'],
<<<<<<< HEAD
  config: IAppConfig,
=======
  adminApiSignatureVersion: number,
>>>>>>> a8b7ca4d
  secret: string
): boolean {
  const { body } = request
  const {
    version: signatureVersion,
    digest: signatureDigest,
    timestamp
  } = getSignatureParts(signature as string)

  if (Number(signatureVersion) !== adminApiSignatureVersion) {
    return false
  }

  const payload = `${timestamp}.${canonicalize(body)}`
  const hmac = createHmac('sha256', secret)
  hmac.update(payload)
  const digest = hmac.digest('hex')

  return digest === signatureDigest
}

async function canApiSignatureBeProcessed(
  signature: string,
  ctx: AppContext,
  config: IAppConfig
): Promise<boolean> {
  const { timestamp } = getSignatureParts(signature)
  const signatureTime = Number(timestamp) * 1000
  const currentTime = Date.now()
  const ttlMilliseconds = config.adminApiSignatureTtl * 1000

  if (currentTime - signatureTime > ttlMilliseconds) return false

  const redis = await ctx.container.use('redis')
  const key = `signature:${signature}`
  if (await redis.get(key)) return false

  const op = redis.multi()
  op.set(key, signature)
  op.expire(key, ttlMilliseconds)
  await op.exec()

  return true
}

<<<<<<< HEAD
/*
  Verifies http signatures by first attempting to replicate it with a secret
  associated with a tenant id in the headers, then with the configured admin secret.
=======
export interface TenantApiSignatureResult {
  tenant: Tenant
  isOperator: boolean
}

/*
  Verifies http signatures by first attempting to replicate it with a secret
  associated with a tenant id in the headers.
>>>>>>> a8b7ca4d

  If a tenant secret can replicate the signature, the request is tenanted to that particular tenant.
  If the environment admin secret matches the tenant's secret, then it is an operator request with elevated permissions.
  If neither can replicate the signature then it is unauthorized.
*/
<<<<<<< HEAD
export async function verifyTenantOrOperatorApiSignature(
  ctx: TenantedHttpSigContext,
  config: IAppConfig
): Promise<boolean> {
  ctx.tenant = undefined
  ctx.isOperator = false
  const { headers } = ctx.request
  const signature = headers['signature']
  if (!signature) {
    return false
=======
export async function getTenantFromApiSignature(
  ctx: AppContext,
  config: IAppConfig
): Promise<TenantApiSignatureResult | undefined> {
  const { headers } = ctx.request
  const signature = headers['signature']
  if (!signature) {
    return undefined
>>>>>>> a8b7ca4d
  }

  const tenantService = await ctx.container.use('tenantService')
  const tenantId = headers['tenant-id']
  const tenant = tenantId ? await tenantService.get(tenantId) : undefined

<<<<<<< HEAD
  if (!tenant) return false

  if (!(await canApiSignatureBeProcessed(signature as string, ctx, config)))
    return false

  // First, try validating with the tenant api secret
=======
  if (!tenant) return undefined

  if (!(await canApiSignatureBeProcessed(signature as string, ctx, config)))
    return undefined

>>>>>>> a8b7ca4d
  if (
    tenant.apiSecret &&
    verifyApiSignatureDigest(
      signature as string,
      ctx.request,
<<<<<<< HEAD
      config,
      tenant.apiSecret
    )
  ) {
    ctx.tenant = tenant
    ctx.isOperator = tenant.apiSecret === config.adminApiSecret
    return true
  }

  return false
=======
      config.adminApiSignatureVersion,
      tenant.apiSecret
    )
  ) {
    return { tenant, isOperator: tenant.apiSecret === config.adminApiSecret }
  }

  return undefined
>>>>>>> a8b7ca4d
}

export async function verifyApiSignature(
  ctx: AppContext,
  config: IAppConfig
): Promise<boolean> {
  const { headers } = ctx.request
  const signature = headers['signature']
  if (!signature) {
    return false
  }

  if (!(await canApiSignatureBeProcessed(signature as string, ctx, config)))
    return false

  return verifyApiSignatureDigest(
    signature as string,
    ctx.request,
<<<<<<< HEAD
    config,
    config.adminApiSecret as string
  )
}

export function ensureTrailingSlash(str: string): string {
  if (!str.endsWith('/')) return `${str}/`
  return str
=======
    config.adminApiSignatureVersion,
    config.adminApiSecret as string
  )
>>>>>>> a8b7ca4d
}<|MERGE_RESOLUTION|>--- conflicted
+++ resolved
@@ -3,12 +3,8 @@
 import { createHmac } from 'crypto'
 import { canonicalize } from 'json-canonicalize'
 import { IAppConfig } from '../config/app'
-<<<<<<< HEAD
-import { AppContext, TenantedHttpSigContext } from '../app'
-=======
 import { AppContext } from '../app'
 import { Tenant } from '../tenants/model'
->>>>>>> a8b7ca4d
 
 export function validateId(id: string): boolean {
   return validate(id) && version(id) === 4
@@ -131,11 +127,7 @@
 function verifyApiSignatureDigest(
   signature: string,
   request: AppContext['request'],
-<<<<<<< HEAD
-  config: IAppConfig,
-=======
   adminApiSignatureVersion: number,
->>>>>>> a8b7ca4d
   secret: string
 ): boolean {
   const { body } = request
@@ -181,11 +173,6 @@
   return true
 }
 
-<<<<<<< HEAD
-/*
-  Verifies http signatures by first attempting to replicate it with a secret
-  associated with a tenant id in the headers, then with the configured admin secret.
-=======
 export interface TenantApiSignatureResult {
   tenant: Tenant
   isOperator: boolean
@@ -194,24 +181,11 @@
 /*
   Verifies http signatures by first attempting to replicate it with a secret
   associated with a tenant id in the headers.
->>>>>>> a8b7ca4d
 
   If a tenant secret can replicate the signature, the request is tenanted to that particular tenant.
   If the environment admin secret matches the tenant's secret, then it is an operator request with elevated permissions.
   If neither can replicate the signature then it is unauthorized.
 */
-<<<<<<< HEAD
-export async function verifyTenantOrOperatorApiSignature(
-  ctx: TenantedHttpSigContext,
-  config: IAppConfig
-): Promise<boolean> {
-  ctx.tenant = undefined
-  ctx.isOperator = false
-  const { headers } = ctx.request
-  const signature = headers['signature']
-  if (!signature) {
-    return false
-=======
 export async function getTenantFromApiSignature(
   ctx: AppContext,
   config: IAppConfig
@@ -220,44 +194,22 @@
   const signature = headers['signature']
   if (!signature) {
     return undefined
->>>>>>> a8b7ca4d
   }
 
   const tenantService = await ctx.container.use('tenantService')
   const tenantId = headers['tenant-id']
   const tenant = tenantId ? await tenantService.get(tenantId) : undefined
 
-<<<<<<< HEAD
-  if (!tenant) return false
-
-  if (!(await canApiSignatureBeProcessed(signature as string, ctx, config)))
-    return false
-
-  // First, try validating with the tenant api secret
-=======
   if (!tenant) return undefined
 
   if (!(await canApiSignatureBeProcessed(signature as string, ctx, config)))
     return undefined
 
->>>>>>> a8b7ca4d
   if (
     tenant.apiSecret &&
     verifyApiSignatureDigest(
       signature as string,
       ctx.request,
-<<<<<<< HEAD
-      config,
-      tenant.apiSecret
-    )
-  ) {
-    ctx.tenant = tenant
-    ctx.isOperator = tenant.apiSecret === config.adminApiSecret
-    return true
-  }
-
-  return false
-=======
       config.adminApiSignatureVersion,
       tenant.apiSecret
     )
@@ -266,7 +218,6 @@
   }
 
   return undefined
->>>>>>> a8b7ca4d
 }
 
 export async function verifyApiSignature(
@@ -285,18 +236,7 @@
   return verifyApiSignatureDigest(
     signature as string,
     ctx.request,
-<<<<<<< HEAD
-    config,
-    config.adminApiSecret as string
-  )
-}
-
-export function ensureTrailingSlash(str: string): string {
-  if (!str.endsWith('/')) return `${str}/`
-  return str
-=======
     config.adminApiSignatureVersion,
     config.adminApiSecret as string
   )
->>>>>>> a8b7ca4d
 }