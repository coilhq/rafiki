--- conflicted
+++ resolved
@@ -1,11 +1,7 @@
-<<<<<<< HEAD
 import * as httpMocks from 'node-mocks-http'
 import { AppContext, ListContext } from '../app'
+import { PaymentPointer } from '../open_payments/payment_pointer/model'
 import { Grant } from '../open_payments/auth/grant'
-=======
-import { ListContext } from '../app'
-import { PaymentPointer } from '../open_payments/payment_pointer/model'
->>>>>>> 5e08158f
 import { createContext } from '../tests/context'
 
 interface BaseResponse {
@@ -15,6 +11,7 @@
 export const setup = <T extends AppContext>(
   reqOpts: httpMocks.RequestOptions,
   params: Record<string, string>,
+  paymentPointer: PaymentPointer,
   grant?: Grant
 ): T => {
   const ctx = createContext<T>(
@@ -30,29 +27,24 @@
   if (reqOpts.body !== undefined) {
     ctx.request.body = reqOpts.body
   }
+  if (paymentPointer !== undefined) {
+    ctx.paymentPointer = paymentPointer
+  }
   if (grant) ctx.grant = grant
   return ctx
 }
 
 interface ListTestsOptions<Type> {
-<<<<<<< HEAD
-  getPaymentPointerId: () => string
+  getPaymentPointer: () => PaymentPointer
   getGrant: () => Grant | undefined
-=======
-  getPaymentPointer: () => PaymentPointer
->>>>>>> 5e08158f
   getUrl: () => string
   createItem: (index: number) => Promise<Type>
   list: (ctx: ListContext) => Promise<void>
 }
 
 export const listTests = <Type extends BaseResponse>({
-<<<<<<< HEAD
-  getPaymentPointerId,
+  getPaymentPointer,
   getGrant,
-=======
-  getPaymentPointer,
->>>>>>> 5e08158f
   getUrl,
   createItem,
   list
@@ -90,7 +82,6 @@
         }
         pagination['startCursor'] = getCursor(startIndex)
         pagination['endCursor'] = getCursor(endIndex)
-<<<<<<< HEAD
         const ctx = setup<ListContext>(
           {
             headers: { Accept: 'application/json' },
@@ -98,18 +89,10 @@
             query,
             url: getUrl()
           },
-          { accountId: getPaymentPointerId() },
+          { paymentPointer: getPaymentPointer().id },
+          getPaymentPointer(),
           getGrant()
         )
-=======
-        const ctx = createContext<ListContext>({
-          headers: { Accept: 'application/json' },
-          method: 'GET',
-          query,
-          url: getUrl()
-        })
-        ctx.paymentPointer = getPaymentPointer()
->>>>>>> 5e08158f
         await expect(list(ctx)).resolves.toBeUndefined()
         expect(ctx.response).toSatisfyApiSpec()
         expect(ctx.body).toEqual({
