--- conflicted
+++ resolved
@@ -20,11 +20,7 @@
   let deps: IocContract<AppServices>
   let appContainer: TestContainer
   let peerService: PeerService
-<<<<<<< HEAD
-=======
-  let knex: Knex
   let asset: Asset
->>>>>>> 6192d206
 
   const randomPeer = (): CreateOptions => ({
     assetId: asset.id,
