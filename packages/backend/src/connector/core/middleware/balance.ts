--- conflicted
+++ resolved
@@ -82,19 +82,12 @@
         await next()
       }
 
-<<<<<<< HEAD
-      if (response.fulfill) {
-        await trx.post()
-      } else {
-        await trx.void()
-=======
-      if (trx) {
+      if(trx) {
         if (response.fulfill) {
-          await trx.commit()
+          await trx.post()
         } else {
-          await trx.rollback()
+          await trx.void()
         }
->>>>>>> 752efd71
       }
     }
   }
