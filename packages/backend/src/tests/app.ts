import Axios from 'axios'
import createLogger from 'pino'
import { Knex } from 'knex'
import nock from 'nock'
import fetch from 'cross-fetch'
import { IocContract } from '@adonisjs/fold'
import {
  ApolloClient,
  InMemoryCache,
  NormalizedCacheObject,
  createHttpLink,
  ApolloLink
} from '@apollo/client'
import { onError } from '@apollo/client/link/error'
import { setContext } from '@apollo/client/link/context'

import { start, gracefulShutdown } from '..'
import { App, AppServices } from '../app'
<<<<<<< HEAD
import { Grant } from '../open_payments/auth/grant'
import { v4 as uuid } from 'uuid'
import { AccessType, AccessAction } from 'open-payments'
=======
>>>>>>> dc909a6e
export const testAccessToken = 'test-app-access'

export interface TestContainer {
  adminPort: number
  openPaymentsPort: number
  app: App
  knex: Knex
  apolloClient: ApolloClient<NormalizedCacheObject>
  connectionUrl: string
  shutdown: () => Promise<void>
}

export const createTestApp = async (
  container: IocContract<AppServices>
): Promise<TestContainer> => {
  const config = await container.use('config')
  config.adminPort = 0
  config.openPaymentsPort = 0
  config.connectorPort = 0
  config.publicHost = 'https://wallet.example'
  config.openPaymentsUrl = 'https://op.example'
  config.paymentPointerUrl = 'https://wallet.example/.well-known/pay'
  const logger = createLogger({
    transport: {
      target: 'pino-pretty',
      options: {
        colorize: true,
        translateTime: true,
        ignore: 'pid,hostname'
      }
    },
    level: process.env.LOG_LEVEL || 'error',
    name: 'test-logger'
  })

  container.bind('logger', async () => logger)

  const app = new App(container)
  await start(container, app)

  // Since payment pointers MUST use HTTPS, manually mock an HTTPS proxy to the Open Payments / SPSP server
  nock(config.openPaymentsUrl)
    .get(/.*/)
    .matchHeader('Accept', /application\/((ilp-stream|spsp4)\+)?json*./)
    .reply(200, function (path) {
      return Axios.get(`http://localhost:${app.getOpenPaymentsPort()}${path}`, {
        headers: this.req.headers
      }).then((res) => res.data)
    })
    .persist()

  const knex = await container.use('knex')

  const httpLink = createHttpLink({
    uri: `http://localhost:${app.getAdminPort()}/graphql`,
    fetch
  })
  const errorLink = onError(({ graphQLErrors }) => {
    if (graphQLErrors) {
      logger.error(graphQLErrors)
      graphQLErrors.map(({ extensions }) => {
        if (extensions && extensions.code === 'UNAUTHENTICATED') {
          logger.error('UNAUTHENTICATED')
        }

        if (extensions && extensions.code === 'FORBIDDEN') {
          logger.error('FORBIDDEN')
        }
      })
    }
  })
  const authLink = setContext((_, { headers }) => {
    return {
      headers: {
        ...headers
      }
    }
  })

  const link = ApolloLink.from([errorLink, authLink, httpLink])

  const client = new ApolloClient({
    cache: new InMemoryCache({}),
    link: link,
    defaultOptions: {
      query: {
        fetchPolicy: 'no-cache'
      },
      mutate: {
        fetchPolicy: 'no-cache'
      },
      watchQuery: {
        fetchPolicy: 'no-cache'
      }
    }
  })

  return {
    app,
    adminPort: app.getAdminPort(),
    openPaymentsPort: app.getOpenPaymentsPort(),
    knex,
    apolloClient: client,
    connectionUrl: config.databaseUrl,
    shutdown: async () => {
      nock.cleanAll()
      await gracefulShutdown(container, app)
    }
  }
}<|MERGE_RESOLUTION|>--- conflicted
+++ resolved
@@ -16,12 +16,6 @@
 
 import { start, gracefulShutdown } from '..'
 import { App, AppServices } from '../app'
-<<<<<<< HEAD
-import { Grant } from '../open_payments/auth/grant'
-import { v4 as uuid } from 'uuid'
-import { AccessType, AccessAction } from 'open-payments'
-=======
->>>>>>> dc909a6e
 export const testAccessToken = 'test-app-access'
 
 export interface TestContainer {
