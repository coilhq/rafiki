import { Knex } from 'knex'
import { Tenant } from '../tenants/model'

export async function truncateTable(
  knex: Knex,
  tableName: string
): Promise<void> {
  const RAW = `TRUNCATE TABLE "${tableName}" RESTART IDENTITY`
  await knex.raw(RAW)
}

export async function truncateTables(
  knex: Knex,
  truncateTenants = false,
  dbSchema?: string
): Promise<void> {
  const ignoreTables = [
    'knex_migrations',
    'knex_migrations_lock',
    'knex_migrations_backend',
    'knex_migrations_backend_lock',
<<<<<<< HEAD
    // We always keep the [cf5fd7d3-1eb1-4041-8e43-ba45747e9e5d] tenant for our test case.
    Tenant.tableName
=======
    ...(truncateTenants ? [] : ['tenants']) // So we don't delete operator tenant
>>>>>>> 0b6fb1a8
  ]
  const tables = await getTables(knex, dbSchema, ignoreTables)
  const RAW = `TRUNCATE TABLE "${tables}" RESTART IDENTITY`
  await knex.raw(RAW)
}

async function getTables(
  knex: Knex,
  dbSchema: string = 'public',
  ignoredTables: string[]
): Promise<string> {
  const result = await knex.raw(
    `SELECT tablename FROM pg_catalog.pg_tables WHERE schemaname='${dbSchema}'`
  )
  return result.rows
    .map((val: { tablename: string }) => {
      if (!ignoredTables.includes(val.tablename)) return val.tablename
    })
    .filter(Boolean)
    .join('","')
}<|MERGE_RESOLUTION|>--- conflicted
+++ resolved
@@ -1,5 +1,4 @@
 import { Knex } from 'knex'
-import { Tenant } from '../tenants/model'
 
 export async function truncateTable(
   knex: Knex,
@@ -19,12 +18,7 @@
     'knex_migrations_lock',
     'knex_migrations_backend',
     'knex_migrations_backend_lock',
-<<<<<<< HEAD
-    // We always keep the [cf5fd7d3-1eb1-4041-8e43-ba45747e9e5d] tenant for our test case.
-    Tenant.tableName
-=======
     ...(truncateTenants ? [] : ['tenants']) // So we don't delete operator tenant
->>>>>>> 0b6fb1a8
   ]
   const tables = await getTables(knex, dbSchema, ignoreTables)
   const RAW = `TRUNCATE TABLE "${tables}" RESTART IDENTITY`
