--- conflicted
+++ resolved
@@ -69,9 +69,8 @@
 
 export interface ServiceDependencies extends BaseService {
   tigerBeetle: Client
-  telemetry: TelemetryService
+  telemetry?: TelemetryService
   withdrawalThrottleDelay?: number
-  telemetry?: TelemetryService
 }
 
 export function createAccountingService(
@@ -221,9 +220,8 @@
   deps: ServiceDependencies,
   id: string
 ): Promise<bigint | undefined> {
-<<<<<<< HEAD
-  const stopTimer = deps.telemetry?.startTimer('tb_getAccountTotalSent', {
-    callName: 'tb_getAccountTotalSent'
+  const stopTimer = deps.telemetry?.startTimer('tb_get_account_total_sent_ms', {
+    callName: 'AccountingService:Tigerbeetle:getAccountTotalSent'
   })
   const account = (await getAccounts(deps, [id]))[0]
   if (account) {
@@ -231,17 +229,6 @@
     return account.debits_posted
   }
   stopTimer && stopTimer()
-=======
-  const stopTimer = deps.telemetry.startTimer('tb_get_account_total_sent_ms', {
-    callName: 'AccountingService:Tigerbeetle:getAccountTotalSent'
-  })
-  const account = (await getAccounts(deps, [id]))[0]
-  if (account) {
-    stopTimer()
-    return account.debits_posted
-  }
-  stopTimer()
->>>>>>> 5575ed00
 }
 
 export async function getAccountsTotalSent(
