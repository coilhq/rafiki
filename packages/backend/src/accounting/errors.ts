export class CreateAccountError extends Error {
  constructor(public code: number) {
    super('CreateAccountError code=' + code)
    this.name = 'CreateAccountError'
  }
}

export class AccountAlreadyExistsError extends Error {
  constructor(public message: string) {
    super(`AccountAlreadyExistsError ${message}`)
    this.name = 'AccountAlreadyExistsError'
  }
}

export enum TransferError {
  AlreadyPosted = 'AlreadyPosted',
  AlreadyVoided = 'AlreadyVoided',
  DifferentAssets = 'DifferentAssets',
  InsufficientBalance = 'InsufficientBalance',
  InsufficientDebitBalance = 'InsufficientDebitBalance',
  InsufficientLiquidity = 'InsufficientLiquidity',
  InvalidAmount = 'InvalidAmount',
  InvalidId = 'InvalidId',
  InvalidSourceAmount = 'InvalidSourceAmount',
  InvalidDestinationAmount = 'InvalidDestinationAmount',
  SameAccounts = 'SameAccounts',
  TransferExists = 'TransferExists',
  TransferExpired = 'TransferExpired',
  UnknownTransfer = 'UnknownTransfer',
  UnknownSourceAccount = 'UnknownSourceAccount',
  UnknownDestinationAccount = 'UnknownDestinationAccount'
}

// eslint-disable-next-line @typescript-eslint/no-explicit-any, @typescript-eslint/explicit-module-boundary-types
export const isTransferError = (o: any): o is TransferError =>
  Object.values(TransferError).includes(o)

<<<<<<< HEAD
export function areAllAccountExistsErrors(
  errors: CreateAccountErrorCode[]
): boolean {
  return areAllOfTypeAccountErrors(errors, [CreateAccountErrorCode.exists])
}

export function areAllOfTypeAccountErrors(
  errorsOccurred: CreateAccountErrorCode[],
  errToVerify: CreateAccountErrorCode[]
): boolean {
  for (const occurred of errorsOccurred) {
    if (!errToVerify.includes(occurred)) return false
  }
  return true
}

=======
>>>>>>> 13d09d36
export class BalanceTransferError extends Error {
  constructor(public error: TransferError) {
    super()
    this.name = 'TransferError'
  }
}<|MERGE_RESOLUTION|>--- conflicted
+++ resolved
@@ -35,25 +35,6 @@
 export const isTransferError = (o: any): o is TransferError =>
   Object.values(TransferError).includes(o)
 
-<<<<<<< HEAD
-export function areAllAccountExistsErrors(
-  errors: CreateAccountErrorCode[]
-): boolean {
-  return areAllOfTypeAccountErrors(errors, [CreateAccountErrorCode.exists])
-}
-
-export function areAllOfTypeAccountErrors(
-  errorsOccurred: CreateAccountErrorCode[],
-  errToVerify: CreateAccountErrorCode[]
-): boolean {
-  for (const occurred of errorsOccurred) {
-    if (!errToVerify.includes(occurred)) return false
-  }
-  return true
-}
-
-=======
->>>>>>> 13d09d36
 export class BalanceTransferError extends Error {
   constructor(public error: TransferError) {
     super()
