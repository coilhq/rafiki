--- conflicted
+++ resolved
@@ -1,9 +1,8 @@
 /* eslint-disable @typescript-eslint/no-unused-vars */
 import { TransactionOrKnex } from 'objection'
 import { Asset } from '../../asset/model'
-import { AssetService } from '../../asset/service'
 import { BaseService } from '../../shared/baseService'
-import { CreateAccountError, TransferError } from '../errors'
+import { TransferError } from '../errors'
 import {
   AccountingService,
   Deposit,
@@ -56,10 +55,10 @@
     logger: deps_.logger.child({ service: 'PsqlAccountingService' })
   }
   return {
-<<<<<<< HEAD
-    createLiquidityAccount: (options, accTypeCode) =>
-      createLiquidityAccount(deps, options, accTypeCode),
-    createSettlementAccount: (ledger) => createSettlementAccount(deps, ledger),
+    createLiquidityAccount: (options, accTypeCode, trx) =>
+      createLiquidityAccount(deps, options, accTypeCode, trx),
+    createSettlementAccount: (ledger, trx) =>
+      createSettlementAccount(deps, ledger, trx),
     getBalance: (accountRef) => getLiquidityAccountBalance(deps, accountRef),
     getTotalSent: (accountRef) => getAccountTotalSent(deps, accountRef),
     getAccountsTotalSent: (accountRefs) =>
@@ -67,17 +66,6 @@
     getTotalReceived: (accountRef) => getAccountTotalReceived(deps, accountRef),
     getAccountsTotalReceived: (accountRefs) =>
       getAccountsTotalReceived(deps, accountRefs),
-=======
-    createLiquidityAccount: (options, accTypeCode, trx) =>
-      createLiquidityAccount(deps, options, accTypeCode, trx),
-    createSettlementAccount: (ledger, trx) =>
-      createSettlementAccount(deps, ledger, trx),
-    getBalance: (id) => getAccountBalance(deps, id),
-    getTotalSent: (id) => getAccountTotalSent(deps, id),
-    getAccountsTotalSent: (ids) => getAccountsTotalSent(deps, ids),
-    getTotalReceived: (id) => getAccountTotalReceived(deps, id),
-    getAccountsTotalReceived: (ids) => getAccountsTotalReceived(deps, ids),
->>>>>>> 0c0b3d4a
     getSettlementBalance: (ledger) => getSettlementBalance(deps, ledger),
     createTransfer: (options) => createTransfer(deps, options),
     createDeposit: (transfer) => createAccountDeposit(deps, transfer),
