--- conflicted
+++ resolved
@@ -220,7 +220,6 @@
     }
     return converted
   }
-<<<<<<< HEAD
 
   public startTimer(
     name: string,
@@ -231,8 +230,6 @@
       this.recordHistogram(name, Date.now() - start, attributes)
     }
   }
-=======
->>>>>>> 98ceece5
 }
 
 /* eslint-disable @typescript-eslint/no-unused-vars */
@@ -276,7 +273,6 @@
   ): Promise<void> {
     // do nothing
   }
-<<<<<<< HEAD
 
   public startTimer(
     name: string,
@@ -286,6 +282,47 @@
       // do nothing
     }
   }
-=======
->>>>>>> 98ceece5
+}
+
+/* eslint-disable @typescript-eslint/no-unused-vars */
+export class NoopTelemetryServiceImpl implements TelemetryService {
+  constructor() {}
+
+  public async shutdown(): Promise<void> {
+    // do nothing
+  }
+
+  public incrementCounter(
+    name: string,
+    value: number,
+    attributes?: Record<string, unknown>
+  ): void {
+    // do nothing
+  }
+
+  public recordHistogram(
+    name: string,
+    value: number,
+    attributes?: Record<string, unknown>
+  ): void {
+    // do nothing
+  }
+
+  public async incrementCounterWithTransactionAmountDifference(
+    name: string,
+    amountSource: { value: bigint; assetCode: string; assetScale: number },
+    amountDestination: { value: bigint; assetCode: string; assetScale: number },
+    attributes?: Record<string, unknown>
+  ): Promise<void> {
+    // do nothing
+  }
+
+  public async incrementCounterWithTransactionAmount(
+    name: string,
+    amount: { value: bigint; assetCode: string; assetScale: number },
+    attributes: Record<string, unknown> = {},
+    preservePrivacy = true
+  ): Promise<void> {
+    // do nothing
+  }
 }