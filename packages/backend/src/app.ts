import { join } from 'path'
import http, { Server } from 'http'
import { ParsedUrlQuery } from 'querystring'
import { Client as TigerbeetleClient } from 'tigerbeetle-node'

import { IocContract } from '@adonisjs/fold'
import { Knex } from 'knex'
import Koa, { DefaultState } from 'koa'
import bodyParser from 'koa-bodyparser'
import { Logger } from 'pino'
import Router from '@koa/router'
import cors from '@koa/cors'
import { ApolloServer } from '@apollo/server'
import { ApolloServerPluginDrainHttpServer } from '@apollo/server/plugin/drainHttpServer'
import { koaMiddleware } from '@as-integrations/koa'

import { IAppConfig } from './config/app'
import { addResolversToSchema } from '@graphql-tools/schema'
import { GraphQLFileLoader } from '@graphql-tools/graphql-file-loader'
import { loadSchemaSync } from '@graphql-tools/load'

import { resolvers } from './graphql/resolvers'
import { HttpTokenService } from './payment-method/ilp/peer-http-token/service'
import { AssetService, AssetOptions } from './asset/service'
import { AccountingService } from './accounting/service'
import { PeerService } from './payment-method/ilp/peer/service'
import { WalletAddressService } from './open_payments/wallet_address/service'
import {
  createTokenIntrospectionMiddleware,
  httpsigMiddleware,
  Grant,
  RequestAction,
  authenticatedStatusMiddleware
} from './open_payments/auth/middleware'
import { RatesService } from './rates/service'
import { createSpspMiddleware } from './payment-method/ilp/spsp/middleware'
import { SPSPRoutes } from './payment-method/ilp/spsp/routes'
import {
  IncomingPaymentRoutes,
  CreateBody as IncomingCreateBody
} from './open_payments/payment/incoming/routes'
import { WalletAddressKeyRoutes } from './open_payments/wallet_address/key/routes'
import { WalletAddressRoutes } from './open_payments/wallet_address/routes'
import { IncomingPaymentService } from './open_payments/payment/incoming/service'
import { StreamServer } from '@interledger/stream-receiver'
import { WebhookService } from './webhook/service'
import {
  QuoteRoutes,
  CreateBody as QuoteCreateBody
} from './open_payments/quote/routes'
import { QuoteService } from './open_payments/quote/service'
import {
  OutgoingPaymentRoutes,
  CreateBody as OutgoingCreateBody
} from './open_payments/payment/outgoing/routes'
import { OutgoingPaymentService } from './open_payments/payment/outgoing/service'
import { IlpPlugin, IlpPluginOptions } from './payment-method/ilp/ilp_plugin'
import { createValidatorMiddleware, HttpMethod } from '@interledger/openapi'
import { WalletAddressKeyService } from './open_payments/wallet_address/key/service'
import {
  AccessAction,
  AccessType,
  AuthenticatedClient,
  PaginationArgs
} from '@interledger/open-payments'
import { RemoteIncomingPaymentService } from './open_payments/payment/incoming_remote/service'
import { ReceiverService } from './open_payments/receiver/service'
import { Client as TokenIntrospectionClient } from 'token-introspection'
import { applyMiddleware } from 'graphql-middleware'
import { Redis } from 'ioredis'
import {
  idempotencyGraphQLMiddleware,
  lockGraphQLMutationMiddleware
} from './graphql/middleware'
import { createRedisDataStore } from './middleware/cache/data-stores/redis'
import { createRedisLock } from './middleware/lock/redis'
import { CombinedPaymentService } from './open_payments/payment/combined/service'
import { FeeService } from './fee/service'
import { AutoPeeringService } from './payment-method/ilp/auto-peering/service'
import { AutoPeeringRoutes } from './payment-method/ilp/auto-peering/routes'
import { Rafiki as ConnectorApp } from './payment-method/ilp/connector/core'
import { AxiosInstance } from 'axios'
import { PaymentMethodHandlerService } from './payment-method/handler/service'
import { IlpPaymentService } from './payment-method/ilp/service'
import { TelemetryService } from './telemetry/service'
import { ApolloArmor } from '@escape.tech/graphql-armor'
import { openPaymentsServerErrorMiddleware } from './open_payments/route-errors'
import { WalletAddress } from './open_payments/wallet_address/model'
import {
  getWalletAddressUrlFromIncomingPayment,
  getWalletAddressUrlFromOutgoingPayment,
  getWalletAddressUrlFromQueryParams,
  getWalletAddressUrlFromQuote,
  getWalletAddressUrlFromRequestBody,
  getWalletAddressForSubresource,
  getWalletAddressUrlFromPath
} from './open_payments/wallet_address/middleware'

import { LoggingPlugin } from './graphql/plugin'
import { LocalPaymentService } from './payment-method/local/service'
import { GrantService } from './open_payments/grant/service'
import { AuthServerService } from './open_payments/authServer/service'
import { Tenant } from './tenants/model'
import {
  getTenantFromApiSignature,
  TenantApiSignatureResult
} from './shared/utils'
import { TenantService } from './tenants/service'
import { AuthServiceClient } from './auth-service-client/client'

export interface AppContextData {
  logger: Logger
  container: AppContainer
  // Set by @koa/router.
  params: { [key: string]: string }
}

export interface ApolloContext {
  container: IocContract<AppServices>
  logger: Logger
}
export type AppContext = Koa.ParameterizedContext<DefaultState, AppContextData>

export type AppRequest<ParamsT extends string = string> = Omit<
  AppContext['request'],
  'params'
> & {
  params: Record<ParamsT, string>
}

export interface WalletAddressUrlContext extends AppContext {
  walletAddressUrl: string
  grant?: Grant
  client?: string
  accessAction?: AccessAction
}

export interface WalletAddressContext extends WalletAddressUrlContext {
  walletAddress: WalletAddress
}

type HttpSigHeaders = Record<'signature' | 'signature-input', string>

type HttpSigRequest = Omit<AppContext['request'], 'headers'> & {
  headers: HttpSigHeaders
}

export type HttpSigContext = AppContext & {
  request: HttpSigRequest
  headers: HttpSigHeaders
  client: string
}

export type HttpSigWithAuthenticatedStatusContext = HttpSigContext &
  AuthenticatedStatusContext

// Wallet address subresources
export interface GetCollectionQuery {
  'wallet-address': string
}

type CollectionRequest<BodyT = never, QueryT = ParsedUrlQuery> = Omit<
  WalletAddressContext['request'],
  'body'
> & {
  body: BodyT
  query: ParsedUrlQuery & QueryT
}

type CollectionContext<BodyT = never, QueryT = ParsedUrlQuery> = Omit<
  WalletAddressContext,
  'request' | 'client' | 'accessAction'
> & {
  request: CollectionRequest<BodyT, QueryT>
  client: NonNullable<WalletAddressContext['client']>
  accessAction: NonNullable<WalletAddressContext['accessAction']>
}

export type SignedCollectionContext<
  BodyT = never,
  QueryT = ParsedUrlQuery
> = CollectionContext<BodyT, QueryT> & HttpSigContext

type SubresourceRequest = Omit<AppContext['request'], 'params'> & {
  params: Record<'id', string>
}

type SubresourceContext = Omit<
  WalletAddressContext,
  'request' | 'grant' | 'client' | 'accessAction'
> & {
  request: SubresourceRequest
  client: NonNullable<WalletAddressContext['client']>
  accessAction: NonNullable<WalletAddressContext['accessAction']>
}

export type AuthenticatedStatusContext = { authenticated: boolean }

type SignedSubresourceContext = SubresourceContext & HttpSigContext

type SubresourceContextWithAuthenticatedStatus = SubresourceContext &
  HttpSigContext &
  AuthenticatedStatusContext

export type CreateContext<BodyT> = CollectionContext<BodyT>
export type ReadContext = SubresourceContext
export type CompleteContext = SubresourceContext
export type ListContext = CollectionContext<never, PaginationArgs>

export interface SPSPContext extends AppContext {
  paymentTag: string
  asset: AssetOptions
}

type ContextType<T> = T extends (
  ctx: infer Context
  // eslint-disable-next-line @typescript-eslint/no-explicit-any
) => any
  ? Context
  : never

const WALLET_ADDRESS_PATH = '/:walletAddressPath+'

export interface TenantedApolloContext extends ApolloContext {
  tenant: Tenant
  isOperator: boolean
}

export interface AppServices {
  logger: Promise<Logger>
  telemetry: Promise<TelemetryService>
  internalRatesService: Promise<RatesService>
  knex: Promise<Knex>
  axios: Promise<AxiosInstance>
  config: Promise<IAppConfig>
  httpTokenService: Promise<HttpTokenService>
  assetService: Promise<AssetService>
  accountingService: Promise<AccountingService>
  peerService: Promise<PeerService>
  walletAddressService: Promise<WalletAddressService>
  spspRoutes: Promise<SPSPRoutes>
  incomingPaymentRoutes: Promise<IncomingPaymentRoutes>
  outgoingPaymentRoutes: Promise<OutgoingPaymentRoutes>
  quoteRoutes: Promise<QuoteRoutes>
  walletAddressKeyRoutes: Promise<WalletAddressKeyRoutes>
  walletAddressRoutes: Promise<WalletAddressRoutes>
  incomingPaymentService: Promise<IncomingPaymentService>
  remoteIncomingPaymentService: Promise<RemoteIncomingPaymentService>
  receiverService: Promise<ReceiverService>
  grantService: Promise<GrantService>
  authServerService: Promise<AuthServerService>
  streamServer: Promise<StreamServer>
  webhookService: Promise<WebhookService>
  quoteService: Promise<QuoteService>
  outgoingPaymentService: Promise<OutgoingPaymentService>
  makeIlpPlugin: Promise<(options: IlpPluginOptions) => IlpPlugin>
  ratesService: Promise<RatesService>
  walletAddressKeyService: Promise<WalletAddressKeyService>
  openPaymentsClient: Promise<AuthenticatedClient>
  tokenIntrospectionClient: Promise<TokenIntrospectionClient>
  redis: Promise<Redis>
  combinedPaymentService: Promise<CombinedPaymentService>
  feeService: Promise<FeeService>
  autoPeeringService: Promise<AutoPeeringService>
  autoPeeringRoutes: Promise<AutoPeeringRoutes>
  connectorApp: Promise<ConnectorApp>
  tigerBeetle?: Promise<TigerbeetleClient>
  paymentMethodHandlerService: Promise<PaymentMethodHandlerService>
  ilpPaymentService: Promise<IlpPaymentService>
  localPaymentService: Promise<LocalPaymentService>
  tenantService: Promise<TenantService>
  authServiceClient: AuthServiceClient
}

export type AppContainer = IocContract<AppServices>

export class App {
  private openPaymentsServer!: Server
  private ilpConnectorService!: Server
  private adminServer!: Server
  private autoPeeringServer!: Server
  public apolloServer!: ApolloServer
  public isShuttingDown = false
  private logger!: Logger
  private config!: IAppConfig

  public constructor(private container: IocContract<AppServices>) {}

  /**
   * The boot function exists because the functions that we register on the container with the `bind` method are async.
   * We then need to await this function when we call use - which can't be done in the constructor. This is a first pass to
   * get the container working. We can refactor this in future. Perhaps don't use private members and just pass around the container?
   * Or provide start / shutdown methods on the services in the container?
   */
  public async boot(): Promise<void> {
    this.config = await this.container.use('config')
    this.logger = await this.container.use('logger')

    // Workers are in the way during tests.
    if (this.config.env !== 'test') {
      for (let i = 0; i < this.config.walletAddressWorkers; i++) {
        process.nextTick(() => this.processWalletAddress())
      }
      for (let i = 0; i < this.config.outgoingPaymentWorkers; i++) {
        process.nextTick(() => this.processOutgoingPayment())
      }
      for (let i = 0; i < this.config.incomingPaymentWorkers; i++) {
        process.nextTick(() => this.processIncomingPayment())
      }
      for (let i = 0; i < this.config.webhookWorkers; i++) {
        process.nextTick(() => this.processWebhook())
      }
    }
  }

  public async startAdminServer(port: number): Promise<void> {
    const koa = await this.createKoaServer()
    const httpServer = http.createServer(koa.callback())

    // Load schema from the file
    const schema = loadSchemaSync(join(__dirname, './graphql/schema.graphql'), {
      loaders: [new GraphQLFileLoader()]
    })

    const redis = await this.container.use('redis')

    // Add resolvers to the schema
    const schemaWithMiddleware = applyMiddleware(
      addResolversToSchema({
        schema,
        resolvers
      }),
      lockGraphQLMutationMiddleware(
        createRedisLock({
          redisClient: redis,
          keyTtlMs: this.config.graphQLIdempotencyKeyLockMs
        })
      ),
      idempotencyGraphQLMiddleware(
        createRedisDataStore(redis, this.config.graphQLIdempotencyKeyTtlMs)
      )
    )

    // Setup Armor
    const armor = new ApolloArmor({
      blockFieldSuggestion: {
        enabled: true
      },
      maxDepth: {
        enabled: true,
        n: 10,
        ignoreIntrospection: true
      },
      costLimit: {
        enabled: true,
        maxCost: 5000,
        objectCost: 2,
        scalarCost: 1,
        depthCostFactor: 1.5,
        ignoreIntrospection: true
      }
    })
    const protection = armor.protect()

    const loggingPlugin = new LoggingPlugin(this.logger)

    // Setup Apollo
    this.apolloServer = new ApolloServer({
      schema: schemaWithMiddleware,
      ...protection,
      plugins: [
        ...protection.plugins,
        loggingPlugin,
        ApolloServerPluginDrainHttpServer({ httpServer })
      ],
      introspection: this.config.env !== 'production'
    })

    await this.apolloServer.start()

    koa.use(cors())
    koa.use(bodyParser())

    koa.use(
      async (
        ctx: {
          path: string
          status: number
        },
        next: Koa.Next
      ): Promise<void> => {
        if (ctx.path === '/healthz') {
          ctx.status = 200
        } else if (ctx.path !== '/graphql') {
          ctx.status = 404
        } else {
          return next()
        }
      }
    )

<<<<<<< HEAD
    let tenantApiSignatureResult: TenantApiSignatureResult
    const tenantSignatureMiddleware = async (
      ctx: AppContext,
      next: Koa.Next
    ): Promise<void> => {
      const result = await getTenantFromApiSignature(ctx, this.config)
      if (!result) {
        ctx.throw(401, 'Unauthorized')
      } else {
        tenantApiSignatureResult = {
          tenant: result.tenant,
          isOperator: result.isOperator ? true : false
        }
      }
      return next()
    }

    const testTenantSignatureMiddleware = async (
      ctx: AppContext,
      next: Koa.Next
    ): Promise<void> => {
      if (ctx.headers['tenant-id']) {
        const tenantService = await ctx.container.use('tenantService')
        const tenant = await tenantService.get(
          ctx.headers['tenant-id'] as string
        )

        if (tenant) {
          tenantApiSignatureResult = {
            tenant,
            isOperator: tenant.apiSecret === this.config.adminApiSecret
          }
        } else {
=======
    if (this.config.adminApiSecret) {
      koa.use(async (ctx, next: Koa.Next): Promise<void> => {
        if (!(await verifyApiSignature(ctx, this.config))) {
>>>>>>> 36107b18
          ctx.throw(401, 'Unauthorized')
        }
      }
      return next()
    }

    // For tests, we still need to get the tenant in the middleware, but
    // we don't need to verify the signature nor prevent replay attacks
    koa.use(
      this.config.env !== 'test'
        ? tenantSignatureMiddleware
        : testTenantSignatureMiddleware
    )

    koa.use(
      koaMiddleware(this.apolloServer, {
        context: async (): Promise<TenantedApolloContext> => {
          return {
            ...tenantApiSignatureResult,
            container: this.container,
            logger: await this.container.use('logger')
          }
        }
      })
    )

    this.adminServer = httpServer.listen(port)
  }

  public async startOpenPaymentsServer(port: number): Promise<void> {
    const koa = await this.createKoaServer()

    const router = new Router<DefaultState, AppContext>()
    router.use(bodyParser())
    router.get('/healthz', (ctx: AppContext): void => {
      ctx.status = 200
    })
    router.use(openPaymentsServerErrorMiddleware)

    const walletAddressKeyRoutes = await this.container.use(
      'walletAddressKeyRoutes'
    )
    const walletAddressRoutes = await this.container.use('walletAddressRoutes')
    const incomingPaymentRoutes = await this.container.use(
      'incomingPaymentRoutes'
    )
    const outgoingPaymentRoutes = await this.container.use(
      'outgoingPaymentRoutes'
    )
    const quoteRoutes = await this.container.use('quoteRoutes')
    const { resourceServerSpec, walletAddressServerSpec } =
      await this.container.use('openApi')

    const validatorMiddlewareOptions = {
      validateRequest: true,
      validateResponse: process.env.NODE_ENV !== 'production'
    }

    // POST /incoming-payments
    // Create incoming payment
    router.post<DefaultState, SignedCollectionContext<IncomingCreateBody>>(
      '/incoming-payments',
      createValidatorMiddleware<
        ContextType<SignedCollectionContext<IncomingCreateBody>>
      >(
        resourceServerSpec,
        {
          path: '/incoming-payments',
          method: HttpMethod.POST
        },
        validatorMiddlewareOptions
      ),
      getWalletAddressUrlFromRequestBody,
      createTokenIntrospectionMiddleware({
        requestType: AccessType.IncomingPayment,
        requestAction: RequestAction.Create
      }),
      httpsigMiddleware,
      getWalletAddressForSubresource,
      incomingPaymentRoutes.create
    )

    // GET /incoming-payments
    // List incoming payments
    router.get<
      DefaultState,
      SignedCollectionContext<never, GetCollectionQuery>
    >(
      '/incoming-payments',
      createValidatorMiddleware<
        ContextType<SignedCollectionContext<never, GetCollectionQuery>>
      >(
        resourceServerSpec,
        {
          path: '/incoming-payments',
          method: HttpMethod.GET
        },
        validatorMiddlewareOptions
      ),
      getWalletAddressUrlFromQueryParams,
      createTokenIntrospectionMiddleware({
        requestType: AccessType.IncomingPayment,
        requestAction: RequestAction.List
      }),
      httpsigMiddleware,
      getWalletAddressForSubresource,
      incomingPaymentRoutes.list
    )

    // POST /outgoing-payment
    // Create outgoing payment
    router.post<DefaultState, SignedCollectionContext<OutgoingCreateBody>>(
      '/outgoing-payments',
      createValidatorMiddleware<
        ContextType<SignedCollectionContext<OutgoingCreateBody>>
      >(
        resourceServerSpec,
        {
          path: '/outgoing-payments',
          method: HttpMethod.POST
        },
        validatorMiddlewareOptions
      ),
      getWalletAddressUrlFromRequestBody,
      createTokenIntrospectionMiddleware({
        requestType: AccessType.OutgoingPayment,
        requestAction: RequestAction.Create
      }),
      httpsigMiddleware,
      getWalletAddressForSubresource,
      outgoingPaymentRoutes.create
    )

    // GET /outgoing-payment
    // List outgoing payments
    router.get<
      DefaultState,
      SignedCollectionContext<never, GetCollectionQuery>
    >(
      '/outgoing-payments',
      createValidatorMiddleware<
        ContextType<SignedCollectionContext<never, GetCollectionQuery>>
      >(
        resourceServerSpec,
        {
          path: '/outgoing-payments',
          method: HttpMethod.GET
        },
        validatorMiddlewareOptions
      ),
      getWalletAddressUrlFromQueryParams,
      createTokenIntrospectionMiddleware({
        requestType: AccessType.OutgoingPayment,
        requestAction: RequestAction.List
      }),
      httpsigMiddleware,
      getWalletAddressForSubresource,
      outgoingPaymentRoutes.list
    )

    // POST /quotes
    // Create quote
    router.post<DefaultState, SignedCollectionContext<QuoteCreateBody>>(
      '/quotes',
      createValidatorMiddleware<
        ContextType<SignedCollectionContext<QuoteCreateBody>>
      >(
        resourceServerSpec,
        {
          path: '/quotes',
          method: HttpMethod.POST
        },
        validatorMiddlewareOptions
      ),
      getWalletAddressUrlFromRequestBody,
      createTokenIntrospectionMiddleware({
        requestType: AccessType.Quote,
        requestAction: RequestAction.Create
      }),
      httpsigMiddleware,
      getWalletAddressForSubresource,
      quoteRoutes.create
    )

    // GET /incoming-payments/{id}
    // Read incoming payment
    router.get<DefaultState, SubresourceContextWithAuthenticatedStatus>(
      '/incoming-payments/:id',
      createValidatorMiddleware<
        ContextType<SubresourceContextWithAuthenticatedStatus>
      >(
        resourceServerSpec,
        {
          path: '/incoming-payments/{id}',
          method: HttpMethod.GET
        },
        validatorMiddlewareOptions
      ),
      getWalletAddressUrlFromIncomingPayment,
      createTokenIntrospectionMiddleware({
        requestType: AccessType.IncomingPayment,
        requestAction: RequestAction.Read,
        canSkipAuthValidation: true
      }),
      authenticatedStatusMiddleware,
      getWalletAddressForSubresource,
      incomingPaymentRoutes.get
    )

    // POST /incoming-payments/{id}/complete
    // Complete incoming payment
    router.post<DefaultState, SignedSubresourceContext>(
      '/incoming-payments/:id/complete',
      createValidatorMiddleware<ContextType<SignedSubresourceContext>>(
        resourceServerSpec,
        {
          path: '/incoming-payments/{id}/complete',
          method: HttpMethod.POST
        },
        validatorMiddlewareOptions
      ),
      getWalletAddressUrlFromIncomingPayment,
      createTokenIntrospectionMiddleware({
        requestType: AccessType.IncomingPayment,
        requestAction: RequestAction.Complete
      }),
      httpsigMiddleware,
      getWalletAddressForSubresource,
      incomingPaymentRoutes.complete
    )

    // GET /outgoing-payments/{id}
    // Read outgoing payment
    router.get<DefaultState, SignedSubresourceContext>(
      '/outgoing-payments/:id',
      createValidatorMiddleware<ContextType<SignedSubresourceContext>>(
        resourceServerSpec,
        {
          path: '/outgoing-payments/{id}',
          method: HttpMethod.GET
        },
        validatorMiddlewareOptions
      ),
      getWalletAddressUrlFromOutgoingPayment,
      createTokenIntrospectionMiddleware({
        requestType: AccessType.OutgoingPayment,
        requestAction: RequestAction.Read
      }),
      httpsigMiddleware,
      getWalletAddressForSubresource,
      outgoingPaymentRoutes.get
    )

    // GET /quotes/{id}
    // Read quote
    router.get<DefaultState, SignedSubresourceContext>(
      '/quotes/:id',
      createValidatorMiddleware<ContextType<SignedSubresourceContext>>(
        resourceServerSpec,
        {
          path: '/quotes/{id}',
          method: HttpMethod.GET
        },
        validatorMiddlewareOptions
      ),
      getWalletAddressUrlFromQuote,
      createTokenIntrospectionMiddleware({
        requestType: AccessType.Quote,
        requestAction: RequestAction.Read
      }),
      httpsigMiddleware,
      getWalletAddressForSubresource,
      quoteRoutes.get
    )

    router.get(
      WALLET_ADDRESS_PATH + '/jwks.json',
      createValidatorMiddleware(
        walletAddressServerSpec,
        {
          path: '/jwks.json',
          method: HttpMethod.GET
        },
        validatorMiddlewareOptions
      ),
      getWalletAddressUrlFromPath,
      walletAddressKeyRoutes.get
    )

    // Add the wallet address query route last.
    // Otherwise it will be matched instead of other Open Payments endpoints.
    router.get(
      WALLET_ADDRESS_PATH,
      getWalletAddressUrlFromPath,
      createSpspMiddleware(this.config.enableSpspPaymentPointers),
      createValidatorMiddleware(
        walletAddressServerSpec,
        {
          path: '/',
          method: HttpMethod.GET
        },
        validatorMiddlewareOptions
      ),
      walletAddressRoutes.get
    )

    koa.use(cors())
    koa.use(router.routes())

    this.openPaymentsServer = koa.listen(port)
  }

  public async startAutoPeeringServer(port: number): Promise<void> {
    const koa = await this.createKoaServer()

    const autoPeeringRoutes = await this.container.use('autoPeeringRoutes')
    const router = new Router<DefaultState, AppContext>()

    router.use(bodyParser())
    router.post('/', autoPeeringRoutes.acceptPeerRequest)

    koa.use(router.routes())

    this.autoPeeringServer = koa.listen(port)
  }

  public async startIlpConnectorServer(port: number): Promise<void> {
    const ilpConnectorService = await this.container.use('connectorApp')
    this.ilpConnectorService = ilpConnectorService.listenPublic(port)
  }

  public async shutdown(): Promise<void> {
    this.isShuttingDown = true

    if (this.openPaymentsServer) {
      await this.stopServer(this.openPaymentsServer)
    }
    if (this.apolloServer) {
      await this.apolloServer.stop()
    }
    if (this.ilpConnectorService) {
      await this.stopServer(this.ilpConnectorService)
    }
    if (this.autoPeeringServer) {
      await this.stopServer(this.autoPeeringServer)
    }
  }

  private async stopServer(server: Server): Promise<void> {
    return new Promise((resolve, reject) => {
      server.close((err) => {
        if (err) {
          reject(err)
        }

        resolve()
      })
    })
  }

  public getAdminPort(): number {
    const address = this.adminServer?.address()
    if (address && !(typeof address == 'string')) {
      return address.port
    }
    return 0
  }

  public getOpenPaymentsPort(): number {
    const address = this.openPaymentsServer.address()
    if (address && !(typeof address == 'string')) {
      return address.port
    }
    return 0
  }

  private async processWalletAddress(): Promise<void> {
    const walletAddressService = await this.container.use(
      'walletAddressService'
    )
    return walletAddressService
      .processNext()
      .catch((err) => {
        this.logger.warn({ error: err.message }, 'processWalletAddress error')
        return true
      })
      .then((hasMoreWork) => {
        if (hasMoreWork) process.nextTick(() => this.processWalletAddress())
        else
          setTimeout(
            () => this.processWalletAddress(),
            this.config.walletAddressWorkerIdle
          ).unref()
      })
  }

  private async processOutgoingPayment(): Promise<void> {
    if (this.isShuttingDown) return
    const outgoingPaymentService = await this.container.use(
      'outgoingPaymentService'
    )
    return outgoingPaymentService
      .processNext()
      .catch((err) => {
        this.logger.warn({ error: err.message }, 'processOutgoingPayment error')
        return true
      })
      .then((hasMoreWork) => {
        if (hasMoreWork) process.nextTick(() => this.processOutgoingPayment())
        else
          setTimeout(
            () => this.processOutgoingPayment(),
            this.config.outgoingPaymentWorkerIdle
          ).unref()
      })
  }

  private async createKoaServer(): Promise<Koa<Koa.DefaultState, AppContext>> {
    const koa = new Koa<DefaultState, AppContext>({
      proxy: this.config.trustProxy
    })

    koa.context.container = this.container
    koa.context.logger = await this.container.use('logger')

    koa.use(
      async (
        ctx: {
          status: number
          set: (arg0: string, arg1: string) => void
          body: string
        },
        next: () => void | PromiseLike<void>
      ): Promise<void> => {
        if (this.isShuttingDown) {
          ctx.status = 503
          ctx.set('Connection', 'close')
          ctx.body = 'Server is in the process of restarting'
        } else {
          return next()
        }
      }
    )

    return koa
  }

  private async processIncomingPayment(): Promise<void> {
    const incomingPaymentService = await this.container.use(
      'incomingPaymentService'
    )
    return incomingPaymentService
      .processNext()
      .catch((err: Error) => {
        this.logger.warn({ error: err.message }, 'processIncomingPayment error')
        return true
      })
      .then((hasMoreWork) => {
        if (hasMoreWork) process.nextTick(() => this.processIncomingPayment())
        else
          setTimeout(
            () => this.processIncomingPayment(),
            this.config.incomingPaymentWorkerIdle
          ).unref()
      })
  }

  private async processWebhook(): Promise<void> {
    const webhookService = await this.container.use('webhookService')
    return webhookService
      .processNext()
      .catch((err) => {
        this.logger.warn({ error: err.message }, 'processWebhook error')
        return true
      })
      .then((hasMoreWork) => {
        if (hasMoreWork) process.nextTick(() => this.processWebhook())
        else
          setTimeout(
            () => this.processWebhook(),
            this.config.webhookWorkerIdle
          ).unref()
      })
  }
}<|MERGE_RESOLUTION|>--- conflicted
+++ resolved
@@ -399,7 +399,6 @@
       }
     )
 
-<<<<<<< HEAD
     let tenantApiSignatureResult: TenantApiSignatureResult
     const tenantSignatureMiddleware = async (
       ctx: AppContext,
@@ -433,11 +432,6 @@
             isOperator: tenant.apiSecret === this.config.adminApiSecret
           }
         } else {
-=======
-    if (this.config.adminApiSecret) {
-      koa.use(async (ctx, next: Koa.Next): Promise<void> => {
-        if (!(await verifyApiSignature(ctx, this.config))) {
->>>>>>> 36107b18
           ctx.throw(401, 'Unauthorized')
         }
       }
