--- conflicted
+++ resolved
@@ -307,11 +307,8 @@
       logger: await deps.use('logger'),
       knex: await deps.use('knex'),
       accountingService: await deps.use('accountingService'),
-<<<<<<< HEAD
+      clientService: await deps.use('openPaymentsClientService'),
       grantReferenceService: await deps.use('grantReferenceService'),
-=======
-      clientService: await deps.use('openPaymentsClientService'),
->>>>>>> e96d44e6
       makeIlpPlugin: await deps.use('makeIlpPlugin'),
       peerService: await deps.use('peerService')
     })
