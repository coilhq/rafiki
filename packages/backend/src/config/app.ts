--- conflicted
+++ resolved
@@ -198,11 +198,8 @@
   ),
   localCacheDuration: envInt('LOCAL_CACHE_DURATION_MS', 15_000),
   operatorTenantId: envString('OPERATOR_TENANT_ID'),
-<<<<<<< HEAD
-  isTestTenantOperator: envBool('IS_TEST_TENANT_OPERATOR', true)
-=======
+  isTestTenantOperator: envBool('IS_TEST_TENANT_OPERATOR', true),
   dbSchema: undefined as string | undefined
->>>>>>> 0b6fb1a8
 }
 
 function parseRedisTlsConfig(
