import * as crypto from 'crypto'
import * as fs from 'fs'
import { ConnectionOptions } from 'tls'
import { parseOrProvisionKey } from 'http-signature-utils'

function envString(name: string, value: string): string {
  const envValue = process.env[name]
  return envValue == null ? value : envValue
}

function envInt(name: string, value: number): number {
  const envValue = process.env[name]
  return envValue == null ? value : parseInt(envValue)
}

function envFloat(name: string, value: number): number {
  const envValue = process.env[name]
  return envValue == null ? value : +envValue
}

export type IAppConfig = typeof Config

export const Config = {
  logLevel: envString('LOG_LEVEL', 'info'),
  // publicHost is for open payments URLs.
  publicHost: envString('PUBLIC_HOST', 'http://127.0.0.1:3001'),
  adminPort: envInt('ADMIN_PORT', 3001),
  openPaymentsUrl: envString('OPEN_PAYMENTS_URL', 'http://127.0.0.1:3003'),
  openPaymentsPort: envInt('OPEN_PAYMENTS_PORT', 3003),
  connectorPort: envInt('CONNECTOR_PORT', 3002),
  databaseUrl:
    process.env.NODE_ENV === 'test'
      ? `${process.env.DATABASE_URL}_${process.env.JEST_WORKER_ID}`
      : envString(
          'DATABASE_URL',
          'postgresql://postgres:password@localhost:5432/development'
        ),
  paymentPointerUrl: envString(
    'PAYMENT_POINTER_URL',
    'http://127.0.0.1:3001/.well-known/pay'
  ),
  env: envString('NODE_ENV', 'development'),
  redisUrl: envString('REDIS_URL', 'redis://127.0.0.1:6379'),
  redisTls: parseRedisTlsConfig(
    envString('REDIS_TLS_CA_FILE_PATH', ''),
    envString('REDIS_TLS_KEY_FILE_PATH', ''),
    envString('REDIS_TLS_CERT_FILE_PATH', '')
  ),
  coilApiGrpcUrl: envString('COIL_API_GRPC_URL', 'localhost:6000'),
  nonceRedisKey: envString('NONCE_REDIS_KEY', 'nonceToProject'),
<<<<<<< HEAD
  adminKey: envString('ADMIN_KEY', 'qwertyuiop1234567890'),
  sessionLength: envInt('SESSION_LENGTH', 30), // in minutes
=======
  devAccessToken: envString('DEV_ACCESS_TOKEN', 'dev-access-token'),
>>>>>>> 3f515bdc

  ilpAddress: envString('ILP_ADDRESS', 'test.rafiki'),
  streamSecret: process.env.STREAM_SECRET
    ? Buffer.from(process.env.STREAM_SECRET, 'base64')
    : crypto.randomBytes(32),

  tigerbeetleClusterId: envInt('TIGERBEETLE_CLUSTER_ID', 0),
  tigerbeetleReplicaAddresses: process.env.TIGERBEETLE_REPLICA_ADDRESSES
    ? JSON.parse(process.env.TIGERBEETLE_REPLICA_ADDRESSES)
    : ['3004'],

  pricesUrl: process.env.PRICES_URL, // optional
  pricesLifetime: +(process.env.PRICES_LIFETIME || 15_000),

  slippage: envFloat('SLIPPAGE', 0.01),
  quoteLifespan: envInt('QUOTE_LIFESPAN', 5 * 60_000), // milliseconds

  paymentPointerWorkers: envInt('PAYMENT_POINTER_WORKERS', 1),
  paymentPointerWorkerIdle: envInt('PAYMENT_POINTER_WORKER_IDLE', 200), // milliseconds

  authServerGrantUrl: envString(
    'AUTH_SERVER_GRANT_URL',
    'http://127.0.0.1:3006'
  ),
  authServerIntrospectionUrl: envString(
    'AUTH_SERVER_INTROSPECTION_URL',
    'http://127.0.0.1:3007/introspect'
  ),

  outgoingPaymentWorkers: envInt('OUTGOING_PAYMENT_WORKERS', 4),
  outgoingPaymentWorkerIdle: envInt('OUTGOING_PAYMENT_WORKER_IDLE', 200), // milliseconds

  incomingPaymentWorkers: envInt('INCOMING_PAYMENT_WORKERS', 1),
  incomingPaymentWorkerIdle: envInt('INCOMING_PAYMENT_WORKER_IDLE', 200), // milliseconds

  quoteUrl: envString('QUOTE_URL', 'http://127.0.0.1:4001/quote'),

  webhookWorkers: envInt('WEBHOOK_WORKERS', 1),
  webhookWorkerIdle: envInt('WEBHOOK_WORKER_IDLE', 200), // milliseconds
  webhookUrl: envString('WEBHOOK_URL', 'http://127.0.0.1:4001/webhook'),
  webhookTimeout: envInt('WEBHOOK_TIMEOUT', 2000), // milliseconds

  withdrawalThrottleDelay:
    process.env.WITHDRAWAL_THROTTLE_DELAY == null
      ? undefined
      : +process.env.WITHDRAWAL_THROTTLE_DELAY, // optional

  signatureSecret: process.env.SIGNATURE_SECRET, // optional
  signatureVersion: envInt('SIGNATURE_VERSION', 1),

  keyId: envString('KEY_ID', 'rafiki'),
  privateKey: parseOrProvisionKey(envString('PRIVATE_KEY_FILE', undefined)),

  /** Frontend **/
  frontendUrl: envString('FRONTEND_URL', 'http://localhost:3000')
}

function parseRedisTlsConfig(
  caFile: string,
  keyFile: string,
  certFile: string
): ConnectionOptions | undefined {
  const options: ConnectionOptions = {}

  // self-signed certs.
  if (caFile !== '') {
    options.ca = fs.readFileSync(caFile)
    options.rejectUnauthorized = false
  }

  if (certFile !== '') {
    options.cert = fs.readFileSync(certFile)
  }

  if (keyFile !== '') {
    options.key = fs.readFileSync(keyFile)
  }

  return Object.keys(options).length > 0 ? options : undefined
}<|MERGE_RESOLUTION|>--- conflicted
+++ resolved
@@ -48,13 +48,8 @@
   ),
   coilApiGrpcUrl: envString('COIL_API_GRPC_URL', 'localhost:6000'),
   nonceRedisKey: envString('NONCE_REDIS_KEY', 'nonceToProject'),
-<<<<<<< HEAD
   adminKey: envString('ADMIN_KEY', 'qwertyuiop1234567890'),
   sessionLength: envInt('SESSION_LENGTH', 30), // in minutes
-=======
-  devAccessToken: envString('DEV_ACCESS_TOKEN', 'dev-access-token'),
->>>>>>> 3f515bdc
-
   ilpAddress: envString('ILP_ADDRESS', 'test.rafiki'),
   streamSecret: process.env.STREAM_SECRET
     ? Buffer.from(process.env.STREAM_SECRET, 'base64')
