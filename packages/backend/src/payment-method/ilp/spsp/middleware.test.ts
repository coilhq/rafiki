import {
  createSpspMiddleware,
  SPSPRouteError,
  SPSPWalletAddressContext
} from './middleware'
import { setup } from '../../../open_payments/wallet_address/model.test'
import { Config } from '../../../config/app'
import { IocContract } from '@adonisjs/fold'
import { initIocContainer } from '../../..'
import { AppServices } from '../../../app'
import { createTestApp, TestContainer } from '../../../tests/app'
import { createAsset } from '../../../tests/asset'
import { createWalletAddress } from '../../../tests/walletAddress'
import { truncateTables } from '../../../tests/tableManager'
import { WalletAddress } from '../../../open_payments/wallet_address/model'
<<<<<<< HEAD
=======
import assert from 'assert'
import { SPSPRoutes } from './routes'
import { WalletAddressService } from '../../../open_payments/wallet_address/service'
>>>>>>> 6cf1e7fe

describe('SPSP Middleware', (): void => {
  let deps: IocContract<AppServices>
  let appContainer: TestContainer
  let spspRoutes: SPSPRoutes
  let walletAddressService: WalletAddressService
  let next: jest.MockedFunction<() => Promise<void>>

  let ctx: SPSPWalletAddressContext
  let walletAddress: WalletAddress

  beforeAll(async (): Promise<void> => {
    deps = initIocContainer(Config)
    appContainer = await createTestApp(deps)
    spspRoutes = await deps.use('spspRoutes')
    walletAddressService = await deps.use('walletAddressService')
  })

  beforeEach(async (): Promise<void> => {
    const asset = await createAsset(deps)
    walletAddress = await createWalletAddress(deps, {
      assetId: asset.id
    })
    ctx = setup<SPSPWalletAddressContext>({
      reqOpts: {},
      walletAddress
    })
    ctx.container = deps
    next = jest.fn()
  })

  afterEach(async (): Promise<void> => {
    await truncateTables(appContainer.knex)
  })

  afterAll(async (): Promise<void> => {
    await appContainer.shutdown()
  })

<<<<<<< HEAD
  describe('Wallet Address', (): void => {
    let ctx: SPSPWalletAddressContext
    let walletAddress: WalletAddress

    beforeEach(async (): Promise<void> => {
      const asset = await createAsset(deps)
      walletAddress = await createWalletAddress(deps, {
        assetId: asset.id
      })
      ctx = setup<SPSPWalletAddressContext>({
        reqOpts: {},
        walletAddress
      })
      ctx.container = deps
    })

    test.each`
      header                      | spspEnabled | description
      ${'application/json'}       | ${true}     | ${'calls next'}
      ${'application/json'}       | ${false}    | ${'calls next'}
      ${'application/spsp4+json'} | ${true}     | ${'calls SPSP route'}
      ${'application/spsp4+json'} | ${false}    | ${'calls next'}
    `(
      '$description for accept header: $header and spspEnabled: $spspEnabled',
      async ({ header, spspEnabled }): Promise<void> => {
        const spspRoutes = await ctx.container.use('spspRoutes')
        const spspSpy = jest
          .spyOn(spspRoutes, 'get')
          .mockResolvedValueOnce(undefined)
        ctx.headers['accept'] = header
        const spspMiddleware = createSpspMiddleware(spspEnabled)
        await expect(spspMiddleware(ctx, next)).resolves.toBeUndefined()
        if (!spspEnabled || header == 'application/json') {
          expect(spspSpy).not.toHaveBeenCalled()
          expect(next).toHaveBeenCalled()
        } else {
          expect(spspSpy).toHaveBeenCalledTimes(1)
          expect(next).not.toHaveBeenCalled()
          expect(ctx.paymentTag).toEqual(walletAddress.id)
          expect(ctx.asset).toEqual({
            code: walletAddress.asset.code,
            scale: walletAddress.asset.scale
          })
        }
=======
  test.each`
    header                      | spspEnabled | description
    ${'application/json'}       | ${true}     | ${'calls next'}
    ${'application/json'}       | ${false}    | ${'calls next'}
    ${'application/spsp4+json'} | ${true}     | ${'calls SPSP route'}
    ${'application/spsp4+json'} | ${false}    | ${'calls next'}
  `(
    '$description for accept header: $header and spspEnabled: $spspEnabled',
    async ({ header, spspEnabled }): Promise<void> => {
      const spspSpy = jest
        .spyOn(spspRoutes, 'get')
        .mockResolvedValueOnce(undefined)
      ctx.headers['accept'] = header
      const spspMiddleware = createSpspMiddleware(spspEnabled)
      await expect(spspMiddleware(ctx, next)).resolves.toBeUndefined()
      if (!spspEnabled || header == 'application/json') {
        expect(spspSpy).not.toHaveBeenCalled()
        expect(next).toHaveBeenCalled()
      } else {
        expect(spspSpy).toHaveBeenCalledTimes(1)
        expect(next).not.toHaveBeenCalled()
        expect(ctx.paymentTag).toEqual(walletAddress.id)
        expect(ctx.asset).toEqual({
          code: walletAddress.asset.code,
          scale: walletAddress.asset.scale
        })
>>>>>>> 6cf1e7fe
      }
    }
  )

  test('throws error if could not find wallet address', async () => {
    const spspGetRouteSpy = jest
      .spyOn(spspRoutes, 'get')
      .mockResolvedValueOnce('dogs' as unknown as void)

    jest
      .spyOn(walletAddressService, 'getByUrl')
      .mockResolvedValueOnce(undefined)

    ctx.header['accept'] = 'application/spsp4+json'

    const spspMiddleware = createSpspMiddleware(true)

    expect.assertions(4)
    try {
      await spspMiddleware(ctx, next)
    } catch (err) {
      assert.ok(err instanceof SPSPRouteError)
      expect(err.status).toBe(404)
      expect(err.message).toBe('Could not get wallet address')
      expect(next).not.toHaveBeenCalled()
      expect(spspGetRouteSpy).not.toHaveBeenCalled()
    }
  })

  test('throws error if inactive wallet address', async () => {
    const spspGetRouteSpy = jest.spyOn(spspRoutes, 'get')

    ctx.header['accept'] = 'application/spsp4+json'

    await walletAddress
      .$query(appContainer.knex)
      .patch({ deactivatedAt: new Date() })

    const spspMiddleware = createSpspMiddleware(true)

    expect.assertions(4)
    try {
      await spspMiddleware(ctx, next)
    } catch (err) {
      assert.ok(err instanceof SPSPRouteError)
      expect(err.status).toBe(404)
      expect(err.message).toBe('Could not get wallet address')
      expect(next).not.toHaveBeenCalled()
      expect(spspGetRouteSpy).not.toHaveBeenCalled()
    }
  })
})<|MERGE_RESOLUTION|>--- conflicted
+++ resolved
@@ -13,12 +13,9 @@
 import { createWalletAddress } from '../../../tests/walletAddress'
 import { truncateTables } from '../../../tests/tableManager'
 import { WalletAddress } from '../../../open_payments/wallet_address/model'
-<<<<<<< HEAD
-=======
 import assert from 'assert'
 import { SPSPRoutes } from './routes'
 import { WalletAddressService } from '../../../open_payments/wallet_address/service'
->>>>>>> 6cf1e7fe
 
 describe('SPSP Middleware', (): void => {
   let deps: IocContract<AppServices>
@@ -58,52 +55,6 @@
     await appContainer.shutdown()
   })
 
-<<<<<<< HEAD
-  describe('Wallet Address', (): void => {
-    let ctx: SPSPWalletAddressContext
-    let walletAddress: WalletAddress
-
-    beforeEach(async (): Promise<void> => {
-      const asset = await createAsset(deps)
-      walletAddress = await createWalletAddress(deps, {
-        assetId: asset.id
-      })
-      ctx = setup<SPSPWalletAddressContext>({
-        reqOpts: {},
-        walletAddress
-      })
-      ctx.container = deps
-    })
-
-    test.each`
-      header                      | spspEnabled | description
-      ${'application/json'}       | ${true}     | ${'calls next'}
-      ${'application/json'}       | ${false}    | ${'calls next'}
-      ${'application/spsp4+json'} | ${true}     | ${'calls SPSP route'}
-      ${'application/spsp4+json'} | ${false}    | ${'calls next'}
-    `(
-      '$description for accept header: $header and spspEnabled: $spspEnabled',
-      async ({ header, spspEnabled }): Promise<void> => {
-        const spspRoutes = await ctx.container.use('spspRoutes')
-        const spspSpy = jest
-          .spyOn(spspRoutes, 'get')
-          .mockResolvedValueOnce(undefined)
-        ctx.headers['accept'] = header
-        const spspMiddleware = createSpspMiddleware(spspEnabled)
-        await expect(spspMiddleware(ctx, next)).resolves.toBeUndefined()
-        if (!spspEnabled || header == 'application/json') {
-          expect(spspSpy).not.toHaveBeenCalled()
-          expect(next).toHaveBeenCalled()
-        } else {
-          expect(spspSpy).toHaveBeenCalledTimes(1)
-          expect(next).not.toHaveBeenCalled()
-          expect(ctx.paymentTag).toEqual(walletAddress.id)
-          expect(ctx.asset).toEqual({
-            code: walletAddress.asset.code,
-            scale: walletAddress.asset.scale
-          })
-        }
-=======
   test.each`
     header                      | spspEnabled | description
     ${'application/json'}       | ${true}     | ${'calls next'}
@@ -130,7 +81,6 @@
           code: walletAddress.asset.code,
           scale: walletAddress.asset.scale
         })
->>>>>>> 6cf1e7fe
       }
     }
   )
