--- conflicted
+++ resolved
@@ -27,11 +27,7 @@
   let walletAddress: WalletAddress
 
   beforeAll(async (): Promise<void> => {
-<<<<<<< HEAD
     deps = initIocContainer()
-=======
-    deps = initIocContainer(Config)
->>>>>>> e9b9a868
     appContainer = await createTestApp(deps)
     spspRoutes = await deps.use('spspRoutes')
     walletAddressService = await deps.use('walletAddressService')
