--- conflicted
+++ resolved
@@ -359,21 +359,24 @@
             "deprecationReason": null
           },
           {
-<<<<<<< HEAD
             "name": "liquidityThreshold",
             "description": "Account Servicing Entity will be notified via a webhook event if liquidity falls below this value",
             "args": [],
             "type": {
               "kind": "SCALAR",
               "name": "UInt64",
-=======
+              "ofType": null
+            },
+            "isDeprecated": false,
+            "deprecationReason": null
+          },
+          {
             "name": "receivingFee",
             "description": "The receiving fee structure for the asset",
             "args": [],
             "type": {
               "kind": "OBJECT",
               "name": "Fee",
->>>>>>> 508b9659
               "ofType": null
             },
             "isDeprecated": false,
