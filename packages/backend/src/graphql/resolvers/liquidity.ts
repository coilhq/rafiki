import { walletAddressToGraphql } from './wallet_address'
import {
  ResolversTypes,
  MutationResolvers,
  LiquidityError,
  LiquidityMutationResponse,
  WalletAddressWithdrawalMutationResponse,
  AssetResolvers,
  PeerResolvers
} from '../generated/graphql'
import { ApolloContext } from '../../app'
import {
  FundingError,
  isFundingError
} from '../../open_payments/payment/outgoing/errors'
import {
  isPaymentEvent,
  PaymentDepositType,
  PaymentEventType
} from '../../open_payments/payment/outgoing/model'
import { PeerError } from '../../payment-method/ilp/peer/errors'
import { IncomingPaymentEventType } from '../../open_payments/payment/incoming/model'

export const getAssetLiquidity: AssetResolvers<ApolloContext>['liquidity'] =
  async (parent, args, ctx): Promise<ResolversTypes['UInt64']> => {
    return await getLiquidity(ctx, parent.id as string)
  }

export const getPeerLiquidity: PeerResolvers<ApolloContext>['liquidity'] =
  async (parent, args, ctx): Promise<ResolversTypes['UInt64']> => {
    return await getLiquidity(ctx, parent.id as string)
  }

const getLiquidity = async (
  ctx: ApolloContext,
  id: string
): Promise<bigint> => {
  const accountingService = await ctx.container.use('accountingService')
  const liquidity = await accountingService.getBalance(id)
  if (liquidity === undefined) {
    throw new Error('No liquidity account found')
  }
  return liquidity
}

export const addPeerLiquidity: MutationResolvers<ApolloContext>['addPeerLiquidity'] =
  async (
    parent,
    args,
    ctx
  ): Promise<ResolversTypes['LiquidityMutationResponse']> => {
    try {
      if (args.input.amount === BigInt(0)) {
        return responses[LiquidityError.AmountZero]
      }
      const peerService = await ctx.container.use('peerService')
      const peerOrError = await peerService.addLiquidity({
        transferId: args.input.id,
        peerId: args.input.peerId,
        amount: args.input.amount
      })

      if (peerOrError === PeerError.UnknownPeer) {
        return responses[LiquidityError.UnknownPeer]
      } else if (isLiquidityError(peerOrError)) {
        return errorToResponse(peerOrError)
      }

      return {
        code: '200',
        success: true,
        message: 'Added peer liquidity'
      }
    } catch (err) {
      ctx.logger.error(
        {
          input: args.input,
          err
        },
        'error adding peer liquidity'
      )
      return {
        code: '400',
        message: 'Error trying to add peer liquidity',
        success: false
      }
    }
  }

export const addAssetLiquidity: MutationResolvers<ApolloContext>['addAssetLiquidity'] =
  async (
    parent,
    args,
    ctx
  ): Promise<ResolversTypes['LiquidityMutationResponse']> => {
    try {
      if (args.input.amount === BigInt(0)) {
        return responses[LiquidityError.AmountZero]
      }
      const assetService = await ctx.container.use('assetService')
      const asset = await assetService.get(args.input.assetId)
      if (!asset) {
        return responses[LiquidityError.UnknownAsset]
      }
      const accountingService = await ctx.container.use('accountingService')
      const error = await accountingService.createDeposit({
        id: args.input.id,
        account: asset,
        amount: args.input.amount
      })
      if (error) {
        return errorToResponse(error)
      }
      return {
        code: '200',
        success: true,
        message: 'Added asset liquidity'
      }
    } catch (err) {
      ctx.logger.error(
        {
          input: args.input,
          err
        },
        'error adding asset liquidity'
      )
      return {
        code: '400',
        message: 'Error trying to add asset liquidity',
        success: false
      }
    }
  }

export const createPeerLiquidityWithdrawal: MutationResolvers<ApolloContext>['createPeerLiquidityWithdrawal'] =
  async (
    parent,
    args,
    ctx
  ): Promise<ResolversTypes['LiquidityMutationResponse']> => {
    try {
      if (args.input.amount === BigInt(0)) {
        return responses[LiquidityError.AmountZero]
      }
      const peerService = await ctx.container.use('peerService')
      const peer = await peerService.get(args.input.peerId)
      if (!peer) {
        return responses[LiquidityError.UnknownPeer]
      }
      const accountingService = await ctx.container.use('accountingService')
      const error = await accountingService.createWithdrawal({
        id: args.input.id,
        account: peer,
        amount: args.input.amount,
        timeout: BigInt(60e9) // 1 minute
      })
      if (error) {
        return errorToResponse(error)
      }
      return {
        code: '200',
        success: true,
        message: 'Created peer liquidity withdrawal'
      }
    } catch (err) {
      ctx.logger.error(
        {
          input: args.input,
          err
        },
        'error creating peer liquidity withdrawal'
      )
      return {
        code: '400',
        message: 'Error trying to create peer liquidity withdrawal',
        success: false
      }
    }
  }

export const createAssetLiquidityWithdrawal: MutationResolvers<ApolloContext>['createAssetLiquidityWithdrawal'] =
  async (
    parent,
    args,
    ctx
  ): Promise<ResolversTypes['LiquidityMutationResponse']> => {
    try {
      if (args.input.amount === BigInt(0)) {
        return responses[LiquidityError.AmountZero]
      }
      const assetService = await ctx.container.use('assetService')
      const asset = await assetService.get(args.input.assetId)
      if (!asset) {
        return responses[LiquidityError.UnknownAsset]
      }
      const accountingService = await ctx.container.use('accountingService')
      const error = await accountingService.createWithdrawal({
        id: args.input.id,
        account: asset,
        amount: args.input.amount,
        timeout: BigInt(60e9) // 1 minute
      })
      if (error) {
        return errorToResponse(error)
      }
      return {
        code: '200',
        success: true,
        message: 'Created asset liquidity withdrawal'
      }
    } catch (err) {
      ctx.logger.error(
        {
          input: args.input,
          err
        },
        'error creating asset liquidity withdrawal'
      )
      return {
        code: '400',
        message: 'Error trying to create asset liquidity withdrawal',
        success: false
      }
    }
  }

export const createWalletAddressWithdrawal: MutationResolvers<ApolloContext>['createWalletAddressWithdrawal'] =
  async (
    parent,
    args,
    ctx
  ): Promise<ResolversTypes['WalletAddressWithdrawalMutationResponse']> => {
    try {
      const walletAddressService = await ctx.container.use(
        'walletAddressService'
      )
      const walletAddress = await walletAddressService.get(
        args.input.walletAddressId
      )
      if (!walletAddress) {
        return responses[
          LiquidityError.UnknownWalletAddress
        ] as unknown as WalletAddressWithdrawalMutationResponse
      }
      const id = args.input.id
      const accountingService = await ctx.container.use('accountingService')
      const amount = await accountingService.getBalance(walletAddress.id)
      if (amount === undefined)
        throw new Error('missing incoming payment wallet address')
      if (amount === BigInt(0)) {
        return responses[
          LiquidityError.AmountZero
        ] as unknown as WalletAddressWithdrawalMutationResponse
      }
      const error = await accountingService.createWithdrawal({
        id,
        account: walletAddress,
        amount,
        timeout: BigInt(60e9) // 1 minute
      })

      if (error) {
        return errorToResponse(
          error
        ) as unknown as WalletAddressWithdrawalMutationResponse
      }
      return {
        code: '200',
        success: true,
        message: 'Created account withdrawal',
        withdrawal: {
          id,
          amount,
          walletAddress: walletAddressToGraphql(walletAddress)
        }
      }
    } catch (err) {
      ctx.logger.error(
        {
          input: args.input,
          err
        },
        'error creating wallet address withdrawal'
      )
      return {
        code: '500',
        message: 'Error trying to create wallet address withdrawal',
        success: false
      }
    }
  }

export const postLiquidityWithdrawal: MutationResolvers<ApolloContext>['postLiquidityWithdrawal'] =
  async (
    parent,
    args,
    ctx
  ): Promise<ResolversTypes['LiquidityMutationResponse']> => {
    const accountingService = await ctx.container.use('accountingService')
    const error = await accountingService.postWithdrawal(
      args.input.withdrawalId
    )
    if (error) {
      return errorToResponse(error)
    }
    return {
      code: '200',
      success: true,
      message: 'Posted Withdrawal'
    }
  }

export const voidLiquidityWithdrawal: MutationResolvers<ApolloContext>['voidLiquidityWithdrawal'] =
  async (
    parent,
    args,
    ctx
  ): Promise<ResolversTypes['LiquidityMutationResponse']> => {
    const accountingService = await ctx.container.use('accountingService')
    const error = await accountingService.voidWithdrawal(
      args.input.withdrawalId
    )
    if (error) {
      return errorToResponse(error)
    }
    return {
      code: '200',
      success: true,
      message: 'Voided Withdrawal'
    }
  }

<<<<<<< HEAD
=======
export const DepositEventType = PaymentDepositType
export type DepositEventType = PaymentDepositType

// eslint-disable-next-line @typescript-eslint/no-explicit-any, @typescript-eslint/explicit-module-boundary-types
const isDepositEventType = (o: any): o is DepositEventType =>
  Object.values(DepositEventType).includes(o)

export const depositEventLiquidity: MutationResolvers<ApolloContext>['depositEventLiquidity'] =
  async (
    parent,
    args,
    ctx
  ): Promise<ResolversTypes['LiquidityMutationResponse']> => {
    try {
      const webhookService = await ctx.container.use('webhookService')
      const event = await webhookService.getEvent(args.input.eventId)
      if (!event || !isPaymentEvent(event) || !isDepositEventType(event.type)) {
        return responses[LiquidityError.InvalidId]
      }
      if (!event.data.debitAmount) {
        throw new Error()
      }
      const outgoingPaymentService = await ctx.container.use(
        'outgoingPaymentService'
      )
      const paymentOrErr = await outgoingPaymentService.fund({
        id: event.data.id,
        amount: BigInt(event.data.debitAmount.value),
        transferId: event.id
      })
      if (isFundingError(paymentOrErr)) {
        return errorToResponse(paymentOrErr)
      }
      return {
        code: '200',
        success: true,
        message: 'Deposited liquidity'
      }
    } catch (err) {
      ctx.logger.error(
        {
          eventId: args.input.eventId,
          err
        },
        'error depositing liquidity'
      )
      return {
        code: '400',
        message: 'Error trying to deposit liquidity',
        success: false
      }
    }
  }

export const withdrawEventLiquidity: MutationResolvers<ApolloContext>['withdrawEventLiquidity'] =
  async (
    parent,
    args,
    ctx
  ): Promise<ResolversTypes['LiquidityMutationResponse']> => {
    try {
      const webhookService = await ctx.container.use('webhookService')
      const event = await webhookService.getEvent(args.input.eventId)
      if (!event || !event.withdrawal) {
        return responses[LiquidityError.InvalidId]
      }
      const assetService = await ctx.container.use('assetService')
      const asset = await assetService.get(event.withdrawal.assetId)
      if (!asset) {
        throw new Error()
      }
      const accountingService = await ctx.container.use('accountingService')
      const error = await accountingService.createWithdrawal({
        id: event.id,
        account: {
          id: event.withdrawal.accountId,
          asset
        },
        amount: event.withdrawal.amount
      })
      if (error) {
        return errorToResponse(error)
      }
      // TODO: check for and handle leftover incoming payment or payment balance
      return {
        code: '200',
        success: true,
        message: 'Withdrew liquidity'
      }
    } catch (err) {
      ctx.logger.error(
        {
          eventId: args.input.eventId,
          err
        },
        'error withdrawing liquidity'
      )
      return {
        code: '400',
        message: 'Error trying to withdraw liquidity',
        success: false
      }
    }
  }

>>>>>>> 2dc43a5a
export const depositOutgoingPaymentLiquidity: MutationResolvers<ApolloContext>['depositOutgoingPaymentLiquidity'] =
  async (
    parent,
    args,
    ctx
  ): Promise<ResolversTypes['LiquidityMutationResponse']> => {
    try {
      const { outgoingPaymentId } = args.input
      const webhookService = await ctx.container.use('webhookService')
      const event = await webhookService.getLatestByResourceId({
        outgoingPaymentId,
        types: [PaymentDepositType.PaymentCreated]
      })
      if (!event || !isPaymentEvent(event)) {
        return responses[LiquidityError.InvalidId]
      }

      if (!event.data.debitAmount) {
        throw new Error('No debit amount')
      }
      const outgoingPaymentService = await ctx.container.use(
        'outgoingPaymentService'
      )
      const paymentOrErr = await outgoingPaymentService.fund({
        id: outgoingPaymentId,
        amount: BigInt(event.data.debitAmount.value),
        transferId: event.id
      })
      if (isFundingError(paymentOrErr)) {
        return errorToResponse(paymentOrErr)
      }
      return {
        code: '200',
        success: true,
        message: 'Deposited liquidity'
      }
    } catch (err) {
      ctx.logger.error(
        {
          outgoingPaymentId: args.input.outgoingPaymentId,
          err
        },
        'error depositing liquidity'
      )
      return {
        code: '400',
        message: 'Error trying to deposit liquidity',
        success: false
      }
    }
  }

export const withdrawIncomingPaymentLiquidity: MutationResolvers<ApolloContext>['withdrawIncomingPaymentLiquidity'] =
  async (
    parent,
    args,
    ctx
  ): Promise<ResolversTypes['LiquidityMutationResponse']> => {
    const { incomingPaymentId } = args.input
    try {
      const incomingPaymentService = await ctx.container.use(
        'incomingPaymentService'
      )
      const incomingPayment = await incomingPaymentService.get({
        id: incomingPaymentId
      })
      const webhookService = await ctx.container.use('webhookService')
      const event = await webhookService.getLatestByResourceId({
        incomingPaymentId,
        types: [
          IncomingPaymentEventType.IncomingPaymentCompleted,
          IncomingPaymentEventType.IncomingPaymentExpired
        ]
      })
      if (!incomingPayment || !incomingPayment.receivedAmount || !event?.id) {
        return responses[LiquidityError.InvalidId]
      }

      const accountingService = await ctx.container.use('accountingService')
      const error = await accountingService.createWithdrawal({
        id: event.id,
        account: {
          id: incomingPaymentId,
          asset: incomingPayment.asset
        },
        amount: incomingPayment.receivedAmount.value
      })

      if (error) {
        return errorToResponse(error)
      }
      return {
        code: '200',
        success: true,
        message: 'Withdrew liquidity'
      }
    } catch (error) {
      ctx.logger.error(
        {
          incomingPaymentId,
          error
        },
        'error withdrawing liquidity'
      )
      return {
        code: '400',
        message: 'Error trying to withdraw liquidity',
        success: false
      }
    }
  }

export const withdrawOutgoingPaymentLiquidity: MutationResolvers<ApolloContext>['withdrawOutgoingPaymentLiquidity'] =
  async (
    parent,
    args,
    ctx
  ): Promise<ResolversTypes['LiquidityMutationResponse']> => {
    const { outgoingPaymentId } = args.input
    try {
      const outgoingPaymentService = await ctx.container.use(
        'outgoingPaymentService'
      )
      const outgoingPayment = await outgoingPaymentService.get({
        id: outgoingPaymentId
      })
      const webhookService = await ctx.container.use('webhookService')
      const event = await webhookService.getLatestByResourceId({
        outgoingPaymentId,
        types: [
          PaymentEventType.PaymentCompleted,
          PaymentEventType.PaymentFailed
        ]
      })
      if (!outgoingPayment || !event?.id) {
        return responses[LiquidityError.InvalidId]
      }

      const accountingService = await ctx.container.use('accountingService')
      const balance = await accountingService.getBalance(outgoingPayment.id)
      if (!balance) {
        return responses[LiquidityError.InsufficientBalance]
      }

      const error = await accountingService.createWithdrawal({
        id: event.id,
        account: {
          id: outgoingPaymentId,
          asset: outgoingPayment.asset
        },
        amount: balance
      })

      if (error) {
        return errorToResponse(error)
      }
      return {
        code: '200',
        success: true,
        message: 'Withdrew liquidity'
      }
    } catch (error) {
      ctx.logger.error(
        {
          outgoingPaymentId,
          error
        },
        'error withdrawing liquidity'
      )
      return {
        code: '400',
        message: 'Error trying to withdraw liquidity',
        success: false
      }
    }
  }

// eslint-disable-next-line @typescript-eslint/no-explicit-any, @typescript-eslint/explicit-module-boundary-types
const isLiquidityError = (o: any): o is LiquidityError =>
  Object.values(LiquidityError).includes(o)

const errorToResponse = (error: FundingError): LiquidityMutationResponse => {
  if (!isLiquidityError(error)) {
    throw new Error(error)
  }
  return responses[error]
}

const responses: {
  [key in LiquidityError]: LiquidityMutationResponse
} = {
  [LiquidityError.AlreadyPosted]: {
    code: '409',
    message: 'Withdrawal already posted',
    success: false,
    error: LiquidityError.AlreadyPosted
  },
  [LiquidityError.AlreadyVoided]: {
    code: '409',
    message: 'Withdrawal already voided',
    success: false,
    error: LiquidityError.AlreadyVoided
  },
  [LiquidityError.AmountZero]: {
    code: '400',
    message: 'Amount is zero',
    success: false,
    error: LiquidityError.AmountZero
  },
  [LiquidityError.InsufficientBalance]: {
    code: '403',
    message: 'Insufficient balance',
    success: false,
    error: LiquidityError.InsufficientBalance
  },
  [LiquidityError.InvalidId]: {
    code: '400',
    message: 'Invalid id',
    success: false,
    error: LiquidityError.InvalidId
  },
  [LiquidityError.TransferExists]: {
    code: '409',
    message: 'Transfer exists',
    success: false,
    error: LiquidityError.TransferExists
  },
  [LiquidityError.UnknownWalletAddress]: {
    code: '404',
    message: 'Unknown wallet address',
    success: false,
    error: LiquidityError.UnknownWalletAddress
  },
  [LiquidityError.UnknownAsset]: {
    code: '404',
    message: 'Unknown asset',
    success: false,
    error: LiquidityError.UnknownAsset
  },
  [LiquidityError.UnknownIncomingPayment]: {
    code: '404',
    message: 'Unknown incoming payment',
    success: false,
    error: LiquidityError.UnknownIncomingPayment
  },
  [LiquidityError.UnknownPayment]: {
    code: '404',
    message: 'Unknown outgoing payment',
    success: false,
    error: LiquidityError.UnknownPayment
  },
  [LiquidityError.UnknownPeer]: {
    code: '404',
    message: 'Unknown peer',
    success: false,
    error: LiquidityError.UnknownPeer
  },
  [LiquidityError.UnknownTransfer]: {
    code: '404',
    message: 'Unknown withdrawal',
    success: false,
    error: LiquidityError.UnknownTransfer
  }
}<|MERGE_RESOLUTION|>--- conflicted
+++ resolved
@@ -330,114 +330,6 @@
     }
   }
 
-<<<<<<< HEAD
-=======
-export const DepositEventType = PaymentDepositType
-export type DepositEventType = PaymentDepositType
-
-// eslint-disable-next-line @typescript-eslint/no-explicit-any, @typescript-eslint/explicit-module-boundary-types
-const isDepositEventType = (o: any): o is DepositEventType =>
-  Object.values(DepositEventType).includes(o)
-
-export const depositEventLiquidity: MutationResolvers<ApolloContext>['depositEventLiquidity'] =
-  async (
-    parent,
-    args,
-    ctx
-  ): Promise<ResolversTypes['LiquidityMutationResponse']> => {
-    try {
-      const webhookService = await ctx.container.use('webhookService')
-      const event = await webhookService.getEvent(args.input.eventId)
-      if (!event || !isPaymentEvent(event) || !isDepositEventType(event.type)) {
-        return responses[LiquidityError.InvalidId]
-      }
-      if (!event.data.debitAmount) {
-        throw new Error()
-      }
-      const outgoingPaymentService = await ctx.container.use(
-        'outgoingPaymentService'
-      )
-      const paymentOrErr = await outgoingPaymentService.fund({
-        id: event.data.id,
-        amount: BigInt(event.data.debitAmount.value),
-        transferId: event.id
-      })
-      if (isFundingError(paymentOrErr)) {
-        return errorToResponse(paymentOrErr)
-      }
-      return {
-        code: '200',
-        success: true,
-        message: 'Deposited liquidity'
-      }
-    } catch (err) {
-      ctx.logger.error(
-        {
-          eventId: args.input.eventId,
-          err
-        },
-        'error depositing liquidity'
-      )
-      return {
-        code: '400',
-        message: 'Error trying to deposit liquidity',
-        success: false
-      }
-    }
-  }
-
-export const withdrawEventLiquidity: MutationResolvers<ApolloContext>['withdrawEventLiquidity'] =
-  async (
-    parent,
-    args,
-    ctx
-  ): Promise<ResolversTypes['LiquidityMutationResponse']> => {
-    try {
-      const webhookService = await ctx.container.use('webhookService')
-      const event = await webhookService.getEvent(args.input.eventId)
-      if (!event || !event.withdrawal) {
-        return responses[LiquidityError.InvalidId]
-      }
-      const assetService = await ctx.container.use('assetService')
-      const asset = await assetService.get(event.withdrawal.assetId)
-      if (!asset) {
-        throw new Error()
-      }
-      const accountingService = await ctx.container.use('accountingService')
-      const error = await accountingService.createWithdrawal({
-        id: event.id,
-        account: {
-          id: event.withdrawal.accountId,
-          asset
-        },
-        amount: event.withdrawal.amount
-      })
-      if (error) {
-        return errorToResponse(error)
-      }
-      // TODO: check for and handle leftover incoming payment or payment balance
-      return {
-        code: '200',
-        success: true,
-        message: 'Withdrew liquidity'
-      }
-    } catch (err) {
-      ctx.logger.error(
-        {
-          eventId: args.input.eventId,
-          err
-        },
-        'error withdrawing liquidity'
-      )
-      return {
-        code: '400',
-        message: 'Error trying to withdraw liquidity',
-        success: false
-      }
-    }
-  }
-
->>>>>>> 2dc43a5a
 export const depositOutgoingPaymentLiquidity: MutationResolvers<ApolloContext>['depositOutgoingPaymentLiquidity'] =
   async (
     parent,
