--- conflicted
+++ resolved
@@ -146,14 +146,9 @@
     error: payment.error ?? undefined,
     stateAttempts: payment.stateAttempts,
     receivingPayment: payment.receivingPayment,
-<<<<<<< HEAD
-    sendAmount: payment.sendAmount ?? undefined,
+    sendAmount: payment.sendAmount,
     sentAmount: payment.sentAmount,
-    receiveAmount: payment.receiveAmount ?? undefined,
-=======
-    sendAmount: payment.sendAmount,
     receiveAmount: payment.receiveAmount,
->>>>>>> 10168a7d
     description: payment.description,
     externalRef: payment.externalRef,
     createdAt: new Date(+payment.createdAt).toISOString(),
