--- conflicted
+++ resolved
@@ -1513,15 +1513,10 @@
         description: 'description!'
       })
       payment = await createOutgoingPayment(deps, {
-<<<<<<< HEAD
-        accountId,
+        paymentPointerId,
         receiver: `${
           Config.openPaymentsHost
         }/${uuid()}/incoming-payments/${uuid()}`,
-=======
-        paymentPointerId,
-        receiver: `${Config.publicHost}/${uuid()}/incoming-payments/${uuid()}`,
->>>>>>> 0e18a707
         sendAmount: {
           value: BigInt(456),
           assetCode: paymentPointer.asset.code,
