import { Resolvers } from '../generated/graphql'
import {
  getPaymentPointer,
  getPaymentPointers,
  createPaymentPointer,
  updatePaymentPointer,
  triggerPaymentPointerEvents
} from './payment_pointer'
<<<<<<< HEAD
import { getAsset, getAssets, createAsset, updateAsset } from './asset'
=======
import {
  getAsset,
  getAssets,
  createAsset,
  updateAssetWithdrawalThreshold,
  getAssetReceivingFee,
  getAssetSendingFee
} from './asset'
>>>>>>> 508b9659
import {
  getPaymentPointerIncomingPayments,
  createIncomingPayment,
  getIncomingPayment
} from './incoming_payment'
import { getQuote, createQuote, getPaymentPointerQuotes } from './quote'
import {
  getOutgoingPayment,
  createOutgoingPayment,
  getPaymentPointerOutgoingPayments
} from './outgoing_payment'
import { getPeer, getPeers, createPeer, updatePeer, deletePeer } from './peer'
import {
  getAssetLiquidity,
  getPeerLiquidity,
  addAssetLiquidity,
  addPeerLiquidity,
  createAssetLiquidityWithdrawal,
  createPeerLiquidityWithdrawal,
  createPaymentPointerWithdrawal,
  postLiquidityWithdrawal,
  voidLiquidityWithdrawal,
  depositEventLiquidity,
  withdrawEventLiquidity
} from './liquidity'
import { GraphQLBigInt, GraphQLUInt8 } from '../scalars'
import {
  createPaymentPointerKey,
  revokePaymentPointerKey
} from './paymentPointerKey'
import { createReceiver } from './receiver'
import { getWebhookEvents } from './webhooks'
import { setFee } from './fee'
import { GraphQLJSONObject } from 'graphql-scalars'
import { getCombinedPayments } from './combined_payments'

export const resolvers: Resolvers = {
  UInt8: GraphQLUInt8,
  UInt64: GraphQLBigInt,
  JSONObject: GraphQLJSONObject,
  Asset: {
    liquidity: getAssetLiquidity,
    sendingFee: getAssetSendingFee,
    receivingFee: getAssetReceivingFee
  },
  Peer: {
    liquidity: getPeerLiquidity
  },
  Query: {
    paymentPointer: getPaymentPointer,
    paymentPointers: getPaymentPointers,
    asset: getAsset,
    assets: getAssets,
    outgoingPayment: getOutgoingPayment,
    incomingPayment: getIncomingPayment,
    peer: getPeer,
    peers: getPeers,
    quote: getQuote,
    webhookEvents: getWebhookEvents,
    payments: getCombinedPayments
  },
  PaymentPointer: {
    incomingPayments: getPaymentPointerIncomingPayments,
    outgoingPayments: getPaymentPointerOutgoingPayments,
    quotes: getPaymentPointerQuotes
  },
  Mutation: {
    createPaymentPointerKey,
    revokePaymentPointerKey,
    createPaymentPointer,
    updatePaymentPointer,
    triggerPaymentPointerEvents,
    createAsset,
    updateAsset: updateAsset,
    createQuote,
    createOutgoingPayment,
    createIncomingPayment,
    createReceiver,
    createPeer: createPeer,
    updatePeer: updatePeer,
    deletePeer: deletePeer,
    addAssetLiquidity: addAssetLiquidity,
    addPeerLiquidity: addPeerLiquidity,
    createAssetLiquidityWithdrawal: createAssetLiquidityWithdrawal,
    createPeerLiquidityWithdrawal: createPeerLiquidityWithdrawal,
    createPaymentPointerWithdrawal,
    postLiquidityWithdrawal: postLiquidityWithdrawal,
    voidLiquidityWithdrawal: voidLiquidityWithdrawal,
    depositEventLiquidity,
    withdrawEventLiquidity,
    setFee
  }
}<|MERGE_RESOLUTION|>--- conflicted
+++ resolved
@@ -6,18 +6,14 @@
   updatePaymentPointer,
   triggerPaymentPointerEvents
 } from './payment_pointer'
-<<<<<<< HEAD
-import { getAsset, getAssets, createAsset, updateAsset } from './asset'
-=======
 import {
   getAsset,
   getAssets,
   createAsset,
-  updateAssetWithdrawalThreshold,
+  updateAsset,
   getAssetReceivingFee,
   getAssetSendingFee
 } from './asset'
->>>>>>> 508b9659
 import {
   getPaymentPointerIncomingPayments,
   createIncomingPayment,
