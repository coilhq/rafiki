type Query {
  "Fetch an asset"
  asset(id: String!): Asset

  "Fetch a page of assets."
  assets(
    "Paginating forwards: the cursor before the the requested page."
    after: String
    "Paginating backwards: the cursor after the the requested page."
    before: String
    "Paginating forwards: The first **n** elements from the page."
    first: Int
    "Paginating backwards: The last **n** elements from the page."
    last: Int
  ): AssetsConnection!

  "Fetch a peer"
  peer(id: String!): Peer

  "Fetch a page of peers."
  peers(
    "Paginating forwards: the cursor before the the requested page."
    after: String
    "Paginating backwards: the cursor after the the requested page."
    before: String
    "Paginating forwards: The first **n** elements from the page."
    first: Int
    "Paginating backwards: The last **n** elements from the page."
    last: Int
  ): PeersConnection!

  "Fetch a payment pointer"
  paymentPointer(id: String!): PaymentPointer

  "Fetch a page of payment pointers."
  paymentPointers(
    "Paginating forwards: the cursor before the the requested page."
    after: String
    "Paginating backwards: the cursor after the the requested page."
    before: String
    "Paginating forwards: The first **n** elements from the page."
    first: Int
    "Paginating backwards: The last **n** elements from the page."
    last: Int
  ): PaymentPointersConnection!

  "Fetch an Open Payments quote"
  quote(id: String!): Quote

  "Fetch an Open Payments outgoing payment"
  outgoingPayment(id: String!): OutgoingPayment

  "Fetch an Open Payments incoming payment"
  incomingPayment(id: String!): IncomingPayment

  "Fetch a page of webhook events"
  webhookEvents(
    "Paginating forwards: the cursor before the the requested page."
    after: String
    "Paginating backwards: the cursor after the the requested page."
    before: String
    "Paginating forwards: The first **n** elements from the page."
    first: Int
    "Paginating backwards: The last **n** elements from the page."
    last: Int
    "Filter webhook events based on specific criteria."
    filter: WebhookEventFilter
  ): WebhookEventsConnection!

  "Fetch a page of combined payments"
  payments(
    "Paginating forwards: the cursor before the the requested page."
    after: String
    "Paginating backwards: the cursor after the the requested page."
    before: String
    "Paginating forwards: The first **n** elements from the page."
    first: Int
    "Paginating backwards: The last **n** elements from the page."
    last: Int
    "Filter payment events based on specific criteria."
    filter: PaymentFilter
  ): PaymentConnection!
}

type Mutation {
  "Create an asset"
  createAsset(input: CreateAssetInput!): AssetMutationResponse!

  "Update an asset"
  updateAsset(input: UpdateAssetInput!): AssetMutationResponse!

  "Add asset liquidity"
  addAssetLiquidity(input: AddAssetLiquidityInput!): LiquidityMutationResponse

  "Withdraw asset liquidity"
  createAssetLiquidityWithdrawal(
    input: CreateAssetLiquidityWithdrawalInput!
  ): LiquidityMutationResponse

  "Create a peer"
  createPeer(input: CreatePeerInput!): CreatePeerMutationResponse!

  "Update a peer"
  updatePeer(input: UpdatePeerInput!): UpdatePeerMutationResponse!

  "Delete a peer"
  deletePeer(input: DeletePeerInput!): DeletePeerMutationResponse!

  "Add peer liquidity"
  addPeerLiquidity(input: AddPeerLiquidityInput!): LiquidityMutationResponse

  "Withdraw peer liquidity"
  createPeerLiquidityWithdrawal(
    input: CreatePeerLiquidityWithdrawalInput!
  ): LiquidityMutationResponse

  "Post liquidity withdrawal. Withdrawals are two-phase commits and are committed via this mutation."
  postLiquidityWithdrawal(
    input: PostLiquidityWithdrawalInput!
  ): LiquidityMutationResponse

  "Void liquidity withdrawal. Withdrawals are two-phase commits and are rolled back via this mutation."
  voidLiquidityWithdrawal(
    input: VoidLiquidityWithdrawalInput!
  ): LiquidityMutationResponse

  "Create a payment pointer"
  createPaymentPointer(
    input: CreatePaymentPointerInput!
  ): CreatePaymentPointerMutationResponse!

  "Update a payment pointer"
  updatePaymentPointer(
    input: UpdatePaymentPointerInput!
  ): UpdatePaymentPointerMutationResponse!

  "Add a public key to a payment pointer that is used to verify Open Payments requests."
  createPaymentPointerKey(
    input: CreatePaymentPointerKeyInput!
  ): CreatePaymentPointerKeyMutationResponse

  "Revoke a public key associated with a payment pointer. Open Payment requests using this key for request signatures will be denied going forward."
  revokePaymentPointerKey(
    input: RevokePaymentPointerKeyInput!
  ): RevokePaymentPointerKeyMutationResponse

  "Create an internal Open Payments Incoming Payment. The receiver has a payment pointer on this Rafiki instance."
  createIncomingPayment(
    input: CreateIncomingPaymentInput!
  ): IncomingPaymentResponse!

  "Create an internal or external Open Payments Incoming Payment. The receiver has a payment pointer on either this or another Open Payments resource server."
  createReceiver(input: CreateReceiverInput!): CreateReceiverResponse!

  "Create an Open Payments Quote"
  createQuote(input: CreateQuoteInput!): QuoteResponse!

  "Create an Open Payments Outgoing Payment"
  createOutgoingPayment(
    input: CreateOutgoingPaymentInput!
  ): OutgoingPaymentResponse!

  "Deposit webhook event liquidity"
  depositEventLiquidity(
    input: DepositEventLiquidityInput!
  ): LiquidityMutationResponse

  "Withdraw webhook event liquidity"
  withdrawEventLiquidity(
    input: WithdrawEventLiquidityInput!
  ): LiquidityMutationResponse

  "Withdraw liquidity from a payment pointer received via Web Monetization."
  createPaymentPointerWithdrawal(
    input: CreatePaymentPointerWithdrawalInput!
  ): PaymentPointerWithdrawalMutationResponse

  "If automatic withdrawal of funds received via Web Monetization by the payment pointer are disabled, this mutation can be used to trigger up to n withdrawal events."
  triggerPaymentPointerEvents(
    input: TriggerPaymentPointerEventsInput!
  ): TriggerPaymentPointerEventsMutationResponse!

  "Set the fee on an asset"
  setFee(input: SetFeeInput!): SetFeeResponse!
}

type PageInfo {
  "Paginating forwards: the cursor to continue."
  endCursor: String
  "Paginating forwards: Are there more pages?"
  hasNextPage: Boolean!
  "Paginating backwards: Are there more pages?"
  hasPreviousPage: Boolean!
  "Paginating backwards: the cursor to continue."
  startCursor: String
}

type AssetsConnection {
  pageInfo: PageInfo!
  edges: [AssetEdge!]!
}

type AssetEdge {
  node: Asset!
  cursor: String!
}

input CreateAssetInput {
  "[ISO 4217 currency code](https://en.wikipedia.org/wiki/ISO_4217), e.g. `USD`"
  code: String!
  "Difference in orders of magnitude between the standard unit of an asset and a corresponding fractional unit"
  scale: UInt8!
  "Minimum amount of liquidity that can be withdrawn from the asset"
  withdrawalThreshold: UInt64
  "Account Servicing Entity will be notified via a webhook event if liquidity falls below this value"
  liquidityThreshold: UInt64
  "Unique key to ensure duplicate or retried requests are processed only once. See [idempotence](https://en.wikipedia.org/wiki/Idempotence)"
  idempotencyKey: String
}

input UpdateAssetInput {
  "Asset id"
  id: String!
  "New minimum amount of liquidity that can be withdrawn from the asset"
  withdrawalThreshold: UInt64
  "Account Servicing Entity will be notified via a webhook event if liquidity falls below this new value"
  liquidityThreshold: UInt64
  "Unique key to ensure duplicate or retried requests are processed only once. See [idempotence](https://en.wikipedia.org/wiki/Idempotence)"
  idempotencyKey: String
}

type PeersConnection {
  pageInfo: PageInfo!
  edges: [PeerEdge!]!
}

type PeerEdge {
  node: Peer!
  cursor: String!
}

input CreatePeerInput {
  "Maximum packet amount that the peer accepts"
  maxPacketAmount: UInt64
  "Peering connection details"
  http: HttpInput!
  "Asset id of peering relationship"
  assetId: String!
  "Peer's ILP address"
  staticIlpAddress: String!
  "Peer's internal name"
  name: String
  "Unique key to ensure duplicate or retried requests are processed only once. See [idempotence](https://en.wikipedia.org/wiki/Idempotence)"
  idempotencyKey: String
}

input UpdatePeerInput {
  "Peer id"
  id: String!
  "New maximum packet amount that the peer accepts"
  maxPacketAmount: UInt64
  "New peering connection details"
  http: HttpInput
  "Peer's new ILP address"
  staticIlpAddress: String
  "Peer's new public name"
  name: String
  "Unique key to ensure duplicate or retried requests are processed only once. See [idempotence](https://en.wikipedia.org/wiki/Idempotence)"
  idempotencyKey: String
}

input HttpInput {
  "Incoming connection details"
  incoming: HttpIncomingInput
  "Outgoing connection details"
  outgoing: HttpOutgoingInput!
}

input HttpIncomingInput {
  "Array of auth tokens accepted by this Rafiki instance"
  authTokens: [String!]!
}

input HttpOutgoingInput {
  "Auth token to present at the peering Rafiki instance"
  authToken: String!
  "Peer's connection endpoint"
  endpoint: String!
}

input AddPeerLiquidityInput {
  "The id of the peer to add liquidity."
  peerId: String!
  "Amount of liquidity to add."
  amount: UInt64!
  "The id of the transfer."
  id: String!
  "Unique key to ensure duplicate or retried requests are processed only once. See [idempotence](https://en.wikipedia.org/wiki/Idempotence)"
  idempotencyKey: String!
}

input AddAssetLiquidityInput {
  "The id of the asset to add liquidity."
  assetId: String!
  "Amount of liquidity to add."
  amount: UInt64!
  "The id of the transfer."
  id: String!
  "Unique key to ensure duplicate or retried requests are processed only once. See [idempotence](https://en.wikipedia.org/wiki/Idempotence)"
  idempotencyKey: String!
}

input CreatePeerLiquidityWithdrawalInput {
  "The id of the peer to create the withdrawal for."
  peerId: String!
  "Amount of withdrawal."
  amount: UInt64!
  "The id of the withdrawal."
  id: String!
  "Unique key to ensure duplicate or retried requests are processed only once. See [idempotence](https://en.wikipedia.org/wiki/Idempotence)"
  idempotencyKey: String!
}

input CreateAssetLiquidityWithdrawalInput {
  "The id of the asset to create the withdrawal for."
  assetId: String!
  "Amount of withdrawal."
  amount: UInt64!
  "The id of the withdrawal."
  id: String!
  "Unique key to ensure duplicate or retried requests are processed only once. See [idempotence](https://en.wikipedia.org/wiki/Idempotence)"
  idempotencyKey: String!
}

input PostLiquidityWithdrawalInput {
  "The id of the liquidity withdrawal to post."
  withdrawalId: String!
  "Unique key to ensure duplicate or retried requests are processed only once. See [idempotence](https://en.wikipedia.org/wiki/Idempotence)"
  idempotencyKey: String!
}

input VoidLiquidityWithdrawalInput {
  "The id of the liquidity withdrawal to void."
  withdrawalId: String!
  "Unique key to ensure duplicate or retried requests are processed only once. See [idempotence](https://en.wikipedia.org/wiki/Idempotence)"
  idempotencyKey: String!
}

input DepositEventLiquidityInput {
  "The id of the event to deposit into."
  eventId: String!
  "Unique key to ensure duplicate or retried requests are processed only once. See [idempotence](https://en.wikipedia.org/wiki/Idempotence)"
  idempotencyKey: String!
}

input WithdrawEventLiquidityInput {
  "The id of the event to withdraw from."
  eventId: String!
  "Unique key to ensure duplicate or retried requests are processed only once. See [idempotence](https://en.wikipedia.org/wiki/Idempotence)"
  idempotencyKey: String!
}

input CreatePaymentPointerWithdrawalInput {
  "The id of the Open Payments payment pointer to create the withdrawal for."
  paymentPointerId: String!
  "The id of the withdrawal."
  id: String!
  "Unique key to ensure duplicate or retried requests are processed only once. See [idempotence](https://en.wikipedia.org/wiki/Idempotence)"
  idempotencyKey: String!
}

input JwkInput {
  "Key id"
  kid: String!
  "Base64 url-encoded public key."
  x: String!
  "Cryptographic algorithm family used with the key. The only allowed value is `EdDSA`."
  alg: Alg!
  "Key type. The only allowed value is `OKP`."
  kty: Kty!
  "Curve that the key pair is derived from. The only allowed value is `Ed25519`."
  crv: Crv!
}

input CreatePaymentPointerKeyInput {
  paymentPointerId: String!
  "Public key"
  jwk: JwkInput!
  "Unique key to ensure duplicate or retried requests are processed only once. See [idempotence](https://en.wikipedia.org/wiki/Idempotence)"
  idempotencyKey: String
}

input RevokePaymentPointerKeyInput {
  "Internal id of key"
  id: String!
  "Unique key to ensure duplicate or retried requests are processed only once. See [idempotence](https://en.wikipedia.org/wiki/Idempotence)"
  idempotencyKey: String
}

type Asset implements Model {
  "Asset id"
  id: ID!
  "[ISO 4217 currency code](https://en.wikipedia.org/wiki/ISO_4217), e.g. `USD`"
  code: String!
  "Difference in orders of magnitude between the standard unit of an asset and a corresponding fractional unit"
  scale: UInt8!
  "Available liquidity"
  liquidity: UInt64
  "Minimum amount of liquidity that can be withdrawn from the asset"
  withdrawalThreshold: UInt64
<<<<<<< HEAD
  "Account Servicing Entity will be notified via a webhook event if liquidity falls below this value"
  liquidityThreshold: UInt64
=======
  "The receiving fee structure for the asset"
  receivingFee: Fee
  "The sending fee structure for the asset"
  sendingFee: Fee
>>>>>>> 508b9659
  "Date-time of creation"
  createdAt: String!
}

enum LiquidityError {
  AlreadyPosted
  AlreadyVoided
  AmountZero
  InsufficientBalance
  InvalidId
  TransferExists
  UnknownAsset
  UnknownIncomingPayment
  UnknownPayment
  UnknownPaymentPointer
  UnknownPeer
  UnknownTransfer
}

type Peer implements Model {
  "Peer id"
  id: ID!
  "Maximum packet amount that the peer accepts"
  maxPacketAmount: UInt64
  "Peering connection details"
  http: Http!
  "Asset of peering relationship"
  asset: Asset!
  "Peer's ILP address"
  staticIlpAddress: String!
  "Peer's public name"
  name: String
  "Available liquidity"
  liquidity: UInt64
  "Date-time of creation"
  createdAt: String!
}

input DeletePeerInput {
  # Id of the peer
  id: ID!
  "Unique key to ensure duplicate or retried requests are processed only once. See [idempotence](https://en.wikipedia.org/wiki/Idempotence)"
  idempotencyKey: String
}

type Http {
  "Outgoing connection details"
  outgoing: HttpOutgoing!
}

type HttpOutgoing {
  "Auth token to present at the peering Rafiki instance"
  authToken: String!
  "Peer's connection endpoint"
  endpoint: String!
}

type PaymentPointersConnection {
  pageInfo: PageInfo!
  edges: [PaymentPointerEdge!]!
}

type PaymentPointerEdge {
  node: PaymentPointer!
  cursor: String!
}

type PaymentPointer implements Model {
  "Payment pointer id"
  id: ID!
  "Asset of the payment pointer"
  asset: Asset!
  "Payment Pointer URL"
  url: String!
  "Public name associated with the payment pointer"
  publicName: String
  "List of incoming payments received by this payment pointer"
  incomingPayments(
    "Paginating forwards: the cursor before the the requested page."
    after: String
    "Paginating backwards: the cursor after the the requested page."
    before: String
    "Paginating forwards: The first **n** elements from the page."
    first: Int
    "Paginating backwards: The last **n** elements from the page."
    last: Int
  ): IncomingPaymentConnection
  "List of quotes created at this payment pointer"
  quotes(
    "Paginating forwards: the cursor before the the requested page."
    after: String
    "Paginating backwards: the cursor after the the requested page."
    before: String
    "Paginating forwards: The first **n** elements from the page."
    first: Int
    "Paginating backwards: The last **n** elements from the page."
    last: Int
  ): QuoteConnection
  "List of outgoing payments sent from this payment pointer"
  outgoingPayments(
    "Paginating forwards: the cursor before the the requested page."
    after: String
    "Paginating backwards: the cursor after the the requested page."
    before: String
    "Paginating forwards: The first **n** elements from the page."
    first: Int
    "Paginating backwards: The last **n** elements from the page."
    last: Int
  ): OutgoingPaymentConnection
  "Date-time of creation"
  createdAt: String!
  "Status of the payment pointer"
  status: PaymentPointerStatus!
}

enum PaymentPointerStatus {
  "Status after deactivating"
  INACTIVE
  "Default status"
  ACTIVE
}

type IncomingPaymentConnection {
  pageInfo: PageInfo!
  edges: [IncomingPaymentEdge!]!
}

type IncomingPaymentEdge {
  node: IncomingPayment!
  cursor: String!
}

interface BasePayment {
  id: ID!
  paymentPointerId: ID!
  metadata: JSONObject
  createdAt: String!
}

type IncomingPayment implements BasePayment & Model {
  "Incoming Payment id"
  id: ID!
  "Id of the payment pointer under which this incoming payment was created"
  paymentPointerId: ID!
  "Incoming payment state"
  state: IncomingPaymentState!
  "Date-time of expiry. After this time, the incoming payment will not accept further payments made to it."
  expiresAt: String!
  "The maximum amount that should be paid into the payment pointer under this incoming payment."
  incomingAmount: Amount
  "The total amount that has been paid into the payment pointer under this incoming payment."
  receivedAmount: Amount!
  "Additional metadata associated with the incoming payment."
  metadata: JSONObject
  "Date-time of creation"
  createdAt: String!
}

type Receiver {
  "Incoming payment URL"
  id: String!
  "Payment pointer URL under which the incoming payment was created"
  paymentPointerUrl: String!
  "Describes whether the incoming payment has completed receiving funds."
  completed: Boolean!
  "The maximum amount that should be paid into the payment pointer under this incoming payment."
  incomingAmount: Amount
  "The total amount that has been paid into the payment pointer under this incoming payment."
  receivedAmount: Amount!
  "Date-time of expiry. After this time, the incoming payment will accept further payments made to it."
  expiresAt: String
  "Additional metadata associated with the incoming payment."
  metadata: JSONObject
  "Date-time of creation"
  createdAt: String!
  "Date-time of last update"
  updatedAt: String!
}

enum IncomingPaymentState {
  "The payment has a state of PENDING when it is initially created."
  PENDING
  "As soon as payment has started (funds have cleared into the account) the state moves to PROCESSING"
  PROCESSING
  "The payment is either auto-completed once the received amount equals the expected `incomingAmount`, or it is completed manually via an API call."
  COMPLETED
  "If the payment expires before it is completed then the state will move to EXPIRED and no further payments will be accepted."
  EXPIRED
}

type Amount {
  value: UInt64!
  "[ISO 4217 currency code](https://en.wikipedia.org/wiki/ISO_4217), e.g. `USD`"
  assetCode: String!
  "Difference in orders of magnitude between the standard unit of an asset and a corresponding fractional unit"
  assetScale: UInt8!
}

type OutgoingPaymentConnection {
  pageInfo: PageInfo!
  edges: [OutgoingPaymentEdge!]!
}

type OutgoingPaymentEdge {
  node: OutgoingPayment!
  cursor: String!
}

type OutgoingPayment implements BasePayment & Model {
  "Outgoing payment id"
  id: ID!
  "Id of the payment pointer under which this outgoing payment was created"
  paymentPointerId: ID!
  "Outgoing payment state"
  state: OutgoingPaymentState!
  error: String
  stateAttempts: Int!
  "Amount to send (fixed send)"
  sendAmount: Amount!
  "Amount to receive (fixed receive)"
  receiveAmount: Amount!
  "Payment pointer URL of the receiver"
  receiver: String!
  "Additional metadata associated with the outgoing payment."
  metadata: JSONObject
  "Quote for this outgoing payment"
  quote: Quote
  "Amount already sent"
  sentAmount: Amount!
  "Date-time of creation"
  createdAt: String!
}

enum OutgoingPaymentState {
  "Will transition to SENDING once payment funds are reserved"
  FUNDING
  "Paying, will transition to COMPLETED on success"
  SENDING
  "Successful completion"
  COMPLETED
  "Payment failed"
  FAILED
}

type PaymentConnection {
  pageInfo: PageInfo!
  edges: [PaymentEdge!]!
}

type PaymentEdge {
  node: Payment!
  cursor: String!
}

type Payment implements BasePayment & Model {
  "Payment id"
  id: ID!
  "Type of payment"
  type: PaymentType!
  "Id of the payment pointer under which this payment was created"
  paymentPointerId: ID!
  "Either the IncomingPaymentState or OutgoingPaymentState according to type"
  state: String!
  "Additional metadata associated with the payment."
  metadata: JSONObject
  "Date-time of creation"
  createdAt: String!
}

enum PaymentType {
  INCOMING
  OUTGOING
}

input PaymentFilter {
  type: FilterString
  paymentPointerId: FilterString
}

type QuoteConnection {
  pageInfo: PageInfo!
  edges: [QuoteEdge!]!
}

type QuoteEdge {
  node: Quote!
  cursor: String!
}

type Quote {
  "Quote id"
  id: ID!
  "Id of the payment pointer under which this quote was created"
  paymentPointerId: ID!
  "Payment pointer URL of the receiver"
  receiver: String!
  "Amount to send (fixed send)"
  sendAmount: Amount!
  "Amount to receive (fixed receive)"
  receiveAmount: Amount!
  "Maximum value per packet allowed on the possible routes"
  maxPacketAmount: UInt64!
  "Aggregate exchange rate the payment is guaranteed to meet"
  minExchangeRate: Float!
  "Lower bound of probed exchange rate"
  lowEstimatedExchangeRate: Float!
  "Upper bound of probed exchange rate"
  highEstimatedExchangeRate: Float!
  "Date-time of creation"
  createdAt: String!
  "Date-time of expiration"
  expiresAt: String!
}

input AmountInput {
  value: UInt64!
  "[ISO 4217 currency code](https://en.wikipedia.org/wiki/ISO_4217), e.g. `USD`"
  assetCode: String!
  "Difference in orders of magnitude between the standard unit of an asset and a corresponding fractional unit"
  assetScale: UInt8!
}

input CreateQuoteInput {
  "Id of the payment pointer under which the quote will be created"
  paymentPointerId: String!
  "Amount to send (fixed send)"
  sendAmount: AmountInput
  "Amount to receive (fixed receive)"
  receiveAmount: AmountInput
  "Payment pointer URL of the receiver"
  receiver: String!
  "Unique key to ensure duplicate or retried requests are processed only once. See [idempotence](https://en.wikipedia.org/wiki/Idempotence)"
  idempotencyKey: String
}

type QuoteResponse {
  code: String!
  success: Boolean!
  message: String
  quote: Quote
}

input CreateOutgoingPaymentInput {
  "Id of the payment pointer under which the outgoing payment will be created"
  paymentPointerId: String!
  "Id of the corresponding quote for that outgoing payment"
  quoteId: String!
  "Additional metadata associated with the outgoing payment."
  metadata: JSONObject
  "Unique key to ensure duplicate or retried requests are processed only once. See [idempotence](https://en.wikipedia.org/wiki/Idempotence)"
  idempotencyKey: String
}

input CreateIncomingPaymentInput {
  "Id of the payment pointer under which the incoming payment will be created"
  paymentPointerId: String!
  "Expiration date-time"
  expiresAt: String
  "Additional metadata associated with the incoming payment."
  metadata: JSONObject
  "Maximum amount to be received"
  incomingAmount: AmountInput
  "Unique key to ensure duplicate or retried requests are processed only once. See [idempotence](https://en.wikipedia.org/wiki/Idempotence)"
  idempotencyKey: String
}

input CreateReceiverInput {
  "Receiving payment pointer URL"
  paymentPointerUrl: String!
  "Expiration date-time"
  expiresAt: String
  "Maximum amount to be received"
  incomingAmount: AmountInput
  "Additional metadata associated with the incoming payment."
  metadata: JSONObject
  "Unique key to ensure duplicate or retried requests are processed only once. See [idempotence](https://en.wikipedia.org/wiki/Idempotence)"
  idempotencyKey: String
}

type OutgoingPaymentResponse {
  code: String!
  success: Boolean!
  message: String
  payment: OutgoingPayment
}

type IncomingPaymentResponse {
  code: String!
  success: Boolean!
  message: String
  payment: IncomingPayment
}

type CreateReceiverResponse {
  code: String!
  success: Boolean!
  message: String
  receiver: Receiver
}

input CreatePaymentPointerInput {
  "Asset of the payment pointer"
  assetId: String!
  "Payment Pointer URL"
  url: String!
  "Public name associated with the payment pointer"
  publicName: String
  "Unique key to ensure duplicate or retried requests are processed only once. See [idempotence](https://en.wikipedia.org/wiki/Idempotence)"
  idempotencyKey: String
}

input UpdatePaymentPointerInput {
  "ID of payment pointer to update"
  id: ID!
  "New public name for payment pointer"
  publicName: String
  "New status to set the payment pointer to"
  status: PaymentPointerStatus
  "Unique key to ensure duplicate or retried requests are processed only once. See [idempotence](https://en.wikipedia.org/wiki/Idempotence)"
  idempotencyKey: String
}

enum Alg {
  EdDSA
}

enum Kty {
  OKP
}

enum Crv {
  Ed25519
}

type Jwk {
  "Key id"
  kid: String!
  "Base64 url-encoded public key."
  x: String!
  "Cryptographic algorithm family used with the key. The only allowed value is `EdDSA`."
  alg: Alg!
  "Key type. The only allowed value is `OKP`."
  kty: Kty!
  "Curve that the key pair is derived from. The only allowed value is `Ed25519`."
  crv: Crv!
}

type PaymentPointerKey implements Model {
  "Internal id of key"
  id: ID!
  "Id of the payment pointer to which this key belongs to"
  paymentPointerId: ID!
  "Public key"
  jwk: Jwk!
  "Indicator whether the key has been revoked"
  revoked: Boolean!
  "Date-time of creation"
  createdAt: String!
}

input TriggerPaymentPointerEventsInput {
  "Maximum number of events being triggered (n)."
  limit: Int!
  "Unique key to ensure duplicate or retried requests are processed only once. See [idempotence](https://en.wikipedia.org/wiki/Idempotence)"
  idempotencyKey: String
}

type PaymentPointerWithdrawal {
  "Withdrawal Id"
  id: ID!
  "Amount to withdraw"
  amount: UInt64!
  "Payment pointer details"
  paymentPointer: PaymentPointer!
}

type WebhookEvent implements Model {
  "Event id"
  id: ID!
  "Type of event"
  type: String!
  "Stringified JSON data"
  data: JSONObject!
  "Date-time of creation"
  createdAt: String!
}

type WebhookEventsConnection {
  pageInfo: PageInfo!
  edges: [WebhookEventsEdge!]!
}

type WebhookEventsEdge {
  node: WebhookEvent!
  cursor: String!
}

enum FeeType {
  "Sender pays the fees"
  SENDING
  "Receiver pays the fees"
  RECEIVING
}

type Fee implements Model {
  "Fee id"
  id: ID!
  "Asset id associated with the fee"
  assetId: ID!
  "Type of fee (sending or receiving)"
  type: FeeType!
  "Fixed fee"
  fixed: UInt64!
  "Basis points fee. 1 basis point = 0.01%, 100 basis points = 1%, 10000 basis points = 100%"
  basisPoints: Int!
  "Date-time of creation"
  createdAt: String!
}

input SetFeeInput {
  "Asset id to add the fee to"
  assetId: ID!
  "Type of fee (sending or receiving)"
  type: FeeType!
  "Fee values"
  fee: FeeDetails!
  "Unique key to ensure duplicate or retried requests are processed only once. See [idempotence](https://en.wikipedia.org/wiki/Idempotence)"
  idempotencyKey: String
}

input FeeDetails {
  "A flat fee"
  fixed: UInt64!
  "Basis points fee. Should be between 0 and 10000 (inclusive). 1 basis point = 0.01%, 100 basis points = 1%, 10000 basis points = 100%"
  basisPoints: Int!
}

input WebhookEventFilter {
  type: FilterString
}

input FilterString {
  in: [String!]!
}

interface Model {
  id: ID!
  createdAt: String!
}

type CreatePaymentPointerMutationResponse implements MutationResponse {
  code: String!
  success: Boolean!
  message: String!
  paymentPointer: PaymentPointer
}

type UpdatePaymentPointerMutationResponse implements MutationResponse {
  code: String!
  success: Boolean!
  message: String!
  paymentPointer: PaymentPointer
}

type TriggerPaymentPointerEventsMutationResponse implements MutationResponse {
  code: String!
  success: Boolean!
  message: String!
  "Number of events triggered"
  count: Int
}

type AssetMutationResponse implements MutationResponse {
  code: String!
  success: Boolean!
  message: String!
  asset: Asset
}

type CreatePeerMutationResponse implements MutationResponse {
  code: String!
  success: Boolean!
  message: String!
  peer: Peer
}

type UpdatePeerMutationResponse implements MutationResponse {
  code: String!
  success: Boolean!
  message: String!
  peer: Peer
}

type DeletePeerMutationResponse implements MutationResponse {
  code: String!
  success: Boolean!
  message: String!
}

type TransferMutationResponse implements MutationResponse {
  code: String!
  success: Boolean!
  message: String!
}

type LiquidityMutationResponse implements MutationResponse {
  code: String!
  success: Boolean!
  message: String!
  error: LiquidityError
}

type PaymentPointerWithdrawalMutationResponse implements MutationResponse {
  code: String!
  success: Boolean!
  message: String!
  error: LiquidityError
  withdrawal: PaymentPointerWithdrawal
}

type CreatePaymentPointerKeyMutationResponse implements MutationResponse {
  code: String!
  success: Boolean!
  message: String!
  paymentPointerKey: PaymentPointerKey
}

type RevokePaymentPointerKeyMutationResponse implements MutationResponse {
  code: String!
  success: Boolean!
  message: String!
  paymentPointerKey: PaymentPointerKey
}

type SetFeeResponse implements MutationResponse {
  code: String!
  success: Boolean!
  message: String!
  fee: Fee
}

interface MutationResponse {
  code: String!
  success: Boolean!
  message: String!
}

scalar UInt8
scalar UInt64
scalar JSONObject<|MERGE_RESOLUTION|>--- conflicted
+++ resolved
@@ -408,15 +408,12 @@
   liquidity: UInt64
   "Minimum amount of liquidity that can be withdrawn from the asset"
   withdrawalThreshold: UInt64
-<<<<<<< HEAD
   "Account Servicing Entity will be notified via a webhook event if liquidity falls below this value"
   liquidityThreshold: UInt64
-=======
   "The receiving fee structure for the asset"
   receivingFee: Fee
   "The sending fee structure for the asset"
   sendingFee: Fee
->>>>>>> 508b9659
   "Date-time of creation"
   createdAt: String!
 }
