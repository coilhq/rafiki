--- conflicted
+++ resolved
@@ -37,11 +37,7 @@
   beforeAll(async (): Promise<void> => {
     deps = await initIocContainer(Config)
     appContainer = await createTestApp(deps)
-<<<<<<< HEAD
-    accountId = `${Config.openPaymentsHost}/${uuid()}`
-=======
-    paymentPointerId = `${Config.publicHost}/${uuid()}`
->>>>>>> 0e18a707
+    paymentPointerId = `${Config.openPaymentsHost}/${uuid()}`
     authServerIntrospectionUrl = new URL(Config.authServerIntrospectionUrl)
     middleware = createAuthMiddleware({
       type: AccessType.IncomingPayment,
