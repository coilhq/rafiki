import axios from 'axios'
import { KeyInfo } from 'auth'
import { Logger } from 'pino'

import {
  Grant,
  GrantJSON,
  GrantOptions,
  GrantAccess,
  GrantAccessJSON
} from './grant'
import { OpenAPI, HttpMethod, ResponseValidator } from 'openapi'

export interface TokenInfoJSON extends GrantJSON {
  key: KeyInfo
}

export class TokenInfo extends Grant {
  public readonly key: KeyInfo

  constructor(options: GrantOptions, key: KeyInfo) {
    super(options)
    this.key = key
  }

  public toJSON(): TokenInfoJSON {
    return {
      ...super.toJSON(),
      key: this.key
    }
  }
}

export interface AuthService {
  introspect(token: string): Promise<TokenInfo | undefined>
}

interface ServiceDependencies {
  authServerIntrospectionUrl: string
  authOpenApi: OpenAPI
  logger: Logger
  validateResponse: ResponseValidator<TokenInfoJSON>
}

export async function createAuthService(
  deps_: Omit<ServiceDependencies, 'validateResponse'>
): Promise<AuthService> {
  const log = deps_.logger.child({
    service: 'AuthService'
  })
  const validateResponse =
    deps_.authOpenApi.createResponseValidator<TokenInfoJSON>({
      path: '/introspect',
      method: HttpMethod.POST
    })
  const deps: ServiceDependencies = {
    ...deps_,
    logger: log,
    validateResponse
  }
  return {
    introspect: (token) => introspectToken(deps, token)
  }
}

async function introspectToken(
  deps: ServiceDependencies,
  token: string
): Promise<TokenInfo | undefined> {
  try {
    // https://datatracker.ietf.org/doc/html/draft-ietf-gnap-resource-servers#section-3.3
    const requestHeaders = {
      'Content-Type': 'application/json'
      // TODO:
      // 'Signature-Input': 'sig1=...'
      // 'Signature': 'sig1=...'
      // 'Digest': 'sha256=...'
    }

    const { status, data } = await axios.post(
      deps.authServerIntrospectionUrl,
      {
        access_token: token,
        // TODO
        resource_server: '7C7C4AZ9KHRS6X63AJAO'
        // proof: 'httpsig'
      },
      {
        headers: requestHeaders,
        validateStatus: (status) => status === 200
      }
    )

<<<<<<< HEAD
    if(!deps.validateResponse({
      status,
      body: data
    })) {
      throw new Error()
    }
=======
    deps.validateResponse({
      status,
      body: data
    })
>>>>>>> 1434c0e6

    const options: GrantOptions = {
      active: data.active,
      clientId: data.client_id,
      grant: data.grant
    }
    if (data.access) {
      options.access = data.access.map(
        (access: GrantAccessJSON): GrantAccess => {
          const options: GrantAccess = {
            type: access.type,
            actions: access.actions,
            identifier: access.identifier,
            interval: access.interval
          }
          if (access.limits) {
            options.limits = {
              receiver: access.limits.receiver
            }
            if (access.limits.sendAmount) {
              options.limits.sendAmount = {
                value: BigInt(access.limits.sendAmount.value),
                assetCode: access.limits.sendAmount.assetCode,
                assetScale: access.limits.sendAmount.assetScale
              }
            }
            if (access.limits.receiveAmount) {
              options.limits.receiveAmount = {
                value: BigInt(access.limits.receiveAmount.value),
                assetCode: access.limits.receiveAmount.assetCode,
                assetScale: access.limits.receiveAmount.assetScale
              }
            }
          }
          return options
        }
      )
    }
    return new TokenInfo(options, data.key)
  } catch (err) {
    if (err.errors) {
      deps.logger.warn({ err }, 'invalid token introspection')
    }
    return
  }
}<|MERGE_RESOLUTION|>--- conflicted
+++ resolved
@@ -91,19 +91,10 @@
       }
     )
 
-<<<<<<< HEAD
-    if(!deps.validateResponse({
-      status,
-      body: data
-    })) {
-      throw new Error()
-    }
-=======
     deps.validateResponse({
       status,
       body: data
     })
->>>>>>> 1434c0e6
 
     const options: GrantOptions = {
       active: data.active,
