import assert from 'assert'
import axios from 'axios'
import { KeyInfo } from 'auth'
import { Logger } from 'pino'

import {
  Grant,
  GrantJSON,
  GrantOptions,
  GrantAccess,
  GrantAccessJSON
} from './grant'
import { OpenAPI, HttpMethod, ResponseValidator } from 'openapi'

export interface TokenInfoJSON extends GrantJSON {
  key: KeyInfo
}

export class TokenInfo extends Grant {
  public readonly key: KeyInfo

  constructor(options: GrantOptions, key: KeyInfo) {
    super(options)
    this.key = key
  }

  public toJSON(): TokenInfoJSON {
    return {
      ...super.toJSON(),
      key: this.key
    }
  }
}

export interface AuthService {
  introspect(token: string): Promise<TokenInfo | undefined>
}

interface ServiceDependencies {
  authServerIntrospectionUrl: string
  authOpenApi: OpenAPI
  logger: Logger
<<<<<<< HEAD
  validateResponse: ValidateFunction<TokenInfoJSON>
=======
  validateResponse: ResponseValidator<GrantJSON>
>>>>>>> 9fedf2e3
}

export async function createAuthService(
  deps_: Omit<ServiceDependencies, 'validateResponse'>
): Promise<AuthService> {
  const log = deps_.logger.child({
    service: 'AuthService'
  })
  const validateResponse =
    deps_.authOpenApi.createResponseValidator<TokenInfoJSON>({
      path: '/introspect',
      method: HttpMethod.POST
    })
  const deps: ServiceDependencies = {
    ...deps_,
    logger: log,
    validateResponse
  }
  return {
    introspect: (token) => introspectToken(deps, token)
  }
}

async function introspectToken(
  deps: ServiceDependencies,
  token: string
): Promise<TokenInfo | undefined> {
  try {
    // https://datatracker.ietf.org/doc/html/draft-ietf-gnap-resource-servers#section-3.3
    const requestHeaders = {
      'Content-Type': 'application/json'
      // TODO:
      // 'Signature-Input': 'sig1=...'
      // 'Signature': 'sig1=...'
      // 'Digest': 'sha256=...'
    }

    const { status, data } = await axios.post(
      deps.authServerIntrospectionUrl,
      {
        access_token: token,
        // TODO
        resource_server: '7C7C4AZ9KHRS6X63AJAO'
        // proof: 'httpsig'
      },
      {
        headers: requestHeaders,
        validateStatus: (status) => status === 200
      }
    )

    assert.ok(
      deps.validateResponse({
        status,
        body: data
      })
    )
    const options: GrantOptions = {
      active: data.active,
      clientId: data.client_id,
      grant: data.grant
    }
    if (data.access) {
      options.access = data.access.map(
        (access: GrantAccessJSON): GrantAccess => {
          const options: GrantAccess = {
            type: access.type,
            actions: access.actions,
            identifier: access.identifier,
            interval: access.interval
          }
          if (access.limits) {
            options.limits = {
              receiver: access.limits.receiver
            }
            if (access.limits.sendAmount) {
              options.limits.sendAmount = {
                value: BigInt(access.limits.sendAmount.value),
                assetCode: access.limits.sendAmount.assetCode,
                assetScale: access.limits.sendAmount.assetScale
              }
            }
            if (access.limits.receiveAmount) {
              options.limits.receiveAmount = {
                value: BigInt(access.limits.receiveAmount.value),
                assetCode: access.limits.receiveAmount.assetCode,
                assetScale: access.limits.receiveAmount.assetScale
              }
            }
          }
          return options
        }
      )
    }
    return new TokenInfo(options, data.key)
  } catch (err) {
    if (err.errors) {
      deps.logger.warn({ err }, 'invalid token introspection')
    }
    return
  }
}<|MERGE_RESOLUTION|>--- conflicted
+++ resolved
@@ -40,11 +40,7 @@
   authServerIntrospectionUrl: string
   authOpenApi: OpenAPI
   logger: Logger
-<<<<<<< HEAD
-  validateResponse: ValidateFunction<TokenInfoJSON>
-=======
-  validateResponse: ResponseValidator<GrantJSON>
->>>>>>> 9fedf2e3
+  validateResponse: ResponseValidator<TokenInfoJSON>
 }
 
 export async function createAuthService(
