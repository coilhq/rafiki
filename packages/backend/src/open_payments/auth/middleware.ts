import { RequestLike, validateSignature } from 'http-signature-utils'
import Koa from 'koa'
import { AccessType, AccessAction } from './grant'
import { HttpSigContext, PaymentPointerContext } from '../../app'

function contextToRequestLike(ctx: HttpSigContext): RequestLike {
  return {
    url: ctx.href,
    method: ctx.method,
    headers: ctx.headers,
    body: ctx.request.body ? JSON.stringify(ctx.request.body) : undefined
  }
}
export function createTokenIntrospectionMiddleware({
  type,
  action
}: {
  type: AccessType
  action: AccessAction
}) {
  return async (
    ctx: PaymentPointerContext,
    next: () => Promise<unknown>
  ): Promise<void> => {
    const config = await ctx.container.use('config')
    try {
      const parts = ctx.request.headers.authorization?.split(' ')
      if (parts?.length !== 2 || parts[0] !== 'GNAP') {
        ctx.throw(401, 'Unauthorized')
      }
      const token = parts[1]
      if (
        process.env.NODE_ENV !== 'production' &&
        token === config.devAccessToken
      ) {
        await next()
        return
      }
      const authService = await ctx.container.use('authService')
      const grant = await authService.introspect(token)
      if (!grant) {
        ctx.throw(401, 'Invalid Token')
      }
      const access = grant.findAccess({
        type,
        action,
        identifier: ctx.paymentPointer.url
      })
      if (!access) {
        ctx.throw(403, 'Insufficient Grant')
      }
<<<<<<< HEAD
      try {
        if (
          !(await validateSignature(grant.key.jwk, contextToRequestLike(ctx)))
        ) {
          ctx.throw(401, 'Invalid signature')
        }
      } catch (e) {
        ctx.status = 401
        ctx.throw(401, `Invalid signature`)
      }
=======
>>>>>>> 404315f9
      ctx.grant = grant

      // Unless the relevant grant action is ReadAll/ListAll add the
      // clientId to ctx for Read/List filtering
      if (access.actions.includes(action)) {
        ctx.clientId = grant.clientId
      }

      await next()
    } catch (err) {
      if (err.status === 401) {
        ctx.status = 401
        ctx.message = err.message
        ctx.set('WWW-Authenticate', `GNAP as_uri=${config.authServerGrantUrl}`)
      } else {
        throw err
      }
    }
  }
}

export const httpsigMiddleware = async (
  ctx: HttpSigContext,
  next: () => Promise<unknown>
): Promise<void> => {
  // TODO: look up client jwks.json
  // https://github.com/interledger/rafiki/issues/737
  if (!ctx.grant?.key.jwk) {
    const logger = await ctx.container.use('logger')
    logger.warn(
      {
        grant: ctx.grant
      },
      'missing grant key'
    )
    ctx.throw(500)
  }
  try {
    if (
      !(await validateSignature(ctx.grant.key.jwk, contextToRequestLike(ctx)))
    ) {
      ctx.throw(401, 'Invalid signature')
    }
  } catch (err) {
    if (err instanceof Koa.HttpError) {
      throw err
    }
    const logger = await ctx.container.use('logger')
    logger.warn(
      {
        err
      },
      'httpsig error'
    )
    ctx.throw(401, `Invalid signature`)
  }
  await next()
}<|MERGE_RESOLUTION|>--- conflicted
+++ resolved
@@ -49,19 +49,6 @@
       if (!access) {
         ctx.throw(403, 'Insufficient Grant')
       }
-<<<<<<< HEAD
-      try {
-        if (
-          !(await validateSignature(grant.key.jwk, contextToRequestLike(ctx)))
-        ) {
-          ctx.throw(401, 'Invalid signature')
-        }
-      } catch (e) {
-        ctx.status = 401
-        ctx.throw(401, `Invalid signature`)
-      }
-=======
->>>>>>> 404315f9
       ctx.grant = grant
 
       // Unless the relevant grant action is ReadAll/ListAll add the
