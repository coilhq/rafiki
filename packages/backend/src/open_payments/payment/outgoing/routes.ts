--- conflicted
+++ resolved
@@ -1,7 +1,6 @@
 import { Logger } from 'pino'
 import { ReadContext, CreateContext, ListContext } from '../../../app'
 import { IAppConfig } from '../../../config/app'
-<<<<<<< HEAD
 import {
   CreateFromIncomingPayment,
   CreateFromQuote,
@@ -15,26 +14,18 @@
   errorToMessage,
   OutgoingPaymentError
 } from './errors'
-=======
-import { OutgoingPaymentService } from './service'
-import { isOutgoingPaymentError, errorToCode, errorToMessage } from './errors'
->>>>>>> 99df005d
 import { OutgoingPayment } from './model'
 import { listSubresource } from '../../wallet_address/routes'
 import {
   AccessAction,
   OutgoingPayment as OpenPaymentsOutgoingPayment
 } from '@interledger/open-payments'
-<<<<<<< HEAD
-import { WalletAddress } from '../../wallet_address/model'
-import { Amount } from '../../amount'
-=======
 import {
   WalletAddress,
   throwIfMissingWalletAddress
 } from '../../wallet_address/model'
 import { OpenPaymentsServerRouteError } from '../../route-errors'
->>>>>>> 99df005d
+import { Amount } from '../../amount'
 
 interface ServiceDependencies {
   config: IAppConfig
@@ -119,83 +110,40 @@
   const { body } = ctx.request
   let quoteId
 
-<<<<<<< HEAD
   if (!isCreateFromIncomingPayment(body)) {
     const quoteUrlParts = body.quoteId.split('/')
     quoteId = quoteUrlParts.pop() || quoteUrlParts.pop() // handle trailing slash
     if (!quoteId) {
-      return ctx.throw(400, 'invalid quoteId')
+      throw new OpenPaymentsServerRouteError(
+        400,
+        'Invalid quote id trying to create outgoing payment',
+        { requestBody: body }
+      )
     }
   }
 
-  let outgoingPaymentOrError: OutgoingPayment | OutgoingPaymentError
-
-  try {
-    let options: OutgoingPaymentCreateBaseOptions = {
-      walletAddressId: ctx.walletAddress.id,
-      metadata: body.metadata,
-      client: ctx.client,
-      grant: ctx.grant
-    }
-    if (isCreateFromIncomingPayment(body)) {
-      options = {
-        ...options,
-        incomingPaymentId: body.incomingPaymentId,
-        debitAmount: body.debitAmount
-      } as CreateFromIncomingPayment
-    } else {
-      options = {
-        ...options,
-        quoteId
-      } as CreateFromQuote
-    }
-
-    outgoingPaymentOrError = await deps.outgoingPaymentService.create(
-      options as CreateOutgoingPaymentOptions
-    )
-  } catch (err) {
-    const errorMessage =
-      'Unhandled error when trying to create outgoing payment'
-    if (isCreateFromIncomingPayment(body)) {
-      deps.logger.error(
-        {
-          err,
-          incomingPaymentId: body.incomingPaymentId,
-          debitAmount: body.debitAmount,
-          walletAddressId: ctx.walletAddress.id
-        },
-        errorMessage
-      )
-    } else {
-      deps.logger.error(
-        {
-          err,
-          quoteId,
-          walletAddressId: ctx.walletAddress.id
-        },
-        errorMessage
-      )
-    }
-    return ctx.throw(500, errorMessage)
-=======
-  const quoteUrlParts = body.quoteId.split('/')
-  const quoteId = quoteUrlParts.pop() || quoteUrlParts.pop() // handle trailing slash
-  if (!quoteId) {
-    throw new OpenPaymentsServerRouteError(
-      400,
-      'Invalid quote id trying to create outgoing payment',
-      { requestBody: body }
-    )
->>>>>>> 99df005d
-  }
-
-  const outgoingPaymentOrError = await deps.outgoingPaymentService.create({
+  let options: OutgoingPaymentCreateBaseOptions = {
     walletAddressId: ctx.walletAddress.id,
-    quoteId,
     metadata: body.metadata,
     client: ctx.client,
     grant: ctx.grant
-  })
+  }
+  if (isCreateFromIncomingPayment(body)) {
+    options = {
+      ...options,
+      incomingPaymentId: body.incomingPaymentId,
+      debitAmount: body.debitAmount
+    } as CreateFromIncomingPayment
+  } else {
+    options = {
+      ...options,
+      quoteId
+    } as CreateFromQuote
+  }
+
+  const outgoingPaymentOrError = await deps.outgoingPaymentService.create(
+    options as CreateOutgoingPaymentOptions
+  )
 
   if (isOutgoingPaymentError(outgoingPaymentOrError)) {
     throw new OpenPaymentsServerRouteError(
