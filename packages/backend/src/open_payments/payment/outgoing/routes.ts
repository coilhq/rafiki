--- conflicted
+++ resolved
@@ -128,14 +128,9 @@
   return Object.fromEntries(
     Object.entries({
       ...outgoingPayment.toJSON(),
-<<<<<<< HEAD
-      accountId: `${deps.config.openPaymentsHost}/${outgoingPayment.accountId}`,
-      id: `${deps.config.openPaymentsHost}/${outgoingPayment.accountId}/outgoing-payments/${outgoingPayment.id}`,
-=======
       // paymentPointer: `${deps.config.publicHost}/${outgoingPayment.paymentPointerId}`,
-      accountId: `${deps.config.publicHost}/${outgoingPayment.paymentPointerId}`,
-      id: `${deps.config.publicHost}/${outgoingPayment.paymentPointerId}/outgoing-payments/${outgoingPayment.id}`,
->>>>>>> 0e18a707
+      accountId: `${deps.config.openPaymentsHost}/${outgoingPayment.paymentPointerId}`,
+      id: `${deps.config.openPaymentsHost}/${outgoingPayment.paymentPointerId}/outgoing-payments/${outgoingPayment.id}`,
       state: null,
       failed: outgoingPayment.state === OutgoingPaymentState.Failed
     }).filter(([_, v]) => v != null)
