import assert from 'assert'
import { ForeignKeyViolationError, TransactionOrKnex } from 'objection'

import { Pagination } from '../../../shared/baseModel'
import { BaseService } from '../../../shared/baseService'
import {
  FundingError,
  isOutgoingPaymentError,
  OutgoingPaymentError
} from './errors'
import {
  OutgoingPayment,
  OutgoingPaymentState,
  PaymentEventType
} from './model'
import { AccountingService } from '../../../accounting/service'
import { PeerService } from '../../../peer/service'
import { Grant, AccessLimits, getInterval } from '../../auth/grant'
import { OpenPaymentsClientService } from '../../client/service'
import { isReceiver } from '../../shared/receiver'
import { IlpPlugin, IlpPluginOptions } from '../../../shared/ilp_plugin'
import { sendWebhookEvent } from './lifecycle'
import * as worker from './worker'
import {
  areAllAccountExistsErrors,
  CreateAccountError
} from '../../../accounting/errors'
import { Interval } from 'luxon'
import { knex } from 'knex'
import { GrantReferenceService } from '../../grantReference/service'

export interface OutgoingPaymentService {
  get(id: string, clientId?: string): Promise<OutgoingPayment | undefined>
  create(
    options: CreateOutgoingPaymentOptions
  ): Promise<OutgoingPayment | OutgoingPaymentError>
  fund(
    options: FundOutgoingPaymentOptions
  ): Promise<OutgoingPayment | FundingError>
  processNext(): Promise<string | undefined>
  getPaymentPointerPage(
    paymentPointerId: string,
    pagination?: Pagination,
    clientId?: string
  ): Promise<OutgoingPayment[]>
}

export interface ServiceDependencies extends BaseService {
  knex: TransactionOrKnex
  accountingService: AccountingService
  clientService: OpenPaymentsClientService
  peerService: PeerService
  grantReferenceService: GrantReferenceService
  makeIlpPlugin: (options: IlpPluginOptions) => IlpPlugin
}

export async function createOutgoingPaymentService(
  deps_: ServiceDependencies
): Promise<OutgoingPaymentService> {
  const deps = {
    ...deps_,
    logger: deps_.logger.child({ service: 'OutgoingPaymentService' })
  }
  return {
    get: (id, clientId) => getOutgoingPayment(deps, id, clientId),
    create: (options: CreateOutgoingPaymentOptions) =>
      createOutgoingPayment(deps, options),
    fund: (options) => fundPayment(deps, options),
    processNext: () => worker.processPendingPayment(deps),
    getPaymentPointerPage: (paymentPointerId, pagination, clientId) =>
      getPaymentPointerPage(deps, paymentPointerId, pagination, clientId)
  }
}

async function getOutgoingPayment(
  deps: ServiceDependencies,
  id: string,
  clientId?: string
): Promise<OutgoingPayment | undefined> {
  let outgoingPayment: OutgoingPayment
  if (!clientId) {
    outgoingPayment = await OutgoingPayment.query(deps.knex)
      .findById(id)
      .withGraphJoined('quote.asset')
  } else {
    outgoingPayment = await OutgoingPayment.query(deps.knex)
      .findById(id)
      .withGraphJoined('[quote.asset, grantRef]')
      .where('grantRef.clientId', clientId)
  }
  if (outgoingPayment) return await addSentAmount(deps, outgoingPayment)
  else return
}

export interface CreateOutgoingPaymentOptions {
  paymentPointerId: string
  quoteId: string
  grant?: Grant
  description?: string
  externalRef?: string
  callback?: (f: unknown) => NodeJS.Timeout
}

async function createOutgoingPayment(
  deps: ServiceDependencies,
  options: CreateOutgoingPaymentOptions
): Promise<OutgoingPayment | OutgoingPaymentError> {
  const grantId = options.grant ? options.grant.grant : undefined
  try {
    return await OutgoingPayment.transaction(deps.knex, async (trx) => {
      const payment = await OutgoingPayment.query(trx)
        .insertAndFetch({
          id: options.quoteId,
          paymentPointerId: options.paymentPointerId,
          description: options.description,
          externalRef: options.externalRef,
          state: OutgoingPaymentState.Funding,
          grantId
        })
        .withGraphFetched('[quote.asset]')

      if (
        payment.paymentPointerId !== payment.quote.paymentPointerId ||
        payment.quote.expiresAt.getTime() <= payment.createdAt.getTime()
      ) {
        throw OutgoingPaymentError.InvalidQuote
      }

      if (options.grant) {
        if (
          !(await validateGrant(
            {
              ...deps,
              knex: trx
            },
            payment,
            options.grant,
            options.callback
          ))
        ) {
          throw OutgoingPaymentError.InsufficientGrant
        }
      }
<<<<<<< HEAD

      const plugin = deps.makeIlpPlugin({
        sourceAccount: {
          id: payment.paymentPointerId,
          asset: {
            id: payment.assetId,
            ledger: payment.asset.ledger
          }
        },
        unfulfillable: true
      })
      try {
        await plugin.connect()
        const destination = await Pay.setupPayment({
          plugin,
          destinationPayment: payment.receiver
        })
        const peer = await deps.peerService.getByDestinationAddress(
          destination.destinationAddress
        )
        if (peer) {
          await payment.$query(trx).patch({ peerId: peer.id })
        }
      } finally {
        plugin.disconnect().catch((err: Error) => {
          deps.logger.warn({ error: err.message }, 'error disconnecting plugin')
        })
=======
      const incomingPayment = await deps.clientService.incomingPayment.get(
        payment.receiver
      )
      if (!isReceiver(incomingPayment)) {
        throw OutgoingPaymentError.InvalidQuote
      }
      const peer = await deps.peerService.getByDestinationAddress(
        incomingPayment.ilpStreamConnection.ilpAddress
      )
      if (peer) {
        await payment.$query(trx).patch({ peerId: peer.id })
>>>>>>> e96d44e6
      }

      await sendWebhookEvent(
        {
          ...deps,
          knex: trx
        },
        payment,
        PaymentEventType.PaymentCreated
      )
      return await addSentAmount(deps, payment, BigInt(0))
    })
  } catch (err) {
    if (err instanceof ForeignKeyViolationError) {
      if (err.constraint === 'outgoingpayments_id_foreign') {
        return OutgoingPaymentError.UnknownQuote
      } else if (
        err.constraint === 'outgoingpayments_paymentpointerid_foreign'
      ) {
        return OutgoingPaymentError.UnknownPaymentPointer
      }
    } else if (isOutgoingPaymentError(err)) {
      return err
    } else if (err instanceof knex.KnexTimeoutError) {
      deps.logger.error({ grant: grantId }, 'grant locked')
    }
    throw err
  }
}

function validateAccessLimits(
  payment: OutgoingPayment,
  limits: AccessLimits
): PaymentLimits | undefined {
  if (
    (!limits.receiver || payment.receiver === limits?.receiver) &&
    validateAmountAssets(payment, limits)
  ) {
    let paymentInterval: Interval | undefined
    if (limits.interval)
      paymentInterval = getInterval(limits.interval, payment.createdAt)
    if (!limits.interval || !!paymentInterval) {
      return { ...limits, paymentInterval }
    }
  }
}

function validatePaymentInterval({
  limits,
  payment
}: {
  limits: PaymentLimits
  payment: OutgoingPayment
}): boolean {
  return (
    !limits.paymentInterval ||
    (limits.paymentInterval.start.toMillis() <= payment.createdAt.getTime() &&
      payment.createdAt.getTime() < limits.paymentInterval.end.toMillis())
  )
}

function validateAmountAssets(
  payment: OutgoingPayment,
  limits: AccessLimits
): boolean {
  if (
    limits.sendAmount &&
    (limits.sendAmount.assetCode !== payment.asset.code ||
      limits.sendAmount.assetScale !== payment.asset.scale)
  ) {
    return false
  }
  return (
    !limits.receiveAmount ||
    (limits.receiveAmount.assetCode === payment.receiveAmount.assetCode &&
      limits.receiveAmount.assetScale === payment.receiveAmount.assetScale)
  )
}

interface PaymentLimits extends AccessLimits {
  paymentInterval?: Interval
}

// "payment" is locked by the "deps.knex" transaction.
async function validateGrant(
  deps: ServiceDependencies,
  payment: OutgoingPayment,
  grant: Grant,
  callback?: (f: unknown) => NodeJS.Timeout
): Promise<boolean> {
  const grantAccess = grant.access[0]
  if (!grantAccess.limits) {
    return true
  }
  const paymentLimits = validateAccessLimits(payment, grantAccess.limits)
  if (!paymentLimits) {
    return false
  }
  if (!paymentLimits.sendAmount && !paymentLimits.receiveAmount) return true
  if (
    (paymentLimits.sendAmount &&
      paymentLimits.sendAmount.value < payment.sendAmount.value) ||
    (paymentLimits.receiveAmount &&
      paymentLimits.receiveAmount.value < payment.receiveAmount.value)
  ) {
    // Payment amount single-handedly exceeds amount limit
    return false
  }

  //lock grant
  await deps.grantReferenceService.lock(grant.grant, deps.knex)

  if (callback) await new Promise(callback)

  const grantPayments = await OutgoingPayment.query(deps.knex)
    .where({
      grantId: grant.grant
    })
    .andWhereNot({
      id: payment.id
    })
    .withGraphFetched('[quote.asset]')

  if (grantPayments.length === 0) {
    return true
  }

  let sentAmount = BigInt(0)
  let receivedAmount = BigInt(0)
  for (const grantPayment of grantPayments) {
    if (
      validatePaymentInterval({
        limits: paymentLimits,
        payment: grantPayment
      })
    ) {
      if (grantPayment.state === OutgoingPaymentState.Failed) {
        const totalSent = await deps.accountingService.getTotalSent(
          grantPayment.id
        )
        assert.ok(totalSent !== undefined)
        if (totalSent === BigInt(0)) {
          continue
        }
        sentAmount += totalSent
        // Estimate delivered amount of failed payment
        receivedAmount +=
          (grantPayment.receiveAmount.value * totalSent) /
          grantPayment.sendAmount.value
      } else {
        sentAmount += grantPayment.sendAmount.value
        receivedAmount += grantPayment.receiveAmount.value
      }
    }
  }
  if (
    (paymentLimits.sendAmount &&
      paymentLimits.sendAmount.value - sentAmount < payment.sendAmount.value) ||
    (paymentLimits.receiveAmount &&
      paymentLimits.receiveAmount.value - receivedAmount <
        payment.receiveAmount.value)
  ) {
    return false
  }
  return true
}

export interface FundOutgoingPaymentOptions {
  id: string
  amount: bigint
  transferId: string
}

async function fundPayment(
  deps: ServiceDependencies,
  { id, amount, transferId }: FundOutgoingPaymentOptions
): Promise<OutgoingPayment | FundingError> {
  return deps.knex.transaction(async (trx) => {
    const payment = await OutgoingPayment.query(trx)
      .findById(id)
      .forUpdate()
      .withGraphFetched('[quote.asset]')
    if (!payment) return FundingError.UnknownPayment
    if (payment.state !== OutgoingPaymentState.Funding) {
      return FundingError.WrongState
    }
    if (amount !== payment.sendAmount.value) return FundingError.InvalidAmount

    // Create the outgoing payment liquidity account before trying to transfer funds to it.
    try {
      await deps.accountingService.createLiquidityAccount({
        id: id,
        asset: payment.asset
      })
    } catch (err) {
      // Don't complain if liquidity account already exists.
      if (
        err instanceof CreateAccountError &&
        areAllAccountExistsErrors([err.code])
      ) {
        // Do nothing.
      } else {
        throw err
      }
    }

    const error = await deps.accountingService.createDeposit({
      id: transferId,
      account: payment,
      amount
    })
    if (error) {
      return error
    }
    await payment.$query(trx).patch({ state: OutgoingPaymentState.Sending })
    return await addSentAmount(deps, payment)
  })
}

async function getPaymentPointerPage(
  deps: ServiceDependencies,
  paymentPointerId: string,
  pagination?: Pagination,
  clientId?: string
): Promise<OutgoingPayment[]> {
  let page: OutgoingPayment[]
  if (!clientId) {
    page = await OutgoingPayment.query(deps.knex)
      .getPage(pagination)
      .where({
        paymentPointerId
      })
      .withGraphFetched('quote.asset')
  } else {
    page = await OutgoingPayment.query(deps.knex)
      .getPage(pagination)
      .where('outgoingPayments.paymentPointerId', paymentPointerId)
      .andWhere('grantRef.clientId', clientId)
      .withGraphJoined('[quote.asset, grantRef]')
  }

  const amounts = await deps.accountingService.getAccountsTotalSent(
    page.map((payment: OutgoingPayment) => payment.id)
  )
  // eslint-disable-next-line @typescript-eslint/no-explicit-any, @typescript-eslint/explicit-module-boundary-types
  return page.map((payment: OutgoingPayment, i: number) => {
    try {
      assert.ok(
        amounts[i] !== undefined ||
          payment.state === OutgoingPaymentState.Funding
      )
      payment.sentAmount = {
        value: amounts[i] ?? BigInt(0),
        assetCode: payment.asset.code,
        assetScale: payment.asset.scale
      }
    } catch (err) {
      deps.logger.error(
        { payment: payment.id },
        'outgoing account not found',
        err
      )
      throw new Error(
        `Underlying TB account not found, outgoing payment id: ${payment.id}`
      )
    }
    return payment
  })
}

async function addSentAmount(
  deps: ServiceDependencies,
  payment: OutgoingPayment,
  value?: bigint
): Promise<OutgoingPayment> {
  const fundingZeroOrUndefined =
    payment.state === OutgoingPaymentState.Funding ? BigInt(0) : undefined
  let sent = value || (await deps.accountingService.getTotalSent(payment.id))
  if (sent === undefined) {
    sent = fundingZeroOrUndefined
  }

  if (sent !== undefined) {
    payment.sentAmount = {
      value: sent,
      assetCode: payment.asset.code,
      assetScale: payment.asset.scale
    }
  } else {
    deps.logger.error(
      { outgoingPayment: payment.id, state: payment.state, sent: sent },
      'account not found for addSentAmount'
    )
    throw new Error(
      `Underlying TB account not found, outgoing payment id: ${payment.id}`
    )
  }
  return payment
}<|MERGE_RESOLUTION|>--- conflicted
+++ resolved
@@ -141,35 +141,6 @@
           throw OutgoingPaymentError.InsufficientGrant
         }
       }
-<<<<<<< HEAD
-
-      const plugin = deps.makeIlpPlugin({
-        sourceAccount: {
-          id: payment.paymentPointerId,
-          asset: {
-            id: payment.assetId,
-            ledger: payment.asset.ledger
-          }
-        },
-        unfulfillable: true
-      })
-      try {
-        await plugin.connect()
-        const destination = await Pay.setupPayment({
-          plugin,
-          destinationPayment: payment.receiver
-        })
-        const peer = await deps.peerService.getByDestinationAddress(
-          destination.destinationAddress
-        )
-        if (peer) {
-          await payment.$query(trx).patch({ peerId: peer.id })
-        }
-      } finally {
-        plugin.disconnect().catch((err: Error) => {
-          deps.logger.warn({ error: err.message }, 'error disconnecting plugin')
-        })
-=======
       const incomingPayment = await deps.clientService.incomingPayment.get(
         payment.receiver
       )
@@ -181,7 +152,6 @@
       )
       if (peer) {
         await payment.$query(trx).patch({ peerId: peer.id })
->>>>>>> e96d44e6
       }
 
       await sendWebhookEvent(
