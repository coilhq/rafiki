<<<<<<< HEAD
import { ForeignKeyViolationError, TransactionOrKnex } from 'objection'
=======
import assert from 'assert'
import {
  ForeignKeyViolationError,
  TransactionOrKnex,
  UniqueViolationError
} from 'objection'
>>>>>>> 5a192015

import { BaseService } from '../../../shared/baseService'
import {
  FundingError,
  isOutgoingPaymentError,
  OutgoingPaymentError
} from './errors'
import {
  OutgoingPayment,
  OutgoingPaymentState,
  PaymentEventType
} from './model'
import { AccountingService } from '../../../accounting/service'
import { PeerService } from '../../../peer/service'
import { Grant, AccessLimits, getInterval } from '../../auth/grant'
import { ReceiverService } from '../../receiver/service'
import { GetOptions, ListOptions } from '../../payment_pointer/model'
import { PaymentPointerSubresourceService } from '../../payment_pointer/service'
import { IlpPlugin, IlpPluginOptions } from '../../../shared/ilp_plugin'
import { sendWebhookEvent } from './lifecycle'
import * as worker from './worker'
import {
  areAllAccountExistsErrors,
  CreateAccountError
} from '../../../accounting/errors'
import { Interval } from 'luxon'
import { knex } from 'knex'
import { GrantReferenceService } from '../../grantReference/service'

export interface OutgoingPaymentService
  extends PaymentPointerSubresourceService<OutgoingPayment> {
  create(
    options: CreateOutgoingPaymentOptions
  ): Promise<OutgoingPayment | OutgoingPaymentError>
  fund(
    options: FundOutgoingPaymentOptions
  ): Promise<OutgoingPayment | FundingError>
  processNext(): Promise<string | undefined>
}

export interface ServiceDependencies extends BaseService {
  knex: TransactionOrKnex
  accountingService: AccountingService
  receiverService: ReceiverService
  peerService: PeerService
  grantReferenceService: GrantReferenceService
  makeIlpPlugin: (options: IlpPluginOptions) => IlpPlugin
}

export async function createOutgoingPaymentService(
  deps_: ServiceDependencies
): Promise<OutgoingPaymentService> {
  const deps = {
    ...deps_,
    logger: deps_.logger.child({ service: 'OutgoingPaymentService' })
  }
  return {
    get: (options) => getOutgoingPayment(deps, options),
    create: (options: CreateOutgoingPaymentOptions) =>
      createOutgoingPayment(deps, options),
    fund: (options) => fundPayment(deps, options),
    processNext: () => worker.processPendingPayment(deps),
    getPaymentPointerPage: (options) => getPaymentPointerPage(deps, options)
  }
}

async function getOutgoingPayment(
  deps: ServiceDependencies,
  options: GetOptions
): Promise<OutgoingPayment | undefined> {
  const outgoingPayment = await OutgoingPayment.query(deps.knex)
    .get(options)
    .withGraphFetched('quote.asset')
  if (outgoingPayment) return await addSentAmount(deps, outgoingPayment)
  else return
}

export interface CreateOutgoingPaymentOptions {
  paymentPointerId: string
  quoteId: string
  grant?: Grant
  description?: string
  externalRef?: string
  callback?: (f: unknown) => NodeJS.Timeout
}

async function createOutgoingPayment(
  deps: ServiceDependencies,
  options: CreateOutgoingPaymentOptions
): Promise<OutgoingPayment | OutgoingPaymentError> {
  const grantId = options.grant ? options.grant.grant : undefined
  try {
    return await OutgoingPayment.transaction(deps.knex, async (trx) => {
      const payment = await OutgoingPayment.query(trx)
        .insertAndFetch({
          id: options.quoteId,
          paymentPointerId: options.paymentPointerId,
          description: options.description,
          externalRef: options.externalRef,
          state: OutgoingPaymentState.Funding,
          grantId
        })
        .withGraphFetched('[quote.asset]')

      if (
        payment.paymentPointerId !== payment.quote.paymentPointerId ||
        payment.quote.expiresAt.getTime() <= payment.createdAt.getTime()
      ) {
        throw OutgoingPaymentError.InvalidQuote
      }

      if (options.grant) {
        if (
          !(await validateGrant(
            {
              ...deps,
              knex: trx
            },
            payment,
            options.grant,
            options.callback
          ))
        ) {
          throw OutgoingPaymentError.InsufficientGrant
        }
      }
      const receiver = await deps.receiverService.get(payment.receiver)
      if (!receiver) {
        throw OutgoingPaymentError.InvalidQuote
      }
      const peer = await deps.peerService.getByDestinationAddress(
        receiver.ilpAddress
      )
      if (peer) {
        await payment.$query(trx).patch({ peerId: peer.id })
      }

      await sendWebhookEvent(
        {
          ...deps,
          knex: trx
        },
        payment,
        PaymentEventType.PaymentCreated
      )
      return await addSentAmount(deps, payment, BigInt(0))
    })
  } catch (err) {
    if (err instanceof UniqueViolationError) {
      if (err.constraint === 'outgoingPayments_pkey') {
        return OutgoingPaymentError.InvalidQuote
      }
    } else if (err instanceof ForeignKeyViolationError) {
      if (err.constraint === 'outgoingpayments_id_foreign') {
        return OutgoingPaymentError.UnknownQuote
      } else if (
        err.constraint === 'outgoingpayments_paymentpointerid_foreign'
      ) {
        return OutgoingPaymentError.UnknownPaymentPointer
      }
    } else if (isOutgoingPaymentError(err)) {
      return err
    } else if (err instanceof knex.KnexTimeoutError) {
      deps.logger.error({ grant: grantId }, 'grant locked')
    }
    throw err
  }
}

function validateAccessLimits(
  payment: OutgoingPayment,
  limits: AccessLimits
): PaymentLimits | undefined {
  if (
    (!limits.receiver || payment.receiver === limits?.receiver) &&
    validateAmountAssets(payment, limits)
  ) {
    let paymentInterval: Interval | undefined
    if (limits.interval)
      paymentInterval = getInterval(limits.interval, payment.createdAt)
    if (!limits.interval || !!paymentInterval) {
      return { ...limits, paymentInterval }
    }
  }
}

function validatePaymentInterval({
  limits,
  payment
}: {
  limits: PaymentLimits
  payment: OutgoingPayment
}): boolean {
  return (
    !limits.paymentInterval ||
    (limits.paymentInterval.start.toMillis() <= payment.createdAt.getTime() &&
      payment.createdAt.getTime() < limits.paymentInterval.end.toMillis())
  )
}

function validateAmountAssets(
  payment: OutgoingPayment,
  limits: AccessLimits
): boolean {
  if (
    limits.sendAmount &&
    (limits.sendAmount.assetCode !== payment.asset.code ||
      limits.sendAmount.assetScale !== payment.asset.scale)
  ) {
    return false
  }
  return (
    !limits.receiveAmount ||
    (limits.receiveAmount.assetCode === payment.receiveAmount.assetCode &&
      limits.receiveAmount.assetScale === payment.receiveAmount.assetScale)
  )
}

interface PaymentLimits extends AccessLimits {
  paymentInterval?: Interval
}

// "payment" is locked by the "deps.knex" transaction.
async function validateGrant(
  deps: ServiceDependencies,
  payment: OutgoingPayment,
  grant: Grant,
  callback?: (f: unknown) => NodeJS.Timeout
): Promise<boolean> {
  const grantAccess = grant.access[0]
  if (!grantAccess.limits) {
    return true
  }
  const paymentLimits = validateAccessLimits(payment, grantAccess.limits)
  if (!paymentLimits) {
    return false
  }
  if (!paymentLimits.sendAmount && !paymentLimits.receiveAmount) return true
  if (
    (paymentLimits.sendAmount &&
      paymentLimits.sendAmount.value < payment.sendAmount.value) ||
    (paymentLimits.receiveAmount &&
      paymentLimits.receiveAmount.value < payment.receiveAmount.value)
  ) {
    // Payment amount single-handedly exceeds amount limit
    return false
  }

  //lock grant
  await deps.grantReferenceService.lock(grant.grant, deps.knex)

  if (callback) await new Promise(callback)

  const grantPayments = await OutgoingPayment.query(deps.knex)
    .where({
      grantId: grant.grant
    })
    .andWhereNot({
      id: payment.id
    })
    .withGraphFetched('[quote.asset]')

  if (grantPayments.length === 0) {
    return true
  }

  let sentAmount = BigInt(0)
  let receivedAmount = BigInt(0)
  for (const grantPayment of grantPayments) {
    if (
      validatePaymentInterval({
        limits: paymentLimits,
        payment: grantPayment
      })
    ) {
      if (grantPayment.state === OutgoingPaymentState.Failed) {
        const totalSent = await deps.accountingService.getTotalSent(
          grantPayment.id
        )
        if(totalSent === undefined) {
          throw new Error()
        }
        if (totalSent === BigInt(0)) {
          continue
        }
        sentAmount += totalSent
        // Estimate delivered amount of failed payment
        receivedAmount +=
          (grantPayment.receiveAmount.value * totalSent) /
          grantPayment.sendAmount.value
      } else {
        sentAmount += grantPayment.sendAmount.value
        receivedAmount += grantPayment.receiveAmount.value
      }
    }
  }
  if (
    (paymentLimits.sendAmount &&
      paymentLimits.sendAmount.value - sentAmount < payment.sendAmount.value) ||
    (paymentLimits.receiveAmount &&
      paymentLimits.receiveAmount.value - receivedAmount <
        payment.receiveAmount.value)
  ) {
    return false
  }
  return true
}

export interface FundOutgoingPaymentOptions {
  id: string
  amount: bigint
  transferId: string
}

async function fundPayment(
  deps: ServiceDependencies,
  { id, amount, transferId }: FundOutgoingPaymentOptions
): Promise<OutgoingPayment | FundingError> {
  return deps.knex.transaction(async (trx) => {
    const payment = await OutgoingPayment.query(trx)
      .findById(id)
      .forUpdate()
      .withGraphFetched('[quote.asset]')
    if (!payment) return FundingError.UnknownPayment
    if (payment.state !== OutgoingPaymentState.Funding) {
      return FundingError.WrongState
    }
    if (amount !== payment.sendAmount.value) return FundingError.InvalidAmount

    // Create the outgoing payment liquidity account before trying to transfer funds to it.
    try {
      await deps.accountingService.createLiquidityAccount({
        id: id,
        asset: payment.asset
      })
    } catch (err) {
      // Don't complain if liquidity account already exists.
      if (
        err instanceof CreateAccountError &&
        areAllAccountExistsErrors([err.code])
      ) {
        // Do nothing.
      } else {
        throw err
      }
    }

    const error = await deps.accountingService.createDeposit({
      id: transferId,
      account: payment,
      amount
    })
    if (error) {
      return error
    }
    await payment.$query(trx).patch({ state: OutgoingPaymentState.Sending })
    return await addSentAmount(deps, payment)
  })
}

async function getPaymentPointerPage(
  deps: ServiceDependencies,
  options: ListOptions
): Promise<OutgoingPayment[]> {
  const page = await OutgoingPayment.query(deps.knex)
    .list(options)
    .withGraphFetched('quote.asset')
  const amounts = await deps.accountingService.getAccountsTotalSent(
    page.map((payment: OutgoingPayment) => payment.id)
  )
  // eslint-disable-next-line @typescript-eslint/no-explicit-any, @typescript-eslint/explicit-module-boundary-types
  return page.map((payment: OutgoingPayment, i: number) => {
    try { 
      if(amounts[i] === undefined &&
        payment.state !== OutgoingPaymentState.Funding) {
        throw new Error()
      }
      payment.sentAmount = {
        value: amounts[i] ?? BigInt(0),
        assetCode: payment.asset.code,
        assetScale: payment.asset.scale
      }
    } catch (err) {
      deps.logger.error(
        { payment: payment.id },
        'outgoing account not found',
        err
      )
      throw new Error(
        `Underlying TB account not found, outgoing payment id: ${payment.id}`
      )
    }
    return payment
  })
}

async function addSentAmount(
  deps: ServiceDependencies,
  payment: OutgoingPayment,
  value?: bigint
): Promise<OutgoingPayment> {
  const fundingZeroOrUndefined =
    payment.state === OutgoingPaymentState.Funding ? BigInt(0) : undefined
  let sent = value || (await deps.accountingService.getTotalSent(payment.id))
  if (sent === undefined) {
    sent = fundingZeroOrUndefined
  }

  if (sent !== undefined) {
    payment.sentAmount = {
      value: sent,
      assetCode: payment.asset.code,
      assetScale: payment.asset.scale
    }
  } else {
    deps.logger.error(
      { outgoingPayment: payment.id, state: payment.state, sent: sent },
      'account not found for addSentAmount'
    )
    throw new Error(
      `Underlying TB account not found, outgoing payment id: ${payment.id}`
    )
  }
  return payment
}<|MERGE_RESOLUTION|>--- conflicted
+++ resolved
@@ -1,13 +1,9 @@
-<<<<<<< HEAD
-import { ForeignKeyViolationError, TransactionOrKnex } from 'objection'
-=======
 import assert from 'assert'
 import {
   ForeignKeyViolationError,
   TransactionOrKnex,
   UniqueViolationError
 } from 'objection'
->>>>>>> 5a192015
 
 import { BaseService } from '../../../shared/baseService'
 import {
