import { ForeignKeyViolationError, TransactionOrKnex } from 'objection'

import { Pagination } from '../../../shared/baseModel'
import { BaseService } from '../../../shared/baseService'
import {
  FundingError,
  OutgoingPaymentError,
  isOutgoingPaymentError
} from './errors'
import {
  OutgoingPayment,
  OutgoingPaymentState,
  PaymentEventType
} from './model'
import { AccountingService } from '../../../accounting/service'
import { AccountService } from '../../account/service'
import { IlpPlugin, IlpPluginOptions } from '../../../shared/ilp_plugin'
import { sendWebhookEvent } from './lifecycle'
import * as worker from './worker'

export interface OutgoingPaymentService {
  get(id: string): Promise<OutgoingPayment | undefined>
  create(
    options: CreateOutgoingPaymentOptions
  ): Promise<OutgoingPayment | OutgoingPaymentError>
  fund(
    options: FundOutgoingPaymentOptions
  ): Promise<OutgoingPayment | FundingError>
  processNext(): Promise<string | undefined>
  getAccountPage(
    accountId: string,
    pagination?: Pagination
  ): Promise<OutgoingPayment[]>
}

export interface ServiceDependencies extends BaseService {
  knex: TransactionOrKnex
  accountingService: AccountingService
  accountService: AccountService
  makeIlpPlugin: (options: IlpPluginOptions) => IlpPlugin
}

export async function createOutgoingPaymentService(
  deps_: ServiceDependencies
): Promise<OutgoingPaymentService> {
  const deps = {
    ...deps_,
    logger: deps_.logger.child({ service: 'OutgoingPaymentService' })
  }
  return {
    get: (id) => getOutgoingPayment(deps, id),
    create: (options: CreateOutgoingPaymentOptions) =>
      createOutgoingPayment(deps, options),
    fund: (options) => fundPayment(deps, options),
    processNext: () => worker.processPendingPayment(deps),
    getAccountPage: (accountId, pagination) =>
      getAccountPage(deps, accountId, pagination)
  }
}

async function getOutgoingPayment(
  deps: ServiceDependencies,
  id: string
): Promise<OutgoingPayment | undefined> {
<<<<<<< HEAD
  const outgoingPayment = await OutgoingPayment.query(deps.knex)
    .findById(id)
    .withGraphJoined('asset')
  if (outgoingPayment) return await addSentAmount(deps, outgoingPayment)
  else return
=======
  return OutgoingPayment.query(deps.knex)
    .findById(id)
    .withGraphJoined('quote.asset')
>>>>>>> 10168a7d
}

export interface CreateOutgoingPaymentOptions {
  accountId: string
  quoteId: string
  description?: string
  externalRef?: string
}

async function createOutgoingPayment(
  deps: ServiceDependencies,
  options: CreateOutgoingPaymentOptions
): Promise<OutgoingPayment | OutgoingPaymentError> {
  try {
    return await OutgoingPayment.transaction(deps.knex, async (trx) => {
      const payment = await OutgoingPayment.query(trx)
        .insertAndFetch({
          id: options.quoteId,
          accountId: options.accountId,
          description: options.description,
          externalRef: options.externalRef,
          state: OutgoingPaymentState.Funding
        })
        .withGraphFetched('[quote.asset]')

      if (
        payment.accountId !== payment.quote.accountId ||
        payment.quote.expiresAt.getTime() <= payment.createdAt.getTime()
      ) {
        throw OutgoingPaymentError.InvalidQuote
      }

      // TODO: move to fundPayment
      await deps.accountingService.createLiquidityAccount({
        id: payment.id,
        asset: payment.asset
      })
<<<<<<< HEAD

      return await addSentAmount(deps, payment, BigInt(0))
=======
      await sendWebhookEvent(
        {
          ...deps,
          knex: trx
        },
        payment,
        PaymentEventType.PaymentCreated
      )
      return payment
>>>>>>> 10168a7d
    })
  } catch (err) {
    if (err instanceof ForeignKeyViolationError) {
      if (err.constraint === 'outgoingpayments_id_foreign') {
        return OutgoingPaymentError.UnknownQuote
      } else if (err.constraint === 'outgoingpayments_accountid_foreign') {
        return OutgoingPaymentError.UnknownAccount
      }
    } else if (isOutgoingPaymentError(err)) {
      return err
    }
    throw err
  }
}

export interface FundOutgoingPaymentOptions {
  id: string
  amount: bigint
  transferId: string
}

async function fundPayment(
  deps: ServiceDependencies,
  { id, amount, transferId }: FundOutgoingPaymentOptions
): Promise<OutgoingPayment | FundingError> {
  return deps.knex.transaction(async (trx) => {
    const payment = await OutgoingPayment.query(trx)
      .findById(id)
      .forUpdate()
      .withGraphFetched('[quote.asset]')
    if (!payment) return FundingError.UnknownPayment
    if (payment.state !== OutgoingPaymentState.Funding) {
      return FundingError.WrongState
    }
    if (amount !== payment.sendAmount.value) return FundingError.InvalidAmount
    const error = await deps.accountingService.createDeposit({
      id: transferId,
      account: payment,
      amount
    })
    if (error) {
      return error
    }
    await payment.$query(trx).patch({ state: OutgoingPaymentState.Sending })
    return await addSentAmount(deps, payment)
  })
}

async function getAccountPage(
  deps: ServiceDependencies,
  accountId: string,
  pagination?: Pagination
): Promise<OutgoingPayment[]> {
  const outgoingPayments = await OutgoingPayment.query(deps.knex)
    .getPage(pagination)
    .where({ accountId })
<<<<<<< HEAD
    .withGraphFetched('asset')
  if (outgoingPayments.length > 0) {
    const sentAmounts = await deps.accountingService.getAccountsTotalSent(
      outgoingPayments.map((payment) => payment.id)
    )
    return outgoingPayments.map((payment, i) => {
      try {
        payment.sentAmount = {
          value: BigInt(sentAmounts[i]),
          assetCode: payment.asset.code,
          assetScale: payment.asset.scale
        }
      } catch (_) {
        deps.logger.error({ incomingPayment: payment.id }, 'account not found')
        throw new Error(
          `Underlying TB account not found, payment id: ${payment.id}`
        )
      }
      return payment
    })
  } else return outgoingPayments
}

async function addSentAmount(
  deps: ServiceDependencies,
  payment: OutgoingPayment,
  value?: bigint
): Promise<OutgoingPayment> {
  const received =
    value || (await deps.accountingService.getTotalSent(payment.id))
  if (received !== undefined) {
    payment.sentAmount = {
      value: received,
      assetCode: payment.asset.code,
      assetScale: payment.asset.scale
    }
  } else {
    deps.logger.error({ outgoingPayment: payment.id }, 'account not found')
    throw new Error(
      `Underlying TB account not found, payment id: ${payment.id}`
    )
  }
  return payment
=======
    .withGraphFetched('quote.asset')
>>>>>>> 10168a7d
}<|MERGE_RESOLUTION|>--- conflicted
+++ resolved
@@ -62,17 +62,11 @@
   deps: ServiceDependencies,
   id: string
 ): Promise<OutgoingPayment | undefined> {
-<<<<<<< HEAD
   const outgoingPayment = await OutgoingPayment.query(deps.knex)
     .findById(id)
-    .withGraphJoined('asset')
+    .withGraphJoined('quote.asset')
   if (outgoingPayment) return await addSentAmount(deps, outgoingPayment)
   else return
-=======
-  return OutgoingPayment.query(deps.knex)
-    .findById(id)
-    .withGraphJoined('quote.asset')
->>>>>>> 10168a7d
 }
 
 export interface CreateOutgoingPaymentOptions {
@@ -110,10 +104,6 @@
         id: payment.id,
         asset: payment.asset
       })
-<<<<<<< HEAD
-
-      return await addSentAmount(deps, payment, BigInt(0))
-=======
       await sendWebhookEvent(
         {
           ...deps,
@@ -122,8 +112,7 @@
         payment,
         PaymentEventType.PaymentCreated
       )
-      return payment
->>>>>>> 10168a7d
+      return await addSentAmount(deps, payment, BigInt(0))
     })
   } catch (err) {
     if (err instanceof ForeignKeyViolationError) {
@@ -180,8 +169,7 @@
   const outgoingPayments = await OutgoingPayment.query(deps.knex)
     .getPage(pagination)
     .where({ accountId })
-<<<<<<< HEAD
-    .withGraphFetched('asset')
+    .withGraphFetched('quote.asset')
   if (outgoingPayments.length > 0) {
     const sentAmounts = await deps.accountingService.getAccountsTotalSent(
       outgoingPayments.map((payment) => payment.id)
@@ -224,7 +212,4 @@
     )
   }
   return payment
-=======
-    .withGraphFetched('quote.asset')
->>>>>>> 10168a7d
 }