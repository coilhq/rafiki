--- conflicted
+++ resolved
@@ -162,12 +162,9 @@
       )
     })
 
-<<<<<<< HEAD
     test('returns 500 if TB account not found', async (): Promise<void> => {
-      const outgoingPayment = await outgoingPaymentService.create({
-        accountId,
-        receivingAccount,
-        sendAmount
+      const outgoingPayment = await createPayment({
+        accountId
       })
       assert.ok(!isOutgoingPaymentError(outgoingPayment))
       jest
@@ -185,60 +182,8 @@
       })
     })
 
-    test.each`
-      sendAmount    | receiveAmount    | description
-      ${sendAmount} | ${undefined}     | ${'fixed-send'}
-      ${undefined}  | ${receiveAmount} | ${'fixed-receive'}
-    `(
-      'returns 200 with a $description open payments outgoing payment',
-      async ({ sendAmount, receiveAmount }): Promise<void> => {
-        const outgoingPayment = await outgoingPaymentService.create({
-          accountId,
-          receivingAccount,
-          sendAmount,
-          receiveAmount
-        })
-        assert.ok(!isOutgoingPaymentError(outgoingPayment))
-        const ctx = createContext(
-          {
-            headers: { Accept: 'application/json' }
-          },
-          { outgoingPaymentId: outgoingPayment.id }
-        )
-        await expect(outgoingPaymentRoutes.get(ctx)).resolves.toBeUndefined()
-        expect(ctx.status).toBe(200)
-        expect(ctx.response.get('Content-Type')).toBe(
-          'application/json; charset=utf-8'
-        )
-
-        expect(ctx.body).toEqual({
-          id: `${accountUrl}/outgoing-payments/${outgoingPayment.id}`,
-          accountId: accountUrl,
-          receivingAccount,
-          sendAmount: sendAmount && {
-            ...sendAmount,
-            value: sendAmount.value.toString()
-          },
-          sentAmount: {
-            value: '0',
-            assetCode: asset.code,
-            assetScale: asset.scale
-          },
-          receiveAmount: receiveAmount && {
-            ...receiveAmount,
-            value: receiveAmount.value.toString()
-          },
-          state: OutgoingPaymentState.Pending.toLowerCase()
-        })
-      }
-    )
-
-    test('returns 200 with a quoted outgoing payment to an incoming payment', async (): Promise<void> => {
-      const outgoingPayment = await outgoingPaymentService.create({
-=======
     test('returns 200 with an outgoing payment', async (): Promise<void> => {
       const outgoingPayment = await createPayment({
->>>>>>> 10168a7d
         accountId,
         description: 'rent',
         externalRef: '202201'
@@ -296,16 +241,12 @@
         expect(ctx.body).toEqual({
           id: `${accountUrl}/outgoing-payments/${outgoingPayment.id}`,
           accountId: accountUrl,
-<<<<<<< HEAD
-          receivingPayment,
+          receivingPayment: outgoingPayment.receivingPayment,
           sentAmount: {
             value: '0',
             assetCode: asset.code,
             assetScale: asset.scale
           },
-=======
-          receivingPayment: outgoingPayment.receivingPayment,
->>>>>>> 10168a7d
           state: [
             OutgoingPaymentState.Funding,
             OutgoingPaymentState.Sending
@@ -405,80 +346,6 @@
           sendAmount,
           validDestination: false
         })
-<<<<<<< HEAD
-      }
-    )
-
-    test('returns error on invalid sendAmount asset', async (): Promise<void> => {
-      options = {
-        receivingAccount,
-        sendAmount: {
-          ...sendAmount,
-          assetScale: sendAmount.assetScale + 1
-        }
-      }
-      const ctx = setup({})
-      await expect(outgoingPaymentRoutes.create(ctx)).rejects.toMatchObject({
-        message: 'invalid amount',
-        status: 400
-      })
-    })
-
-    describe('returns the outgoing payment on success', (): void => {
-      test.each`
-        sendAmount   | receiveAmount | description
-        ${'123'}     | ${undefined}  | ${'fixed-send'}
-        ${undefined} | ${'56'}       | ${'fixed-receive'}
-      `(
-        '$description',
-        async ({ sendAmount, receiveAmount }): Promise<void> => {
-          options = {
-            receivingAccount,
-            sendAmount: sendAmount
-              ? {
-                  value: sendAmount,
-                  assetCode: asset.code,
-                  assetScale: asset.scale
-                }
-              : undefined,
-            receiveAmount: receiveAmount
-              ? {
-                  value: receiveAmount,
-                  assetCode: asset.code,
-                  assetScale: asset.scale
-                }
-              : undefined
-          }
-          const ctx = setup({})
-          await expect(
-            outgoingPaymentRoutes.create(ctx)
-          ).resolves.toBeUndefined()
-          expect(ctx.response.status).toBe(201)
-          const outgoingPaymentId = ((ctx.response.body as Record<
-            string,
-            unknown
-          >)['id'] as string)
-            .split('/')
-            .pop()
-          expect(ctx.response.body).toEqual({
-            id: `${accountUrl}/outgoing-payments/${outgoingPaymentId}`,
-            accountId: accountUrl,
-            receivingAccount,
-            sendAmount: options.sendAmount,
-            receiveAmount: options.receiveAmount,
-            state: OutgoingPaymentState.Pending.toLowerCase(),
-            sentAmount: {
-              value: '0',
-              assetCode: asset.code,
-              assetScale: asset.scale
-            }
-          })
-        }
-      )
-
-      test('IncomingPayment', async (): Promise<void> => {
-=======
->>>>>>> 10168a7d
         options = {
           quoteId: quote.id,
           description,
@@ -507,16 +374,12 @@
           },
           description: options.description,
           externalRef: options.externalRef,
-<<<<<<< HEAD
-          state: OutgoingPaymentState.Pending.toLowerCase(),
+          state: 'processing',
           sentAmount: {
             value: '0',
             assetCode: asset.code,
             assetScale: asset.scale
           }
-=======
-          state: 'processing'
->>>>>>> 10168a7d
         })
       }
     )
@@ -565,10 +428,8 @@
       )
 
       test('returns 500 if one TB account not found', async (): Promise<void> => {
-        const outgoingPayment = await outgoingPaymentService.create({
-          accountId,
-          receivingAccount,
-          sendAmount
+        const outgoingPayment = await createPayment({
+          accountId
         })
         assert.ok(!isOutgoingPaymentError(outgoingPayment))
         jest
@@ -589,10 +450,8 @@
         async (): Promise<void> => {
           outgoingPayments = []
           for (let i = 0; i < 3; i++) {
-            const op = (await outgoingPaymentService.create({
+            const op = (await createPayment({
               accountId,
-              receivingAccount: receivingAccount,
-              sendAmount,
               description: `p${i}`
             })) as OutgoingPayment
             outgoingPayments.push(op)
@@ -601,20 +460,22 @@
             return {
               id: `${accountUrl}/outgoing-payments/${outgoingPayments[i].id}`,
               accountId: accountUrl,
-              receivingAccount,
+              receivingPayment: outgoingPayments[i].receivingPayment,
               sendAmount: {
-                ...sendAmount,
-                value: sendAmount.value.toString()
+                ...outgoingPayments[i].sendAmount,
+                value: outgoingPayments[i].sendAmount.value.toString()
               },
               sentAmount: {
                 value: '0',
                 assetCode: asset.code,
                 assetScale: asset.scale
               },
-              state: 'pending',
+              receiveAmount: {
+                ...outgoingPayments[i].receiveAmount,
+                value: outgoingPayments[i].receiveAmount.value.toString()
+              },
+              state: 'processing',
               description: outgoingPayments[i].description,
-              receivingPayment: undefined,
-              receiveAmount: undefined,
               externalRef: undefined
             }
           })
