--- conflicted
+++ resolved
@@ -29,12 +29,8 @@
 } from '../../wallet_address/model.test'
 import { createOutgoingPayment } from '../../../tests/outgoingPayment'
 import { createWalletAddress } from '../../../tests/walletAddress'
-<<<<<<< HEAD
-import assert from 'assert'
 import { UnionOmit } from '../../../shared/utils'
-=======
 import { OpenPaymentsServerRouteError } from '../../route-errors'
->>>>>>> 99df005d
 
 describe('Outgoing Payment Routes', (): void => {
   let deps: IocContract<AppServices>
@@ -136,46 +132,11 @@
     })
   })
 
-<<<<<<< HEAD
-  describe('get', () => {
-    test('returns 500 for unexpected error', async (): Promise<void> => {
-      jest
-        .spyOn(outgoingPaymentService, 'get')
-        .mockRejectedValueOnce(new Error('unexpected'))
-      const ctx = setupContext<ReadContext>({
-        reqOpts: {},
-        walletAddress
-      })
-      await expect(outgoingPaymentRoutes.get(ctx)).rejects.toMatchObject({
-        status: 500,
-        message: 'Unhandled error when trying to get outgoing payment'
-      })
-    })
-  })
-
-  describe('list', () => {
-    test('returns 500 for unexpected error', async (): Promise<void> => {
-      jest
-        .spyOn(outgoingPaymentService, 'getWalletAddressPage')
-        .mockRejectedValueOnce(new Error('unexpected'))
-      const ctx = setupContext<ListContext>({
-        reqOpts: {},
-        walletAddress
-      })
-      await expect(outgoingPaymentRoutes.list(ctx)).rejects.toMatchObject({
-        status: 500,
-        message: 'Unhandled error when trying to list outgoing payments'
-      })
-    })
-  })
-
   type SetupContextOptions = UnionOmit<
     CreateOutgoingPaymentOptions,
     'walletAddressId'
   >
 
-=======
->>>>>>> 99df005d
   describe('create', (): void => {
     const setup = (options: SetupContextOptions): CreateContext<CreateBody> =>
       setupContext<CreateContext<CreateBody>>({
