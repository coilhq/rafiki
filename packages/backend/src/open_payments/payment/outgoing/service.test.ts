--- conflicted
+++ resolved
@@ -222,13 +222,9 @@
     }
     if (incomingPaymentReceived !== undefined) {
       await expect(
-<<<<<<< HEAD
-        accountingService.getAccountTotalReceived(incomingPayment.id)
-=======
-        accountingService.getTotalReceived(
+        accountingService.getAccountTotalReceived(
           getIncomingPaymentId(payment.receivingPayment)
         )
->>>>>>> 10168a7d
       ).resolves.toEqual(incomingPaymentReceived)
     }
     if (withdrawAmount !== undefined) {
@@ -306,20 +302,26 @@
     })
 
     it('throws if no TB account found', async (): Promise<void> => {
-      const outgoingPaymentOrError = await createPayment({
+      const quote = await createQuote(deps, {
         accountId,
         receivingAccount,
-        sendAmount
-      })
-      assert.ok(!isOutgoingPaymentError(outgoingPaymentOrError))
+        sendAmount,
+        validDestination: false
+      })
+      const options = {
+        accountId,
+        quoteId: quote.id,
+        description: 'rent',
+        externalRef: '202201'
+      }
+      const payment = await outgoingPaymentService.create(options)
+      assert.ok(!isOutgoingPaymentError(payment))
 
       jest
         .spyOn(accountingService, 'getTotalSent')
         .mockResolvedValueOnce(undefined)
-      await expect(
-        outgoingPaymentService.get(outgoingPaymentOrError.id)
-      ).rejects.toThrowError(
-        `Underlying TB account not found, payment id: ${outgoingPaymentOrError.id}`
+      await expect(outgoingPaymentService.get(payment.id)).rejects.toThrowError(
+        `Underlying TB account not found, payment id: ${payment.id}`
       )
     })
   })
