--- conflicted
+++ resolved
@@ -20,12 +20,8 @@
   parsePaginationQueryParameters
 } from '../../../shared/pagination'
 import { Pagination } from '../../../shared/baseModel'
-<<<<<<< HEAD
-import { ConnectionService } from '../../connection/service'
+import { ConnectionJSON, ConnectionService } from '../../connection/service'
 import { AccessAction } from '../../auth/grant'
-=======
-import { ConnectionJSON, ConnectionService } from '../../connection/service'
->>>>>>> e96d44e6
 
 // Don't allow creating an incoming payment too far out. Incoming payments with no payments before they expire are cleaned up, since incoming payments creation is unauthenticated.
 // TODO what is a good default value for this?
