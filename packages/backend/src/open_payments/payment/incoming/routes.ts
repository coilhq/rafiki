import Koa from 'koa'
import { Logger } from 'pino'
import {
  ReadContext,
  CreateContext,
  CompleteContext,
  ListContext,
  AuthenticatedStatusContext
} from '../../../app'
import { IAppConfig } from '../../../config/app'
import { IncomingPaymentService } from './service'
import { IncomingPayment } from './model'
import {
  errorToCode,
  errorToMessage,
  IncomingPaymentError,
  isIncomingPaymentError
} from './errors'
import { AmountJSON, parseAmount } from '../../amount'
import { listSubresource } from '../../wallet_address/routes'
import {
  IlpStreamCredentials,
  StreamCredentialsService
} from '../../../payment-method/ilp/stream-credentials/service'
import {
  AccessAction,
  IncomingPayment as OpenPaymentsIncomingPayment,
  IncomingPaymentWithPaymentMethods
} from '@interledger/open-payments'
import { WalletAddress } from '../../wallet_address/model'

interface ServiceDependencies {
  config: IAppConfig
  logger: Logger
  incomingPaymentService: IncomingPaymentService
  streamCredentialsService: StreamCredentialsService
}

export type ReadContextWithAuthenticatedStatus = ReadContext &
  AuthenticatedStatusContext

export interface IncomingPaymentRoutes {
  get(ctx: ReadContextWithAuthenticatedStatus): Promise<void>
  create(ctx: CreateContext<CreateBody>): Promise<void>
  complete(ctx: CompleteContext): Promise<void>
  list(ctx: ListContext): Promise<void>
}

export function createIncomingPaymentRoutes(
  deps_: ServiceDependencies
): IncomingPaymentRoutes {
  const logger = deps_.logger.child({
    service: 'IncomingPaymentRoutes'
  })
  const deps = { ...deps_, logger }
  return {
    get: (ctx: ReadContextWithAuthenticatedStatus) =>
      getIncomingPayment(deps, ctx),
    create: (ctx: CreateContext<CreateBody>) =>
      createIncomingPayment(deps, ctx),
    complete: (ctx: CompleteContext) => completeIncomingPayment(deps, ctx),
    list: (ctx: ListContext) => listIncomingPayments(deps, ctx)
  }
}

async function getIncomingPayment(
  deps: ServiceDependencies,
  ctx: ReadContextWithAuthenticatedStatus
) {
  if (ctx.authenticated) {
    await getIncomingPaymentPrivate(deps, ctx)
  } else {
    await getIncomingPaymentPublic(deps, ctx)
  }
}

async function getIncomingPaymentPublic(
  deps: ServiceDependencies,
  ctx: ReadContextWithAuthenticatedStatus
) {
  try {
    const incomingPayment = await deps.incomingPaymentService.get({
      id: ctx.params.id,
      client: ctx.accessAction === AccessAction.Read ? ctx.client : undefined,
      walletAddressId: ctx.walletAddress.id
    })
    ctx.body = incomingPayment?.toPublicOpenPaymentsType()
  } catch (err) {
    const msg = 'Error trying to get incoming payment'
    deps.logger.error({ err }, msg)
    ctx.throw(500, msg)
  }
}

async function getIncomingPaymentPrivate(
  deps: ServiceDependencies,
  ctx: ReadContextWithAuthenticatedStatus
): Promise<void> {
  let incomingPayment: IncomingPayment | undefined
  try {
    incomingPayment = await deps.incomingPaymentService.get({
      id: ctx.params.id,
      client: ctx.accessAction === AccessAction.Read ? ctx.client : undefined,
      walletAddressId: ctx.walletAddress.id
    })
  } catch (err) {
    ctx.throw(500, 'Error trying to get incoming payment')
  }
<<<<<<< HEAD
  if (!incomingPayment) return ctx.throw(404)
  const streamCredentials = deps.streamCredentialsService.get(incomingPayment)
=======
  if (!incomingPayment || !incomingPayment.walletAddress) return ctx.throw(404)
  const connection = deps.connectionService.get(incomingPayment)
>>>>>>> 1b24ebec
  ctx.body = incomingPaymentToBody(
    incomingPayment.walletAddress,
    incomingPayment,
    streamCredentials
  )
}

export type CreateBody = {
  walletAddress: string
  expiresAt?: string
  incomingAmount?: AmountJSON
  metadata?: Record<string, unknown>
}

async function createIncomingPayment(
  deps: ServiceDependencies,
  ctx: CreateContext<CreateBody>
): Promise<void> {
  const { body } = ctx.request

  let expiresAt: Date | undefined
  if (body.expiresAt !== undefined) {
    expiresAt = new Date(body.expiresAt)
  }

  const incomingPaymentOrError = await deps.incomingPaymentService.create({
    walletAddressId: ctx.walletAddress.id,
    client: ctx.client,
    metadata: body.metadata,
    expiresAt,
    incomingAmount: body.incomingAmount && parseAmount(body.incomingAmount)
  })

  if (isIncomingPaymentError(incomingPaymentOrError)) {
    return ctx.throw(
      errorToCode[incomingPaymentOrError],
      errorToMessage[incomingPaymentOrError]
    )
  }

  if (!incomingPaymentOrError.walletAddress) {
    ctx.throw(404)
  }

  ctx.status = 201
  const streamCredentials = deps.streamCredentialsService.get(
    incomingPaymentOrError
  )
  ctx.body = incomingPaymentToBody(
    incomingPaymentOrError.walletAddress,
    incomingPaymentOrError,
    streamCredentials
  )
}

async function completeIncomingPayment(
  deps: ServiceDependencies,
  ctx: CompleteContext
): Promise<void> {
  let incomingPaymentOrError: IncomingPayment | IncomingPaymentError
  try {
    incomingPaymentOrError = await deps.incomingPaymentService.complete(
      ctx.params.id
    )
  } catch (err) {
    ctx.throw(500, 'Error trying to complete incoming payment')
  }

  if (isIncomingPaymentError(incomingPaymentOrError)) {
    return ctx.throw(
      errorToCode[incomingPaymentOrError],
      errorToMessage[incomingPaymentOrError]
    )
  }

  if (!incomingPaymentOrError.walletAddress) {
    ctx.throw(404)
  }

  ctx.body = incomingPaymentToBody(incomingPaymentOrError.walletAddress, incomingPaymentOrError)
}

async function listIncomingPayments(
  deps: ServiceDependencies,
  ctx: ListContext
): Promise<void> {
  try {
    await listSubresource({
      ctx,
      getWalletAddressPage: deps.incomingPaymentService.getWalletAddressPage,
      toBody: (payment) => incomingPaymentToBody(ctx.walletAddress, payment)
    })
  } catch (err) {
    if (err instanceof Koa.HttpError) {
      throw err
    }
    ctx.throw(500, 'Error trying to list incoming payments')
  }
}
function incomingPaymentToBody(
  walletAddress: WalletAddress,
  incomingPayment: IncomingPayment,
  ilpStreamCredentials?: IlpStreamCredentials
): OpenPaymentsIncomingPayment | IncomingPaymentWithPaymentMethods {
  return incomingPayment.toOpenPaymentsType(walletAddress, ilpStreamCredentials)
}<|MERGE_RESOLUTION|>--- conflicted
+++ resolved
@@ -106,13 +106,10 @@
   } catch (err) {
     ctx.throw(500, 'Error trying to get incoming payment')
   }
-<<<<<<< HEAD
-  if (!incomingPayment) return ctx.throw(404)
+  if (!incomingPayment || !incomingPayment.walletAddress) return ctx.throw(404)
+
   const streamCredentials = deps.streamCredentialsService.get(incomingPayment)
-=======
-  if (!incomingPayment || !incomingPayment.walletAddress) return ctx.throw(404)
-  const connection = deps.connectionService.get(incomingPayment)
->>>>>>> 1b24ebec
+
   ctx.body = incomingPaymentToBody(
     incomingPayment.walletAddress,
     incomingPayment,
@@ -192,7 +189,10 @@
     ctx.throw(404)
   }
 
-  ctx.body = incomingPaymentToBody(incomingPaymentOrError.walletAddress, incomingPaymentOrError)
+  ctx.body = incomingPaymentToBody(
+    incomingPaymentOrError.walletAddress,
+    incomingPaymentOrError
+  )
 }
 
 async function listIncomingPayments(
