--- conflicted
+++ resolved
@@ -34,12 +34,7 @@
   incomingAmount?: AmountJSON
   receivedAmount: AmountJSON
   externalRef?: string
-<<<<<<< HEAD
-  state: string
-  connectionId: string
-=======
   completed: boolean
->>>>>>> 236912d7
   ilpAddress?: string
   sharedSecret?: string
 }
@@ -160,14 +155,8 @@
           assetCode: this.asset.code,
           assetScale: this.asset.scale
         },
-<<<<<<< HEAD
-        state: this.state,
-        updatedAt: new Date(+this.updatedAt).toISOString(),
-        connectionId: this.connectionId
-=======
         completed: this.state === IncomingPaymentState.Completed,
         updatedAt: new Date(+this.updatedAt).toISOString()
->>>>>>> 236912d7
       }
     }
 
