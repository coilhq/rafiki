import {
  IncomingPayment,
  IncomingPaymentEvent,
  IncomingPaymentEventType,
  IncomingPaymentState
} from './model'
import { AccountingService } from '../../../accounting/service'
import { Pagination } from '../../../shared/baseModel'
import { BaseService } from '../../../shared/baseService'
import assert from 'assert'
import { Transaction } from 'knex'
import { PartialModelObject, TransactionOrKnex } from 'objection'
import { AccountService } from '../../account/service'
import { Amount } from '../amount'
import { IncomingPaymentError } from './errors'
import { parse, end } from 'iso8601-duration'

export const POSITIVE_SLIPPAGE = BigInt(1)
// First retry waits 10 seconds
// Second retry waits 20 (more) seconds
// Third retry waits 30 (more) seconds, etc. up to 60 seconds
export const RETRY_BACKOFF_MS = 10_000
// TODO: make expiry date configurable
export const EXPIRY = parse('P90D') // 90 days in future

export interface CreateIncomingPaymentOptions {
  accountId: string
  description?: string
  expiresAt?: Date
  incomingAmount?: Amount
  externalRef?: string
}

interface UpdateIncomingPaymentOptions {
  id: string
  state: IncomingPaymentState
}

export interface IncomingPaymentService {
  get(id: string): Promise<IncomingPayment | undefined>
  create(
    options: CreateIncomingPaymentOptions,
    trx?: Transaction
  ): Promise<IncomingPayment | IncomingPaymentError>
  update(
    options: UpdateIncomingPaymentOptions
  ): Promise<IncomingPayment | IncomingPaymentError>
  getAccountIncomingPaymentsPage(
    accountId: string,
    pagination?: Pagination
  ): Promise<IncomingPayment[]>
  processNext(): Promise<string | undefined>
}

interface ServiceDependencies extends BaseService {
  knex: TransactionOrKnex
  accountingService: AccountingService
  accountService: AccountService
}

export async function createIncomingPaymentService(
  deps_: ServiceDependencies
): Promise<IncomingPaymentService> {
  const log = deps_.logger.child({
    service: 'IncomingPaymentService'
  })
  const deps: ServiceDependencies = {
    ...deps_,
    logger: log
  }
  return {
    get: (id) => getIncomingPayment(deps, id),
    create: (options, trx) => createIncomingPayment(deps, options, trx),
    update: (options) => updateIncomingPayment(deps, options),
    getAccountIncomingPaymentsPage: (accountId, pagination) =>
      getAccountIncomingPaymentsPage(deps, accountId, pagination),
    processNext: () => processNextIncomingPayment(deps)
  }
}

async function getIncomingPayment(
  deps: ServiceDependencies,
  id: string
): Promise<IncomingPayment | undefined> {
  return IncomingPayment.query(deps.knex).findById(id).withGraphFetched('asset')
}

async function createIncomingPayment(
  deps: ServiceDependencies,
  {
    accountId,
    description,
    expiresAt,
    incomingAmount,
    externalRef
  }: CreateIncomingPaymentOptions,
  trx?: Transaction
): Promise<IncomingPayment | IncomingPaymentError> {
  const account = await deps.accountService.get(accountId)
  if (!account) {
    return IncomingPaymentError.UnknownAccount
  }
  if (incomingAmount) {
    if (incomingAmount.value <= 0) {
      return IncomingPaymentError.InvalidAmount
    }
    if (incomingAmount.assetCode || incomingAmount.assetScale) {
      if (
        incomingAmount.assetCode !== account.asset.code ||
        incomingAmount.assetScale !== account.asset.scale
      ) {
        return IncomingPaymentError.InvalidAmount
      }
    }
  }
  const invTrx = trx || (await IncomingPayment.startTransaction(deps.knex))
  try {
    const incomingPayment = await IncomingPayment.query(invTrx)
      .insertAndFetch({
        accountId,
        assetId: account.asset.id,
        description,
        expiresAt: expiresAt || end(EXPIRY),
        incomingAmount,
        externalRef,
        state: IncomingPaymentState.Pending,
        processAt: expiresAt ?? end(EXPIRY)
      })
      .withGraphFetched('asset')

    // Incoming payment accounts are credited by the amounts received by the incoming payment.
    // Credits are restricted such that the incoming payments cannot receive more than that amount.
    await deps.accountingService.createLiquidityAccount(incomingPayment)

    if (!trx) {
      await invTrx.commit()
    }
    return incomingPayment
  } catch (err) {
    if (!trx) {
      await invTrx.rollback()
    }
    throw err
  }
}

// Fetch (and lock) an incoming payment for work.
// Returns the id of the processed incoming payment (if any).
async function processNextIncomingPayment(
  deps_: ServiceDependencies
): Promise<string | undefined> {
  return deps_.knex.transaction(async (trx) => {
    const now = new Date(Date.now()).toISOString()
    const incomingPayments = await IncomingPayment.query(trx)
      .limit(1)
      // Ensure the incoming payments cannot be processed concurrently by multiple workers.
      .forUpdate()
      // If an incoming payment is locked, don't wait — just come back for it later.
      .skipLocked()
      .where('processAt', '<=', now)
      .withGraphFetched('asset')

    const incomingPayment = incomingPayments[0]
    if (!incomingPayment) return

    const deps = {
      ...deps_,
      knex: trx,
      logger: deps_.logger.child({
        incomingPayment: incomingPayment.id
      })
    }
    if (
      incomingPayment.state === IncomingPaymentState.Expired ||
      incomingPayment.state === IncomingPaymentState.Completed
    ) {
      await handleDeactivated(deps, incomingPayment)
    } else {
      await handleExpired(deps, incomingPayment)
    }
    return incomingPayment.id
  })
}

// Deactivate expired incoming payments that have some money.
// Delete expired incoming payments that have never received money.
async function handleExpired(
  deps: ServiceDependencies,
  incomingPayment: IncomingPayment
): Promise<void> {
  const amountReceived = await deps.accountingService.getTotalReceived(
    incomingPayment.id
  )
  if (amountReceived) {
    deps.logger.trace(
      { amountReceived },
      'deactivating expired incoming payment'
    )
    await incomingPayment.$query(deps.knex).patch({
      state: IncomingPaymentState.Expired,
      // Add 30 seconds to allow a prepared (but not yet fulfilled/rejected) packet to finish before sending webhook event.
      processAt: new Date(Date.now() + 30_000)
    })
  } else {
    deps.logger.debug({ amountReceived }, 'deleting expired incoming payment')
    await incomingPayment.$query(deps.knex).delete()
  }
}

// Create webhook event to withdraw deactivated incoming payments' liquidity.
async function handleDeactivated(
  deps: ServiceDependencies,
  incomingPayment: IncomingPayment
): Promise<void> {
  assert.ok(incomingPayment.processAt)
  try {
    const amountReceived = await deps.accountingService.getTotalReceived(
      incomingPayment.id
    )
    if (!amountReceived) {
      deps.logger.warn(
        { amountReceived },
        'deactivated incoming payment and empty balance'
      )
      await incomingPayment.$query(deps.knex).patch({ processAt: null })
      return
    }

    const type =
      incomingPayment.state == IncomingPaymentState.Expired
        ? IncomingPaymentEventType.IncomingPaymentExpired
        : IncomingPaymentEventType.IncomingPaymentCompleted
    deps.logger.trace({ type }, 'creating incoming payment webhook event')

    await IncomingPaymentEvent.query(deps.knex).insertAndFetch({
      type,
      data: incomingPayment.toData(amountReceived),
      withdrawal: {
        accountId: incomingPayment.id,
        assetId: incomingPayment.assetId,
        amount: amountReceived
      }
    })

    await incomingPayment.$query(deps.knex).patch({
      processAt: null
    })
  } catch (error) {
    deps.logger.warn({ error }, 'webhook event creation failed; retrying')
  }
}

async function getAccountIncomingPaymentsPage(
  deps: ServiceDependencies,
  accountId: string,
  pagination?: Pagination
): Promise<IncomingPayment[]> {
  assert.ok(deps.knex, 'Knex undefined')

  return await IncomingPayment.query(deps.knex)
    .getPage(pagination)
    .where({
      accountId: accountId
    })
<<<<<<< HEAD
    .withGraphFetched('[account.asset, asset]')
=======
    .withGraphFetched('asset')
>>>>>>> 6e4aa81b
}

async function updateIncomingPayment(
  deps: ServiceDependencies,
  { id, state }: UpdateIncomingPaymentOptions
): Promise<IncomingPayment | IncomingPaymentError> {
  return deps.knex.transaction(async (trx) => {
    const payment = await IncomingPayment.query(trx)
      .findById(id)
      .forUpdate()
      .withGraphFetched('asset')
    if (!payment) return IncomingPaymentError.UnknownPayment
    const update: PartialModelObject<IncomingPayment> = {}
    if (state == IncomingPaymentState.Completed) {
      switch (payment.state) {
        case IncomingPaymentState.Pending:
        case IncomingPaymentState.Processing:
          update.state = state
          break
        default:
          return IncomingPaymentError.WrongState
      }
    } else {
      return IncomingPaymentError.InvalidState
    }
    update.processAt = new Date(Date.now() + 30_000)
    await payment.$query(trx).patch(update)
    return payment
  })
}<|MERGE_RESOLUTION|>--- conflicted
+++ resolved
@@ -262,11 +262,7 @@
     .where({
       accountId: accountId
     })
-<<<<<<< HEAD
-    .withGraphFetched('[account.asset, asset]')
-=======
     .withGraphFetched('asset')
->>>>>>> 6e4aa81b
 }
 
 async function updateIncomingPayment(
