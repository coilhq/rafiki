import {
  IncomingPayment,
  IncomingPaymentEvent,
  IncomingPaymentEventType,
  IncomingPaymentState
} from './model'
import { AccountingService } from '../../../accounting/service'
import { Pagination } from '../../../shared/baseModel'
import { BaseService } from '../../../shared/baseService'
import assert from 'assert'
import { Knex } from 'knex'
import { TransactionOrKnex } from 'objection'
import { PaymentPointerService } from '../../payment_pointer/service'
import { Amount } from '../../amount'
import { IncomingPaymentError } from './errors'
import { end, parse } from 'iso8601-duration'

export const POSITIVE_SLIPPAGE = BigInt(1)
// First retry waits 10 seconds
// Second retry waits 20 (more) seconds
// Third retry waits 30 (more) seconds, etc. up to 60 seconds
export const RETRY_BACKOFF_MS = 10_000
// TODO: make expiry date configurable
export const EXPIRY = parse('P90D') // 90 days in future

export interface CreateIncomingPaymentOptions {
  paymentPointerId: string
  grantId: string
  description?: string
  expiresAt?: Date
  incomingAmount?: Amount
  externalRef?: string
}

export interface IncomingPaymentService {
  get(id: string, clientId?: string): Promise<IncomingPayment | undefined>
  create(
    options: CreateIncomingPaymentOptions,
    trx?: Knex.Transaction
  ): Promise<IncomingPayment | IncomingPaymentError>
  complete(id: string): Promise<IncomingPayment | IncomingPaymentError>
  getPaymentPointerPage(
    paymentPointerId: string,
    pagination?: Pagination,
    clientId?: string
  ): Promise<IncomingPayment[]>
  processNext(): Promise<string | undefined>
  getByConnection(connectionId: string): Promise<IncomingPayment | undefined>
}

export interface ServiceDependencies extends BaseService {
  knex: TransactionOrKnex
  accountingService: AccountingService
  paymentPointerService: PaymentPointerService
}

export async function createIncomingPaymentService(
  deps_: ServiceDependencies
): Promise<IncomingPaymentService> {
  const log = deps_.logger.child({
    service: 'IncomingPaymentService'
  })
  const deps: ServiceDependencies = {
    ...deps_,
    logger: log
  }
  return {
    get: (id, clientId) => getIncomingPayment(deps, 'id', id, clientId),
    create: (options, trx) => createIncomingPayment(deps, options, trx),
    complete: (id) => completeIncomingPayment(deps, id),
    getPaymentPointerPage: (paymentPointerId, pagination, clientId) =>
      getPaymentPointerPage(deps, paymentPointerId, pagination, clientId),
    processNext: () => processNextIncomingPayment(deps),
    getByConnection: (connectionId) =>
      getIncomingPayment(deps, 'connectionId', connectionId)
  }
}

async function getIncomingPayment(
  deps: ServiceDependencies,
  key: string,
  value: string,
  clientId?: string
): Promise<IncomingPayment | undefined> {
<<<<<<< HEAD
  let incomingPayment: IncomingPayment
  if (!clientId) {
    incomingPayment = await IncomingPayment.query(deps.knex)
      .findOne(key, value)
      .withGraphFetched('asset')
  } else {
    incomingPayment = await IncomingPayment.query(deps.knex)
      .findOne(`incomingPayments.${key}`, value)
      .withGraphJoined('[asset, grant]')
      .where('grant.clientId', clientId)
  }
=======
  const incomingPayment = await IncomingPayment.query(deps.knex)
    .findOne(key, value)
    .withGraphFetched('[asset, paymentPointer]')
>>>>>>> 6e3c33f8
  if (incomingPayment) return await addReceivedAmount(deps, incomingPayment)
  else return
}

async function createIncomingPayment(
  deps: ServiceDependencies,
  {
    paymentPointerId,
    grantId,
    description,
    expiresAt,
    incomingAmount,
    externalRef
  }: CreateIncomingPaymentOptions,
  trx?: Knex.Transaction
): Promise<IncomingPayment | IncomingPaymentError> {
  if (!expiresAt) {
    expiresAt = end(EXPIRY)
  } else if (expiresAt.getTime() <= Date.now()) {
    return IncomingPaymentError.InvalidExpiry
  }
  if (incomingAmount && incomingAmount.value <= 0) {
    return IncomingPaymentError.InvalidAmount
  }
  const paymentPointer = await deps.paymentPointerService.get(paymentPointerId)
  if (!paymentPointer) {
    return IncomingPaymentError.UnknownPaymentPointer
  }
  if (incomingAmount) {
    if (
      incomingAmount.assetCode !== paymentPointer.asset.code ||
      incomingAmount.assetScale !== paymentPointer.asset.scale
    ) {
      return IncomingPaymentError.InvalidAmount
    }
  }
  const incomingPayment = await IncomingPayment.query(trx || deps.knex)
    .insertAndFetch({
      paymentPointerId,
      grantId,
      assetId: paymentPointer.asset.id,
      description,
      expiresAt,
      incomingAmount,
      externalRef,
      state: IncomingPaymentState.Pending,
      processAt: expiresAt
    })
    .withGraphFetched('[asset, paymentPointer]')

  return await addReceivedAmount(deps, incomingPayment, BigInt(0))
}

// Fetch (and lock) an incoming payment for work.
// Returns the id of the processed incoming payment (if any).
async function processNextIncomingPayment(
  deps_: ServiceDependencies
): Promise<string | undefined> {
  return deps_.knex.transaction(async (trx) => {
    const now = new Date(Date.now()).toISOString()
    const incomingPayments = await IncomingPayment.query(trx)
      .limit(1)
      // Ensure the incoming payments cannot be processed concurrently by multiple workers.
      .forUpdate()
      // If an incoming payment is locked, don't wait — just come back for it later.
      .skipLocked()
      .where('processAt', '<=', now)
      .withGraphFetched('[asset, paymentPointer]')

    const incomingPayment = incomingPayments[0]
    if (!incomingPayment) return

    const deps = {
      ...deps_,
      knex: trx,
      logger: deps_.logger.child({
        incomingPayment: incomingPayment.id
      })
    }
    if (
      incomingPayment.state === IncomingPaymentState.Expired ||
      incomingPayment.state === IncomingPaymentState.Completed
    ) {
      await handleDeactivated(deps, incomingPayment)
    } else {
      await handleExpired(deps, incomingPayment)
    }
    return incomingPayment.id
  })
}

// Deactivate expired incoming payments that have some money.
// Delete expired incoming payments that have never received money.
async function handleExpired(
  deps: ServiceDependencies,
  incomingPayment: IncomingPayment
): Promise<void> {
  const amountReceived = await deps.accountingService.getTotalReceived(
    incomingPayment.id
  )
  if (amountReceived) {
    deps.logger.trace(
      { amountReceived },
      'deactivating expired incoming payment'
    )
    await incomingPayment.$query(deps.knex).patch({
      state: IncomingPaymentState.Expired,
      // Add 30 seconds to allow a prepared (but not yet fulfilled/rejected) packet to finish before sending webhook event.
      processAt: new Date(Date.now() + 30_000)
    })
  } else {
    deps.logger.debug({ amountReceived }, 'deleting expired incoming payment')
    await incomingPayment.$query(deps.knex).delete()
  }
}

// Create webhook event to withdraw deactivated incoming payments' liquidity.
async function handleDeactivated(
  deps: ServiceDependencies,
  incomingPayment: IncomingPayment
): Promise<void> {
  assert.ok(incomingPayment.processAt)
  try {
    const amountReceived = await deps.accountingService.getTotalReceived(
      incomingPayment.id
    )
    if (!amountReceived) {
      deps.logger.warn(
        { amountReceived },
        'deactivated incoming payment and empty balance'
      )
      await incomingPayment.$query(deps.knex).patch({ processAt: null })
      return
    }

    const type =
      incomingPayment.state == IncomingPaymentState.Expired
        ? IncomingPaymentEventType.IncomingPaymentExpired
        : IncomingPaymentEventType.IncomingPaymentCompleted
    deps.logger.trace({ type }, 'creating incoming payment webhook event')

    await IncomingPaymentEvent.query(deps.knex).insertAndFetch({
      type,
      data: incomingPayment.toData(amountReceived),
      withdrawal: {
        accountId: incomingPayment.id,
        assetId: incomingPayment.assetId,
        amount: amountReceived
      }
    })

    await incomingPayment.$query(deps.knex).patch({
      processAt: null
    })
  } catch (error) {
    deps.logger.warn({ error }, 'webhook event creation failed; retrying')
  }
}

async function getPaymentPointerPage(
  deps: ServiceDependencies,
  paymentPointerId: string,
  pagination?: Pagination,
  clientId?: string
): Promise<IncomingPayment[]> {
  let page: IncomingPayment[]
  page = await IncomingPayment.query(deps.knex)
    .getPage(pagination)
    .where({
      paymentPointerId
    })
<<<<<<< HEAD
    .withGraphFetched('[asset, grant]')
  if (clientId) {
    page = page.filter(
      (payment: IncomingPayment) => payment.grant.clientId === clientId
    )
  }
=======
    .withGraphFetched('[asset, paymentPointer]')
>>>>>>> 6e3c33f8

  const amounts = await deps.accountingService.getAccountsTotalReceived(
    page.map((payment: IncomingPayment) => payment.id)
  )
  // eslint-disable-next-line @typescript-eslint/no-explicit-any, @typescript-eslint/explicit-module-boundary-types
  return page.map((payment: IncomingPayment, i: number) => {
    try {
      payment.receivedAmount = {
        value: amounts[i] || BigInt(0),
        assetCode: payment.asset.code,
        assetScale: payment.asset.scale
      }
    } catch (_) {
      deps.logger.error(
        { payment: payment.id },
        'incoming payment account not found'
      )
      throw new Error(
        `Underlying TB account not found, incoming payment id: ${payment.id}`
      )
    }
    return payment
  })
}

async function completeIncomingPayment(
  deps: ServiceDependencies,
  id: string
): Promise<IncomingPayment | IncomingPaymentError> {
  return deps.knex.transaction(async (trx) => {
    const payment = await IncomingPayment.query(trx)
      .findById(id)
      .forUpdate()
      .withGraphFetched('[asset, paymentPointer]')
    if (!payment) return IncomingPaymentError.UnknownPayment
    if (
      ![IncomingPaymentState.Pending, IncomingPaymentState.Processing].includes(
        payment.state
      )
    ) {
      return IncomingPaymentError.WrongState
    }
    await payment.$query(trx).patch({
      state: IncomingPaymentState.Completed,
      processAt: new Date(Date.now() + 30_000)
    })
    return await addReceivedAmount(deps, payment)
  })
}

async function addReceivedAmount(
  deps: ServiceDependencies,
  payment: IncomingPayment,
  value?: bigint
): Promise<IncomingPayment> {
  const received =
    value ?? (await deps.accountingService.getTotalReceived(payment.id))

  payment.receivedAmount = {
    value: received || BigInt(0),
    assetCode: payment.asset.code,
    assetScale: payment.asset.scale
  }

  return payment
}<|MERGE_RESOLUTION|>--- conflicted
+++ resolved
@@ -82,23 +82,17 @@
   value: string,
   clientId?: string
 ): Promise<IncomingPayment | undefined> {
-<<<<<<< HEAD
   let incomingPayment: IncomingPayment
   if (!clientId) {
     incomingPayment = await IncomingPayment.query(deps.knex)
       .findOne(key, value)
-      .withGraphFetched('asset')
+      .withGraphFetched('[asset, paymentPointer]')
   } else {
     incomingPayment = await IncomingPayment.query(deps.knex)
       .findOne(`incomingPayments.${key}`, value)
-      .withGraphJoined('[asset, grant]')
+      .withGraphJoined('[asset, paymentPointer, grant]')
       .where('grant.clientId', clientId)
   }
-=======
-  const incomingPayment = await IncomingPayment.query(deps.knex)
-    .findOne(key, value)
-    .withGraphFetched('[asset, paymentPointer]')
->>>>>>> 6e3c33f8
   if (incomingPayment) return await addReceivedAmount(deps, incomingPayment)
   else return
 }
@@ -270,16 +264,12 @@
     .where({
       paymentPointerId
     })
-<<<<<<< HEAD
-    .withGraphFetched('[asset, grant]')
+    .withGraphFetched('[asset, paymentPointer, grant]')
   if (clientId) {
     page = page.filter(
       (payment: IncomingPayment) => payment.grant.clientId === clientId
     )
   }
-=======
-    .withGraphFetched('[asset, paymentPointer]')
->>>>>>> 6e3c33f8
 
   const amounts = await deps.accountingService.getAccountsTotalReceived(
     page.map((payment: IncomingPayment) => payment.id)
