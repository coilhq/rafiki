--- conflicted
+++ resolved
@@ -3,11 +3,7 @@
 import { Knex } from 'knex'
 import { v4 as uuid } from 'uuid'
 
-<<<<<<< HEAD
-=======
-import { createContext } from '../../../tests/context'
 import { Amount } from '../../amount'
->>>>>>> e96d44e6
 import { PaymentPointer } from '../../payment_pointer/model'
 import { createTestApp, TestContainer } from '../../../tests/app'
 import { Config, IAppConfig } from '../../../config/app'
@@ -25,14 +21,9 @@
 import { IncomingPaymentRoutes, CreateBody, MAX_EXPIRY } from './routes'
 import { createIncomingPayment } from '../../../tests/incomingPayment'
 import { createPaymentPointer } from '../../../tests/paymentPointer'
-<<<<<<< HEAD
-import { Amount } from '@interledger/pay/dist/src/open-payments'
 import { listTests, setup } from '../../../shared/routes.test'
 import { AccessAction, AccessType, Grant } from '../../auth/grant'
 import { GrantReference as GrantModel } from '../../grantReference/model'
-=======
-import { listTests } from '../../../shared/routes.test'
->>>>>>> e96d44e6
 
 describe('Incoming Payment Routes', (): void => {
   let deps: IocContract<AppServices>
@@ -113,6 +104,7 @@
         ]
       })
     })
+
     describe.each`
       withGrant | description
       ${false}  | ${'without grant'}
@@ -157,7 +149,6 @@
           ] as Record<string, unknown>
         )['sharedSecret']
 
-<<<<<<< HEAD
         expect(ctx.body).toEqual({
           id: incomingPayment.url,
           paymentPointer: paymentPointer.url,
@@ -178,7 +169,7 @@
           },
           externalRef: '#123',
           ilpStreamConnection: {
-            id: `${config.publicHost}/connections/${incomingPayment.connectionId}`,
+            id: `${config.openPaymentsUrl}/connections/${incomingPayment.connectionId}`,
             ilpAddress: expect.stringMatching(
               /^test\.rafiki\.[a-zA-Z0-9_-]{95}$/
             ),
@@ -188,38 +179,9 @@
         const sharedSecretBuffer = Buffer.from(sharedSecret as string, 'base64')
         expect(sharedSecretBuffer).toHaveLength(32)
         expect(sharedSecret).toEqual(base64url(sharedSecretBuffer))
-=======
-      expect(ctx.body).toEqual({
-        id: incomingPayment.url,
-        paymentPointer: paymentPointer.url,
-        completed: false,
-        incomingAmount: {
-          value: '123',
-          assetCode: asset.code,
-          assetScale: asset.scale
-        },
-        description: incomingPayment.description,
-        expiresAt: expiresAt.toISOString(),
-        createdAt: incomingPayment.createdAt.toISOString(),
-        updatedAt: incomingPayment.updatedAt.toISOString(),
-        receivedAmount: {
-          value: '0',
-          assetCode: asset.code,
-          assetScale: asset.scale
-        },
-        externalRef: '#123',
-        ilpStreamConnection: {
-          id: `${config.openPaymentsUrl}/connections/${incomingPayment.connectionId}`,
-          ilpAddress: expect.stringMatching(
-            /^test\.rafiki\.[a-zA-Z0-9_-]{95}$/
-          ),
-          sharedSecret
-        }
->>>>>>> e96d44e6
-      })
-    })
-  })
-
+      })
+    })
+  })
   describe.each`
     withGrant | description
     ${false}  | ${'without grant'}
@@ -376,7 +338,6 @@
   })
 
   describe('list', (): void => {
-<<<<<<< HEAD
     let grant: Grant
     beforeEach(async (): Promise<void> => {
       grant = new Grant({
@@ -390,34 +351,6 @@
           }
         ]
       })
-=======
-    listTests({
-      getPaymentPointer: () => paymentPointer,
-      getUrl: () => `/incoming-payments`,
-      createItem: async (index: number) => {
-        const payment = await createIncomingPayment(deps, {
-          paymentPointerId: paymentPointer.id,
-          description: `p${index}`,
-          expiresAt
-        })
-        return {
-          id: payment.url,
-          paymentPointer: paymentPointer.url,
-          receivedAmount: {
-            value: '0',
-            assetCode: asset.code,
-            assetScale: asset.scale
-          },
-          description: payment.description,
-          completed: false,
-          expiresAt: expiresAt.toISOString(),
-          createdAt: payment.createdAt.toISOString(),
-          updatedAt: payment.updatedAt.toISOString(),
-          ilpStreamConnection: `${config.openPaymentsUrl}/connections/${payment.connectionId}`
-        }
-      },
-      list: (ctx: ListContext) => incomingPaymentRoutes.list(ctx)
->>>>>>> e96d44e6
     })
     describe.each`
       withGrant | description
@@ -448,7 +381,7 @@
             expiresAt: expiresAt.toISOString(),
             createdAt: payment.createdAt.toISOString(),
             updatedAt: payment.updatedAt.toISOString(),
-            ilpStreamConnection: `${config.publicHost}/connections/${payment.connectionId}`
+            ilpStreamConnection: `${config.openPaymentsUrl}/connections/${payment.connectionId}`
           }
         },
         list: (ctx: ListContext) => incomingPaymentRoutes.list(ctx)
