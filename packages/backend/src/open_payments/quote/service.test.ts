import assert from 'assert'
import nock, { Definition } from 'nock'
import { Knex } from 'knex'
import * as Pay from '@interledger/pay'
import { URL } from 'url'
import { v4 as uuid } from 'uuid'

import { QuoteError, isQuoteError } from './errors'
import { Quote } from './model'
import {
  QuoteService,
  CreateQuoteOptions,
  generateQuoteSignature
} from './service'
import { createTestApp, TestContainer } from '../../tests/app'
import { IAppConfig, Config } from '../../config/app'
import { IocContract } from '@adonisjs/fold'
import { initIocContainer } from '../../'
import { AppServices } from '../../app'
import { createIncomingPayment } from '../../tests/incomingPayment'
import { createPaymentPointer } from '../../tests/paymentPointer'
import { truncateTables } from '../../tests/tableManager'
import { AssetOptions } from '../../asset/service'
import { Amount } from '../amount'
import {
  IncomingPayment,
  IncomingPaymentState
} from '../payment/incoming/model'
import { Pagination } from '../../shared/baseModel'
import { getPageTests } from '../../shared/baseModel.test'

describe('QuoteService', (): void => {
  let deps: IocContract<AppServices>
  let appContainer: TestContainer
  let quoteService: QuoteService
  let knex: Knex
  let paymentPointerId: string
  let assetId: string
  let receivingPaymentPointer: string
  let receivingPaymentPointerId: string
  let config: IAppConfig
  let quoteUrl: URL
  const SIGNATURE_SECRET = 'test secret'

  const asset: AssetOptions = {
    scale: 9,
    code: 'USD'
  }

  const sendAmount = {
    value: BigInt(123),
    assetCode: asset.code,
    assetScale: asset.scale
  }

  const destinationAsset = {
    scale: 9,
    code: 'XRP'
  }

  const receiveAmount = {
    value: BigInt(56),
    assetCode: destinationAsset.code,
    assetScale: destinationAsset.scale
  }

  beforeAll(async (): Promise<void> => {
    Config.pricesUrl = 'https://test.prices'
    Config.signatureSecret = SIGNATURE_SECRET
    nock(Config.pricesUrl)
      .get('/')
      .reply(200, () => ({
        USD: 1.0, // base
        XRP: 2.0
      }))
      .persist()
    deps = await initIocContainer(Config)
    appContainer = await createTestApp(deps)

    knex = await deps.use('knex')
    config = await deps.use('config')
    quoteUrl = new URL(Config.quoteUrl)
  })

  beforeEach(async (): Promise<void> => {
    quoteService = await deps.use('quoteService')
    const paymentPointer = await createPaymentPointer(deps, {
      asset: {
        code: sendAmount.assetCode,
        scale: sendAmount.assetScale
      }
    })
    paymentPointerId = paymentPointer.id
    assetId = paymentPointer.assetId
    const destinationPaymentPointer = await createPaymentPointer(deps, {
      asset: destinationAsset
    })
    receivingPaymentPointerId = destinationPaymentPointer.id
    const accountingService = await deps.use('accountingService')
    await expect(
      accountingService.createDeposit({
        id: uuid(),
        account: destinationPaymentPointer.asset,
        amount: BigInt(123)
      })
    ).resolves.toBeUndefined()
<<<<<<< HEAD
    receivingAccount = `${config.openPaymentsHost}/${destinationAccount.id}`
=======
    receivingPaymentPointer = `${config.openPaymentsUrl}/${destinationPaymentPointer.id}`
>>>>>>> 0e18a707
  })

  afterEach(async (): Promise<void> => {
    jest.restoreAllMocks()
    await truncateTables(knex)
  })

  afterAll(async (): Promise<void> => {
    await appContainer.shutdown()
  })

  describe('get', (): void => {
    it('returns undefined when no quote exists', async () => {
      await expect(quoteService.get(uuid())).resolves.toBeUndefined()
    })
  })

  interface ExpectedQuote {
    receiver?: string
    sendAmount?: Amount
    receiveAmount?: Amount
    paymentType: Pay.PaymentType
  }

  describe('create', (): void => {
    function mockWalletQuote({
      expected,
      sendAmount,
      receiveAmount,
      status = 201
    }: {
      expected: ExpectedQuote
      sendAmount?: Amount
      receiveAmount?: Amount
      status?: number
    }): nock.Scope {
      return nock(quoteUrl.origin)
        .matchHeader('Accept', 'application/json')
        .matchHeader('Content-Type', 'application/json')
        .post(quoteUrl.pathname, function (this: Definition, body) {
          assert.ok(this.headers)
          const signature = this.headers['rafiki-signature']
          expect(
            generateQuoteSignature(
              body,
              SIGNATURE_SECRET,
              Config.signatureVersion
            )
          ).toEqual(signature)
          try {
            expect(body).toEqual({
              id: expect.any(String),
              paymentPointerId,
              receiver: expected.receiver || expect.any(String),
              sendAmount: {
                value:
                  expected.sendAmount?.value.toString() || expect.any(String),
                assetCode: asset.code,
                assetScale: asset.scale
              },
              receiveAmount: {
                value:
                  expected.receiveAmount?.value.toString() ||
                  expect.any(String),
                assetCode: destinationAsset.code,
                assetScale: destinationAsset.scale
              },
              paymentType: expected.paymentType,
              createdAt: expect.any(String),
              expiresAt: expect.any(String)
            })
          } catch (err) {
            return false
          }
          return true
        })
        .reply(
          status,
          function (_path: string, requestBody: Record<string, unknown>) {
            if (sendAmount) {
              requestBody.sendAmount = {
                ...sendAmount,
                value: sendAmount.value.toString()
              }
            }
            if (receiveAmount) {
              requestBody.receiveAmount = {
                ...receiveAmount,
                value: receiveAmount.value.toString()
              }
            }
            return requestBody
          }
        )
    }

    const incomingAmount = {
      ...receiveAmount,
      value: BigInt(1000)
    }

    describe.each`
      incomingAmount    | description
      ${undefined}      | ${'receiver'}
      ${incomingAmount} | ${'receiver.incomingAmount'}
    `('$description', ({ toPaymentPointer, incomingAmount }): void => {
      describe.each`
        sendAmount    | receiveAmount    | paymentType                      | description
        ${sendAmount} | ${undefined}     | ${Pay.PaymentType.FixedSend}     | ${'sendAmount'}
        ${undefined}  | ${receiveAmount} | ${Pay.PaymentType.FixedDelivery} | ${'receiveAmount'}
        ${undefined}  | ${undefined}     | ${Pay.PaymentType.FixedDelivery} | ${'receiver.incomingAmount'}
      `('$description', ({ sendAmount, receiveAmount, paymentType }): void => {
        let options: CreateQuoteOptions
        let incomingPayment: IncomingPayment
        let receiver: string
        let expected: ExpectedQuote

        beforeEach(async (): Promise<void> => {
          incomingPayment = await createIncomingPayment(deps, {
            paymentPointerId: receivingPaymentPointerId,
            incomingAmount
          })
          options = {
            paymentPointerId,
            receiver: `${receivingPaymentPointer}/incoming-payments/${incomingPayment.id}`,
            sendAmount,
            receiveAmount
          }
          expected = {
            ...options,
            paymentType
          }
        })

        if (!sendAmount && !receiveAmount && !incomingAmount) {
          it('fails without receiver.incomingAmount', async (): Promise<void> => {
            await expect(quoteService.create(options)).resolves.toEqual(
              toPaymentPointer
                ? QuoteError.InvalidAmount
                : QuoteError.InvalidDestination
            )
          })
        } else {
          if (sendAmount || receiveAmount) {
            it('creates a Quote', async () => {
              const walletScope = mockWalletQuote({
                expected
              })
              const quote = await quoteService.create(options)
              assert.ok(!isQuoteError(quote))
              walletScope.isDone()
              expect(quote).toMatchObject({
                paymentPointerId,
                receiver: receiver || quote.receiver,
                sendAmount: sendAmount || {
                  value: BigInt(
                    Math.ceil(
                      Number(receiveAmount.value) /
                        quote.minExchangeRate.valueOf()
                    )
                  ),
                  assetCode: asset.code,
                  assetScale: asset.scale
                },
                receiveAmount: receiveAmount || {
                  value: BigInt(
                    Math.ceil(
                      Number(sendAmount.value) * quote.minExchangeRate.valueOf()
                    )
                  ),
                  assetCode: destinationAsset.code,
                  assetScale: destinationAsset.scale
                },
                maxPacketAmount: BigInt('9223372036854775807'),
                createdAt: expect.any(Date),
                updatedAt: expect.any(Date),
                expiresAt: new Date(
                  quote.createdAt.getTime() + config.quoteLifespan
                )
              })
              expect(quote.minExchangeRate.valueOf()).toBe(
                0.5 * (1 - config.slippage)
              )
              expect(quote.lowEstimatedExchangeRate.valueOf()).toBe(0.5)
              expect(quote.highEstimatedExchangeRate.valueOf()).toBe(
                0.500000000001
              )

              await expect(quoteService.get(quote.id)).resolves.toEqual(quote)
            })

            if (incomingAmount) {
              it('fails if receiveAmount exceeds receiver.incomingAmount', async (): Promise<void> => {
                await incomingPayment.$query(knex).patch({
                  incomingAmount: {
                    value: BigInt(1),
                    assetCode: destinationAsset.code,
                    assetScale: destinationAsset.scale
                  }
                })
                const scope = sendAmount
                  ? mockWalletQuote({
                      expected
                    })
                  : undefined
                await expect(quoteService.create(options)).resolves.toEqual(
                  QuoteError.InvalidAmount
                )
                scope?.isDone()
              })
            }
          } else {
            if (incomingAmount) {
              it('creates a Quote', async () => {
                const scope = mockWalletQuote({
                  expected
                })
                const quote = await quoteService.create(options)
                scope.isDone()
                assert.ok(!isQuoteError(quote))
                expect(quote).toMatchObject({
                  ...options,
                  maxPacketAmount: BigInt('9223372036854775807'),
                  sendAmount: {
                    value: BigInt(
                      Math.ceil(
                        Number(incomingAmount.value) /
                          quote.minExchangeRate.valueOf()
                      )
                    ),
                    assetCode: asset.code,
                    assetScale: asset.scale
                  },
                  receiveAmount: incomingAmount,
                  createdAt: expect.any(Date),
                  updatedAt: expect.any(Date),
                  expiresAt: new Date(
                    quote.createdAt.getTime() + config.quoteLifespan
                  )
                })
                expect(quote.minExchangeRate.valueOf()).toBe(
                  0.5 * (1 - config.slippage)
                )
                expect(quote.lowEstimatedExchangeRate.valueOf()).toBe(0.5)
                expect(quote.highEstimatedExchangeRate.valueOf()).toBe(
                  0.500000000001
                )
                await expect(quoteService.get(quote.id)).resolves.toEqual(quote)
              })
            }
          }

          if (paymentType === Pay.PaymentType.FixedSend) {
            it('uses wallet adjusted receiveAmount', async () => {
              const receiveAmount = {
                value: sendAmount.value / BigInt(3),
                assetCode: destinationAsset.code,
                assetScale: destinationAsset.scale
              }
              const walletScope = mockWalletQuote({
                expected,
                receiveAmount
              })
              const quote = await quoteService.create(options)
              assert.ok(!isQuoteError(quote))
              walletScope.isDone()
              expect(quote).toMatchObject({
                ...options,
                receiveAmount,
                maxPacketAmount: BigInt('9223372036854775807'),
                createdAt: expect.any(Date),
                updatedAt: expect.any(Date),
                expiresAt: new Date(
                  quote.createdAt.getTime() + config.quoteLifespan
                )
              })
              expect(quote.minExchangeRate.valueOf()).toBe(
                0.5 * (1 - config.slippage)
              )
              expect(quote.lowEstimatedExchangeRate.valueOf()).toBe(0.5)
              expect(quote.highEstimatedExchangeRate.valueOf()).toBe(
                0.500000000001
              )

              await expect(quoteService.get(quote.id)).resolves.toEqual(quote)
            })

            it('fails if wallet increases receiveAmount', async (): Promise<void> => {
              const walletScope = mockWalletQuote({
                expected,
                receiveAmount: {
                  value: BigInt(100),
                  assetCode: destinationAsset.code,
                  assetScale: destinationAsset.scale
                }
              })
              await expect(quoteService.create(options)).resolves.toEqual(
                QuoteError.InvalidAmount
              )
              walletScope.isDone()
            })
          } else if (receiveAmount || incomingAmount) {
            it('uses wallet adjusted sendAmount', async () => {
              const sendAmount = {
                value:
                  BigInt(3) * (receiveAmount?.value || incomingAmount.value),
                assetCode: asset.code,
                assetScale: asset.scale
              }
              const walletScope = mockWalletQuote({
                expected,
                sendAmount
              })
              const quote = await quoteService.create(options)
              assert.ok(!isQuoteError(quote))
              walletScope.isDone()
              expect(quote).toMatchObject({
                paymentPointerId,
                receiver: options.receiver,
                sendAmount,
                receiveAmount: receiveAmount || incomingAmount,
                maxPacketAmount: BigInt('9223372036854775807'),
                createdAt: expect.any(Date),
                updatedAt: expect.any(Date),
                expiresAt: new Date(
                  quote.createdAt.getTime() + config.quoteLifespan
                )
              })
              expect(quote.minExchangeRate.valueOf()).toBe(
                0.5 * (1 - config.slippage)
              )
              expect(quote.lowEstimatedExchangeRate.valueOf()).toBe(0.5)
              expect(quote.highEstimatedExchangeRate.valueOf()).toBe(
                0.500000000001
              )

              await expect(quoteService.get(quote.id)).resolves.toEqual(quote)
            })

            it('fails if wallet decreases sendAmount', async (): Promise<void> => {
              const walletScope = mockWalletQuote({
                expected,
                sendAmount: {
                  value: BigInt(100),
                  assetCode: destinationAsset.code,
                  assetScale: destinationAsset.scale
                }
              })
              await expect(quoteService.create(options)).resolves.toEqual(
                QuoteError.InvalidAmount
              )
              walletScope.isDone()
            })
          }

          it('fails if wallet does not respond 201', async (): Promise<void> => {
            const walletScope = mockWalletQuote({
              expected,
              status: 403
            })
            await expect(quoteService.create(options)).rejects.toThrowError(
              'Request failed with status code 403'
            )
            walletScope.isDone()
          })

          if (!toPaymentPointer) {
            test.each`
              state                             | error
              ${IncomingPaymentState.Completed} | ${Pay.PaymentError.IncomingPaymentCompleted}
              ${IncomingPaymentState.Expired}   | ${Pay.PaymentError.IncomingPaymentExpired}
            `(
              'throws on $state receiver',
              async ({ state, error }): Promise<void> => {
                await incomingPayment.$query(knex).patch({
                  state,
                  expiresAt:
                    state === IncomingPaymentState.Expired
                      ? new Date()
                      : undefined
                })
                await expect(quoteService.create(options)).rejects.toEqual(
                  error
                )
              }
            )
          }
        }
      })
    })

    it('fails on unknown payment pointer', async (): Promise<void> => {
      await expect(
        quoteService.create({
          paymentPointerId: uuid(),
          receiver: `${receivingPaymentPointer}/incoming-payments/${uuid()}`,
          sendAmount
        })
      ).resolves.toEqual(QuoteError.UnknownPaymentPointer)
    })

    it('fails on invalid receiver', async (): Promise<void> => {
      await expect(
        quoteService.create({
          paymentPointerId,
          receiver: `${receivingPaymentPointer}/incoming-payments/${uuid()}`,
          sendAmount
        })
      ).resolves.toEqual(QuoteError.InvalidDestination)
    })

    test.each`
      sendAmount                              | receiveAmount                              | description
      ${sendAmount}                           | ${receiveAmount}                           | ${'with multiple amounts'}
      ${{ ...sendAmount, value: BigInt(0) }}  | ${undefined}                               | ${'with sendAmount of zero'}
      ${{ ...sendAmount, value: BigInt(-1) }} | ${undefined}                               | ${'with negative sendAmount'}
      ${{ ...sendAmount, assetScale: 3 }}     | ${undefined}                               | ${'with wrong sendAmount asset'}
      ${undefined}                            | ${{ ...receiveAmount, value: BigInt(0) }}  | ${'with receiveAmount of zero'}
      ${undefined}                            | ${{ ...receiveAmount, value: BigInt(-1) }} | ${'with negative receiveAmount'}
      ${undefined}                            | ${{ ...receiveAmount, assetScale: 3 }}     | ${'with wrong receiveAmount asset'}
    `(
      'fails to create $description',
      async ({ sendAmount, receiveAmount }): Promise<void> => {
        await expect(
          quoteService.create({
            paymentPointerId,
            receiver: `${receivingPaymentPointer}/incoming-payments/${
              (
                await createIncomingPayment(deps, {
                  paymentPointerId: receivingPaymentPointerId
                })
              ).id
            }`,
            sendAmount,
            receiveAmount
          })
        ).resolves.toEqual(QuoteError.InvalidAmount)
      }
    )

    it('fails on rate service error', async (): Promise<void> => {
      const ratesService = await deps.use('ratesService')
      jest
        .spyOn(ratesService, 'prices')
        .mockImplementation(() => Promise.reject(new Error('fail')))
      await expect(
        quoteService.create({
          paymentPointerId,
          receiver: `${receivingPaymentPointer}/incoming-payments/${
            (
              await createIncomingPayment(deps, {
                paymentPointerId: receivingPaymentPointerId
              })
            ).id
          }`,
          sendAmount
        })
      ).rejects.toThrow('missing prices')
    })
  })

  describe('getPaymentPointerPage', (): void => {
    getPageTests({
      createModel: async () =>
        Quote.query(knex).insertAndFetch({
          paymentPointerId,
          assetId,
          receiver: `${receivingPaymentPointer}/incoming-payments/${uuid()}`,
          sendAmount,
          receiveAmount,
          maxPacketAmount: BigInt('9223372036854775807'),
          lowEstimatedExchangeRate: Pay.Ratio.of(
            Pay.Int.from(500000000000n) as Pay.PositiveInt,
            Pay.Int.from(1000000000000n) as Pay.PositiveInt
          ),
          highEstimatedExchangeRate: Pay.Ratio.of(
            Pay.Int.from(500000000001n) as Pay.PositiveInt,
            Pay.Int.from(1000000000000n) as Pay.PositiveInt
          ),
          minExchangeRate: Pay.Ratio.of(
            Pay.Int.from(495n) as Pay.PositiveInt,
            Pay.Int.from(1000n) as Pay.PositiveInt
          ),
          expiresAt: new Date(Date.now() + config.quoteLifespan)
        }),
      getPage: (pagination: Pagination) =>
        quoteService.getPaymentPointerPage(paymentPointerId, pagination)
    })
  })
})<|MERGE_RESOLUTION|>--- conflicted
+++ resolved
@@ -104,11 +104,7 @@
         amount: BigInt(123)
       })
     ).resolves.toBeUndefined()
-<<<<<<< HEAD
-    receivingAccount = `${config.openPaymentsHost}/${destinationAccount.id}`
-=======
-    receivingPaymentPointer = `${config.openPaymentsUrl}/${destinationPaymentPointer.id}`
->>>>>>> 0e18a707
+    receivingPaymentPointer = `${config.openPaymentsHost}/${destinationPaymentPointer.id}`
   })
 
   afterEach(async (): Promise<void> => {
