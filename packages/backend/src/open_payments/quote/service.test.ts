--- conflicted
+++ resolved
@@ -544,22 +544,12 @@
         await expect(
           quoteService.create({
             paymentPointerId,
-<<<<<<< HEAD
-            receiver: `${receivingPaymentPointer.url}/incoming-payments/${
-              (
-                await createIncomingPayment(deps, {
-                  paymentPointerId: receivingPaymentPointer.id,
-                  grantId: grant.id
-                })
-              ).id
-            }`,
-=======
             receiver: (
               await createIncomingPayment(deps, {
-                paymentPointerId: receivingPaymentPointer.id
+                paymentPointerId: receivingPaymentPointer.id,
+                grantId: grant.id
               })
             ).url,
->>>>>>> 6e3c33f8
             sendAmount,
             receiveAmount
           })
@@ -580,15 +570,12 @@
       await expect(
         quoteService.create({
           paymentPointerId,
-<<<<<<< HEAD
-          receiver: `${receivingPaymentPointer.url}/incoming-payments/${incomingPayment.id}`,
-=======
           receiver: (
             await createIncomingPayment(deps, {
-              paymentPointerId: receivingPaymentPointer.id
+              paymentPointerId: receivingPaymentPointer.id,
+              grantId: grant.id
             })
           ).url,
->>>>>>> 6e3c33f8
           sendAmount
         })
       ).rejects.toThrow('missing prices')
