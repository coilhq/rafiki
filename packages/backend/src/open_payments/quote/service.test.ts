--- conflicted
+++ resolved
@@ -226,12 +226,8 @@
 
         beforeEach(async (): Promise<void> => {
           incomingPayment = await createIncomingPayment(deps, {
-<<<<<<< HEAD
-            paymentPointerId: receivingPaymentPointerId,
+            paymentPointerId: receivingPaymentPointer.id,
             clientId: appContainer.clientId,
-=======
-            paymentPointerId: receivingPaymentPointer.id,
->>>>>>> 5e08158f
             incomingAmount
           })
           options = {
@@ -545,12 +541,8 @@
             receiver: `${receivingPaymentPointer.url}/incoming-payments/${
               (
                 await createIncomingPayment(deps, {
-<<<<<<< HEAD
-                  paymentPointerId: receivingPaymentPointerId,
+                  paymentPointerId: receivingPaymentPointer.id,
                   clientId: appContainer.clientId
-=======
-                  paymentPointerId: receivingPaymentPointer.id
->>>>>>> 5e08158f
                 })
               ).id
             }`,
@@ -567,24 +559,14 @@
         .spyOn(ratesService, 'prices')
         .mockImplementation(() => Promise.reject(new Error('fail')))
       const incomingPayment = await createIncomingPayment(deps, {
-        paymentPointerId: receivingPaymentPointerId,
+        paymentPointerId: receivingPaymentPointer.id,
         clientId: appContainer.clientId
       })
       assert.ok(incomingPayment)
       await expect(
         quoteService.create({
           paymentPointerId,
-<<<<<<< HEAD
-          receiver: `${receivingPaymentPointer}/incoming-payments/${incomingPayment.id}`,
-=======
-          receiver: `${receivingPaymentPointer.url}/incoming-payments/${
-            (
-              await createIncomingPayment(deps, {
-                paymentPointerId: receivingPaymentPointer.id
-              })
-            ).id
-          }`,
->>>>>>> 5e08158f
+          receiver: `${receivingPaymentPointer.url}/incoming-payments/${incomingPayment.id}`,
           sendAmount
         })
       ).rejects.toThrow('missing prices')
