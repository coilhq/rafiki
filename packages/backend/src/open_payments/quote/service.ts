import { TransactionOrKnex } from 'objection'

import { BaseService } from '../../shared/baseService'
import { QuoteError, isQuoteError } from './errors'
import { Quote } from './model'
import { Amount } from '../amount'
import { ReceiverService } from '../receiver/service'
import { Receiver } from '../receiver/model'
import { GetOptions, ListOptions } from '../wallet_address/model'
import {
  WalletAddressService,
  WalletAddressSubresourceService
} from '../wallet_address/service'
import { PaymentMethodHandlerService } from '../../payment-method/handler/service'
import { IAppConfig } from '../../config/app'
import { FeeService } from '../../fee/service'
import { FeeType } from '../../fee/model'
import {
  PaymentMethodHandlerError,
  PaymentMethodHandlerErrorCode
} from '../../payment-method/handler/errors'
<<<<<<< HEAD
import { v4 as uuid } from 'uuid'
=======
import { TelemetryService } from '../../telemetry/service'

const MAX_INT64 = BigInt('9223372036854775807')
>>>>>>> 5575ed00

export interface QuoteService extends WalletAddressSubresourceService<Quote> {
  create(options: CreateQuoteOptions): Promise<Quote | QuoteError>
}

export interface ServiceDependencies extends BaseService {
  config: IAppConfig
  knex: TransactionOrKnex
  receiverService: ReceiverService
  walletAddressService: WalletAddressService
  feeService: FeeService
  paymentMethodHandlerService: PaymentMethodHandlerService
  telemetry: TelemetryService
}

export async function createQuoteService(
  deps_: ServiceDependencies
): Promise<QuoteService> {
  const deps = {
    ...deps_,
    logger: deps_.logger.child({ service: 'QuoteService' })
  }
  return {
    get: (options) => getQuote(deps, options),
    create: (options: CreateQuoteOptions) => createQuote(deps, options),
    getWalletAddressPage: (options) => getWalletAddressPage(deps, options)
  }
}

async function getQuote(
  deps: ServiceDependencies,
  options: GetOptions
): Promise<Quote | undefined> {
  return Quote.query(deps.knex)
    .get(options)
    .withGraphFetched('[asset, fee, walletAddress]')
}

interface QuoteOptionsBase {
  walletAddressId: string
  receiver: string
  method: 'ilp'
  client?: string
}

interface QuoteOptionsWithDebitAmount extends QuoteOptionsBase {
  receiveAmount?: never
  debitAmount?: Amount
}

interface QuoteOptionsWithReceiveAmount extends QuoteOptionsBase {
  receiveAmount?: Amount
  debitAmount?: never
}

export type CreateQuoteOptions =
  | QuoteOptionsWithDebitAmount
  | QuoteOptionsWithReceiveAmount

async function createQuote(
  deps: ServiceDependencies,
  options: CreateQuoteOptions
): Promise<Quote | QuoteError> {
  const stopTimer = deps.telemetry.startTimer('quote_service_create_time_ms', {
    callName: 'QuoteService:create',
    description: 'Time to create a quote'
  })
  if (options.debitAmount && options.receiveAmount) {
    stopTimer()
    return QuoteError.InvalidAmount
  }
  const walletAddress = await deps.walletAddressService.get(
    options.walletAddressId
  )
  if (!walletAddress) {
    stopTimer()
    return QuoteError.UnknownWalletAddress
  }
  if (!walletAddress.isActive) {
    stopTimer()
    return QuoteError.InactiveWalletAddress
  }
  if (options.debitAmount) {
    if (
      options.debitAmount.value <= BigInt(0) ||
      options.debitAmount.assetCode !== walletAddress.asset.code ||
      options.debitAmount.assetScale !== walletAddress.asset.scale
    ) {
      stopTimer()
      return QuoteError.InvalidAmount
    }
  }
  if (options.receiveAmount) {
    if (options.receiveAmount.value <= BigInt(0)) {
      stopTimer()
      return QuoteError.InvalidAmount
    }
  }

  try {
    const stopTimerReceiver = deps.telemetry.startTimer(
      'quote_service_create_resolve_receiver_time_ms',
      {
        callName: 'QuoteService:resolveReceiver',
        description: 'Time to resolve receiver'
      }
    )
    const receiver = await resolveReceiver(deps, options)
<<<<<<< HEAD
    const paymentMethod = receiver.isLocal ? 'LOCAL' : 'ILP'
    const quoteId = uuid()
=======
    stopTimerReceiver

    const stopTimerQuote = deps.telemetry.startTimer(
      'quote_service_create_get_quote_time_ms',
      {
        callName: 'PaymentMethodHandlerService:getQuote',
        description: 'Time to getQuote'
      }
    )
    const quote = await deps.paymentMethodHandlerService.getQuote('ILP', {
      walletAddress,
      receiver,
      receiveAmount: options.receiveAmount,
      debitAmount: options.debitAmount
    })
    stopTimerQuote()
>>>>>>> 5575ed00

    return await Quote.transaction(deps.knex, async (trx) => {
      const quote = await deps.paymentMethodHandlerService.getQuote(
        paymentMethod,
        {
          quoteId,
          walletAddress,
          receiver,
          receiveAmount: options.receiveAmount,
          debitAmount: options.debitAmount
        },
        trx
      )

<<<<<<< HEAD
      const sendingFee = await deps.feeService.getLatestFee(
        walletAddress.assetId,
        FeeType.Sending
      )

=======
    const stopTimerFee = deps.telemetry.startTimer(
      'quote_service_create_get_latest_fee_time_ms',
      {
        callName: 'FeeService:getLatestFee',
        description: 'Time to getLatestFee'
      }
    )
    const sendingFee = await deps.feeService.getLatestFee(
      walletAddress.assetId,
      FeeType.Sending
    )
    stopTimerFee()

    return await Quote.transaction(deps.knex, async (trx) => {
      const stopQuoteCreate = deps.telemetry.startTimer(
        'quote_service_create_insert_time_ms',
        {
          callName: 'QuoteModel.insert',
          description: 'Time to insert quote'
        }
      )
>>>>>>> 5575ed00
      const createdQuote = await Quote.query(trx)
        .insertAndFetch({
          id: quoteId,
          walletAddressId: options.walletAddressId,
          assetId: walletAddress.assetId,
          receiver: options.receiver,
          debitAmount: quote.debitAmount,
          receiveAmount: quote.receiveAmount,
          expiresAt: new Date(0), // expiresAt is patched in finalizeQuote
          client: options.client,
          feeId: sendingFee?.id,
          estimatedExchangeRate: quote.estimatedExchangeRate
        })
        .withGraphFetched('[asset, fee, walletAddress]')
      stopQuoteCreate()

      const stopFinalize = deps.telemetry.startTimer(
        'quote_service_finalize_quote_ms',
        {
          callName: 'QuoteService:finalizedQuote',
          description: 'Time to finalize quote'
        }
      )
      const finalizedQuote = await finalizeQuote(
        {
          ...deps,
          knex: trx
        },
        options,
        createdQuote,
        receiver
      )
      stopFinalize()
      return finalizedQuote
    })
  } catch (err) {
    if (isQuoteError(err)) {
      return err
    }

    if (
      err instanceof PaymentMethodHandlerError &&
      err.code === PaymentMethodHandlerErrorCode.QuoteNonPositiveReceiveAmount
    ) {
      return QuoteError.NonPositiveReceiveAmount
    }

    deps.logger.error({ err }, 'error creating a quote')
    throw err
  } finally {
    stopTimer()
  }
}

export async function resolveReceiver(
  deps: ServiceDependencies,
  options: CreateQuoteOptions
): Promise<Receiver> {
  const receiver = await deps.receiverService.get(options.receiver)
  if (!receiver) {
    deps.logger.info(
      { receiver: options.receiver },
      'Could not create quote. Receiver not found'
    )
    throw QuoteError.InvalidReceiver
  }
  if (options.receiveAmount) {
    if (
      options.receiveAmount.assetScale !== receiver.assetScale ||
      options.receiveAmount.assetCode !== receiver.assetCode
    ) {
      throw QuoteError.InvalidAmount
    }
    if (receiver.incomingAmount && receiver.receivedAmount) {
      const receivingPaymentValue =
        receiver.incomingAmount.value - receiver.receivedAmount.value
      if (receivingPaymentValue < options.receiveAmount.value) {
        throw QuoteError.InvalidAmount
      }
    }
  } else if (!options.debitAmount && !receiver.incomingAmount) {
    deps.logger.info(
      {
        debitAmount: options.debitAmount,
        incomingAmount: receiver.incomingAmount
      },
      'Could not create quote. debitAmount or incomingAmount required.'
    )
    throw QuoteError.InvalidReceiver
  }
  return receiver
}

interface CalculateQuoteAmountsWithFeesResult {
  receiveAmountValue: bigint
  debitAmountValue: bigint
  debitAmountMinusFees: bigint
}

/**
 * Calculate fixed-send quote amounts: debitAmount is locked,
 * subtract fees (considering the exchange rate) from the receiveAmount.
 */
function calculateFixedSendQuoteAmounts(
  deps: ServiceDependencies,
  quote: Quote,
  maxReceiveAmountValue: bigint
): CalculateQuoteAmountsWithFeesResult {
  // TODO: derive fee from debitAmount instead? Current behavior/tests may be wrong with basis point fees.
  const fees = quote.fee?.calculate(quote.receiveAmount.value) ?? BigInt(0)

  const { estimatedExchangeRate } = quote

  const exchangeAdjustedFees = BigInt(
    Math.ceil(Number(fees) * estimatedExchangeRate)
  )
  const receiveAmountValue =
    BigInt(quote.receiveAmount.value) - exchangeAdjustedFees

  if (receiveAmountValue <= BigInt(0)) {
    deps.logger.info(
      { fees, exchangeAdjustedFees, estimatedExchangeRate, receiveAmountValue },
      'Negative receive amount when calculating quote amount'
    )
    throw QuoteError.NonPositiveReceiveAmount
  }

  if (receiveAmountValue > maxReceiveAmountValue) {
    throw QuoteError.InvalidAmount
  }

  const debitAmountMinusFees =
    quote.debitAmount.value -
    (quote.fee?.calculate(quote.debitAmount.value) ?? 0n)

  deps.logger.debug(
    {
      'quote.receiveAmount.value': quote.receiveAmount.value,
      debitAmountValue: quote.debitAmount.value,
      debitAmountMinusFees,
      receiveAmountValue,
      fees,
      exchangeAdjustedFees
    },
    'Calculated fixed-send quote amount with fees'
  )

  return {
    debitAmountValue: quote.debitAmount.value,
    debitAmountMinusFees,
    receiveAmountValue
  }
}

/**
 * Calculate fixed-delivery quote amounts: receiveAmount is locked,
 * add fees to the the debitAmount.
 */
function calculateFixedDeliveryQuoteAmounts(
  deps: ServiceDependencies,
  quote: Quote
): CalculateQuoteAmountsWithFeesResult {
  const fees = quote.fee?.calculate(quote.debitAmount.value) ?? BigInt(0)

  const debitAmountValue = BigInt(quote.debitAmount.value) + fees

  if (debitAmountValue <= BigInt(0)) {
    deps.logger.info(
      { fees, debitAmountValue },
      'Received negative debitAmount receive amount when calculating quote amount'
    )
    throw QuoteError.InvalidAmount
  }

  deps.logger.debug(
    { debitAmountValue, receiveAmountValue: quote.receiveAmount.value, fees },
    `Calculated fixed-delivery quote amount with fees`
  )

  return {
    debitAmountValue,
    debitAmountMinusFees: quote.debitAmount.value,
    receiveAmountValue: quote.receiveAmount.value
  }
}

function calculateExpiry(
  deps: ServiceDependencies,
  quote: Quote,
  receiver: Receiver
): Date {
  const quoteExpiry = new Date(
    quote.createdAt.getTime() + deps.config.quoteLifespan
  )

  const incomingPaymentExpiresEarlier =
    receiver.incomingPayment?.expiresAt &&
    receiver.incomingPayment.expiresAt.getTime() < quoteExpiry.getTime()

  return incomingPaymentExpiresEarlier
    ? receiver.incomingPayment!.expiresAt!
    : quoteExpiry
}

async function finalizeQuote(
  deps: ServiceDependencies,
  options: CreateQuoteOptions,
  quote: Quote,
  receiver: Receiver
): Promise<Quote> {
  let maxReceiveAmountValue: bigint | undefined

  if (options.debitAmount) {
    const receivingPaymentValue =
      receiver.incomingAmount && receiver.receivedAmount
        ? receiver.incomingAmount.value - receiver.receivedAmount.value
        : undefined
    maxReceiveAmountValue =
      receivingPaymentValue && receivingPaymentValue < quote.receiveAmount.value
        ? receivingPaymentValue
        : quote.receiveAmount.value
  }

  deps.logger.debug(
    {
      debitAmountValue: quote.debitAmount.value,
      receiveAmountValue: quote.receiveAmount.value,
      maxReceiveAmountValue
    },
    `Calculating ${maxReceiveAmountValue ? 'fixed-send' : 'fixed-delivery'} quote amount with fees`
  )

  const { debitAmountValue, debitAmountMinusFees, receiveAmountValue } =
    maxReceiveAmountValue
      ? calculateFixedSendQuoteAmounts(deps, quote, maxReceiveAmountValue)
      : calculateFixedDeliveryQuoteAmounts(deps, quote)

  const patchOptions = {
    debitAmountMinusFees,
    debitAmountValue,
    receiveAmountValue,
    expiresAt: calculateExpiry(deps, quote, receiver)
  }

  await quote.$query(deps.knex).patch(patchOptions)

  return quote
}

async function getWalletAddressPage(
  deps: ServiceDependencies,
  options: ListOptions
): Promise<Quote[]> {
  return await Quote.query(deps.knex)
    .list(options)
    .withGraphFetched('[asset, fee, walletAddress]')
}<|MERGE_RESOLUTION|>--- conflicted
+++ resolved
@@ -19,13 +19,8 @@
   PaymentMethodHandlerError,
   PaymentMethodHandlerErrorCode
 } from '../../payment-method/handler/errors'
-<<<<<<< HEAD
 import { v4 as uuid } from 'uuid'
-=======
 import { TelemetryService } from '../../telemetry/service'
-
-const MAX_INT64 = BigInt('9223372036854775807')
->>>>>>> 5575ed00
 
 export interface QuoteService extends WalletAddressSubresourceService<Quote> {
   create(options: CreateQuoteOptions): Promise<Quote | QuoteError>
@@ -134,29 +129,26 @@
       }
     )
     const receiver = await resolveReceiver(deps, options)
-<<<<<<< HEAD
+    stopTimerReceiver()
+
     const paymentMethod = receiver.isLocal ? 'LOCAL' : 'ILP'
     const quoteId = uuid()
-=======
-    stopTimerReceiver
-
-    const stopTimerQuote = deps.telemetry.startTimer(
-      'quote_service_create_get_quote_time_ms',
-      {
-        callName: 'PaymentMethodHandlerService:getQuote',
-        description: 'Time to getQuote'
-      }
-    )
-    const quote = await deps.paymentMethodHandlerService.getQuote('ILP', {
-      walletAddress,
-      receiver,
-      receiveAmount: options.receiveAmount,
-      debitAmount: options.debitAmount
-    })
-    stopTimerQuote()
->>>>>>> 5575ed00
 
     return await Quote.transaction(deps.knex, async (trx) => {
+      const stopQuoteCreate = deps.telemetry.startTimer(
+        'quote_service_create_insert_time_ms',
+        {
+          callName: 'QuoteModel.insert',
+          description: 'Time to insert quote'
+        }
+      )
+      const stopTimerQuote = deps.telemetry.startTimer(
+        'quote_service_create_get_quote_time_ms',
+        {
+          callName: 'PaymentMethodHandlerService:getQuote',
+          description: 'Time to getQuote'
+        }
+      )
       const quote = await deps.paymentMethodHandlerService.getQuote(
         paymentMethod,
         {
@@ -168,36 +160,21 @@
         },
         trx
       )
-
-<<<<<<< HEAD
+      stopTimerQuote()
+
+      const stopTimerFee = deps.telemetry.startTimer(
+        'quote_service_create_get_latest_fee_time_ms',
+        {
+          callName: 'FeeService:getLatestFee',
+          description: 'Time to getLatestFee'
+        }
+      )
       const sendingFee = await deps.feeService.getLatestFee(
         walletAddress.assetId,
         FeeType.Sending
       )
-
-=======
-    const stopTimerFee = deps.telemetry.startTimer(
-      'quote_service_create_get_latest_fee_time_ms',
-      {
-        callName: 'FeeService:getLatestFee',
-        description: 'Time to getLatestFee'
-      }
-    )
-    const sendingFee = await deps.feeService.getLatestFee(
-      walletAddress.assetId,
-      FeeType.Sending
-    )
-    stopTimerFee()
-
-    return await Quote.transaction(deps.knex, async (trx) => {
-      const stopQuoteCreate = deps.telemetry.startTimer(
-        'quote_service_create_insert_time_ms',
-        {
-          callName: 'QuoteModel.insert',
-          description: 'Time to insert quote'
-        }
-      )
->>>>>>> 5575ed00
+      stopTimerFee()
+
       const createdQuote = await Quote.query(trx)
         .insertAndFetch({
           id: quoteId,
