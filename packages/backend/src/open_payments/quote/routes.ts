import { Logger } from 'pino'
import { ReadContext, CreateContext } from '../../app'
import { IAppConfig } from '../../config/app'
import { QuoteService } from './service'
import { isQuoteError, errorToCode, errorToMessage } from './errors'
import { Quote } from './model'
<<<<<<< HEAD
import { AmountJSON, parseAmount } from '../amount'
=======
import { Amount, parseAmount } from '../amount'
import {
  getListPageInfo,
  parsePaginationQueryParameters
} from '../../shared/pagination'
import { Pagination } from '../../shared/baseModel'
>>>>>>> 7868942f

interface ServiceDependencies {
  config: IAppConfig
  logger: Logger
  quoteService: QuoteService
}

export interface QuoteRoutes {
<<<<<<< HEAD
  get(ctx: ReadContext): Promise<void>
  create(ctx: CreateContext<CreateBody>): Promise<void>
=======
  get(ctx: AppContext): Promise<void>
  create(ctx: AppContext): Promise<void>
  list(ctx: AppContext): Promise<void>
>>>>>>> 7868942f
}

export function createQuoteRoutes(deps_: ServiceDependencies): QuoteRoutes {
  const logger = deps_.logger.child({
    service: 'QuoteRoutes'
  })
  const deps = { ...deps_, logger }
  return {
<<<<<<< HEAD
    get: (ctx: ReadContext) => getQuote(deps, ctx),
    create: (ctx: CreateContext<CreateBody>) => createQuote(deps, ctx)
=======
    get: (ctx: AppContext) => getQuote(deps, ctx),
    create: (ctx: AppContext) => createQuote(deps, ctx),
    list: (ctx: AppContext) => listQuotes(deps, ctx)
>>>>>>> 7868942f
  }
}

async function getQuote(
  deps: ServiceDependencies,
  ctx: ReadContext
): Promise<void> {
  const quote = await deps.quoteService.get(ctx.params.id)
  if (!quote) return ctx.throw(404)

  const body = quoteToBody(deps, quote)
  ctx.body = body
}

export type CreateBody = {
  receivingAccount?: string
  receivingPayment?: string
  sendAmount?: AmountJSON
  receiveAmount?: AmountJSON
}

async function createQuote(
  deps: ServiceDependencies,
  ctx: CreateContext<CreateBody>
): Promise<void> {
  const { body } = ctx.request
  try {
    const quoteOrErr = await deps.quoteService.create({
      accountId: ctx.params.accountId,
      receivingAccount: body.receivingAccount,
      sendAmount: body.sendAmount && parseAmount(body.sendAmount),
      receiveAmount: body.receiveAmount && parseAmount(body.receiveAmount),
      receivingPayment: body.receivingPayment
    })

    if (isQuoteError(quoteOrErr)) {
      throw quoteOrErr
    }

    ctx.status = 201
    const res = quoteToBody(deps, quoteOrErr)
    ctx.body = res
  } catch (err) {
    if (isQuoteError(err)) {
      return ctx.throw(errorToCode[err], errorToMessage[err])
    }
    deps.logger.debug({ error: err.message })
    ctx.throw(500, 'Error trying to create quote')
  }
}

async function listQuotes(
  deps: ServiceDependencies,
  ctx: AppContext
): Promise<void> {
  // todo: validation
  const { accountId } = ctx.params
  const { first, last, cursor } = ctx.request.query
  let pagination: Pagination
  try {
    pagination = parsePaginationQueryParameters(first, last, cursor)
  } catch (err) {
    ctx.throw(404, err.message)
  }
  try {
    const page = await deps.quoteService.getAccountPage(accountId, pagination)
    const pageInfo = await getListPageInfo(
      (pagination: Pagination) =>
        deps.quoteService.getAccountPage(accountId, pagination),
      page,
      pagination
    )
    const result = {
      pagination: pageInfo,
      result: page.map((item: Quote) => quoteToBody(deps, item))
    }
    ctx.body = result
  } catch (_) {
    ctx.throw(500, 'Error trying to list quotes')
  }
}

function quoteToBody(deps: ServiceDependencies, quote: Quote) {
  const accountId = `${deps.config.publicHost}/${quote.accountId}`
  return Object.fromEntries(
    Object.entries({
      ...quote.toJSON(),
      id: `${accountId}/quotes/${quote.id}`,
      accountId
    }).filter(([_, v]) => v != null)
  )
}<|MERGE_RESOLUTION|>--- conflicted
+++ resolved
@@ -1,19 +1,15 @@
 import { Logger } from 'pino'
-import { ReadContext, CreateContext } from '../../app'
+import { ReadContext, CreateContext, ListContext } from '../../app'
 import { IAppConfig } from '../../config/app'
 import { QuoteService } from './service'
 import { isQuoteError, errorToCode, errorToMessage } from './errors'
 import { Quote } from './model'
-<<<<<<< HEAD
 import { AmountJSON, parseAmount } from '../amount'
-=======
-import { Amount, parseAmount } from '../amount'
 import {
   getListPageInfo,
   parsePaginationQueryParameters
 } from '../../shared/pagination'
 import { Pagination } from '../../shared/baseModel'
->>>>>>> 7868942f
 
 interface ServiceDependencies {
   config: IAppConfig
@@ -22,14 +18,9 @@
 }
 
 export interface QuoteRoutes {
-<<<<<<< HEAD
   get(ctx: ReadContext): Promise<void>
   create(ctx: CreateContext<CreateBody>): Promise<void>
-=======
-  get(ctx: AppContext): Promise<void>
-  create(ctx: AppContext): Promise<void>
-  list(ctx: AppContext): Promise<void>
->>>>>>> 7868942f
+  list(ctx: ListContext): Promise<void>
 }
 
 export function createQuoteRoutes(deps_: ServiceDependencies): QuoteRoutes {
@@ -38,14 +29,9 @@
   })
   const deps = { ...deps_, logger }
   return {
-<<<<<<< HEAD
     get: (ctx: ReadContext) => getQuote(deps, ctx),
-    create: (ctx: CreateContext<CreateBody>) => createQuote(deps, ctx)
-=======
-    get: (ctx: AppContext) => getQuote(deps, ctx),
-    create: (ctx: AppContext) => createQuote(deps, ctx),
-    list: (ctx: AppContext) => listQuotes(deps, ctx)
->>>>>>> 7868942f
+    create: (ctx: CreateContext<CreateBody>) => createQuote(deps, ctx),
+    list: (ctx: ListContext) => listQuotes(deps, ctx)
   }
 }
 
@@ -99,7 +85,7 @@
 
 async function listQuotes(
   deps: ServiceDependencies,
-  ctx: AppContext
+  ctx: ListContext
 ): Promise<void> {
   // todo: validation
   const { accountId } = ctx.params
