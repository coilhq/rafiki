--- conflicted
+++ resolved
@@ -14,11 +14,7 @@
 import { IocContract } from '@adonisjs/fold'
 import { initIocContainer } from '../'
 import { AppServices } from '../app'
-<<<<<<< HEAD
-import { AccountType } from '../accounting/service'
-=======
 import { LiquidityAccountType } from '../accounting/service'
->>>>>>> 3a7459f3
 import { CheckViolationError } from 'objection'
 
 describe('Asset Service', (): void => {
@@ -86,11 +82,7 @@
 
       expect(liquiditySpy).toHaveBeenCalledWith(
         asset,
-<<<<<<< HEAD
-        AccountType.LIQUIDITY_ASSET
-=======
         LiquidityAccountType.ASSET
->>>>>>> 3a7459f3
       )
       expect(settlementSpy).toHaveBeenCalledWith(asset.ledger)
 
