--- conflicted
+++ resolved
@@ -4,11 +4,7 @@
 import { Asset } from './model'
 import { Pagination } from '../shared/baseModel'
 import { BaseService } from '../shared/baseService'
-<<<<<<< HEAD
-import { AccountingService, AccountType } from '../accounting/service'
-=======
 import { AccountingService, LiquidityAccountType } from '../accounting/service'
->>>>>>> 3a7459f3
 
 export interface AssetOptions {
   code: string
@@ -75,11 +71,7 @@
       })
       await deps.accountingService.createLiquidityAccount(
         asset,
-<<<<<<< HEAD
-        AccountType.LIQUIDITY_ASSET
-=======
         LiquidityAccountType.ASSET
->>>>>>> 3a7459f3
       )
       await deps.accountingService.createSettlementAccount(asset.ledger)
 
