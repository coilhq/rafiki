import { defineConfig } from 'astro/config'
import starlight from '@astrojs/starlight'

import remarkMath from 'remark-math'
import rehypeMathjax from 'rehype-mathjax'
import GraphQL from 'astro-graphql-plugin'
import starlightLinksValidator from 'starlight-links-validator'
import { rehypeHeadingIds } from '@astrojs/markdown-remark'
import rehypeAutolinkHeadings from 'rehype-autolink-headings'

// https://astro.build/config
export default defineConfig({
  site: 'https://rafiki.dev',
  outDir: './build',
  markdown: {
    remarkPlugins: [remarkMath],
    rehypePlugins: [
      rehypeMathjax,
      rehypeHeadingIds,
      [
        rehypeAutolinkHeadings,
        {
          behavior: 'wrap'
        }
      ]
    ]
  },
  integrations: [
    starlight({
      title: 'Rafiki',
      description:
        'Rafiki is open source software that allows an Account Servicing Entity to enable Interledger functionality on its users’ accounts.',
      customCss: [
        './node_modules/@interledger/docs-design-system/src/styles/orange-theme.css',
        './node_modules/@interledger/docs-design-system/src/styles/ilf-docs.css',
        './src/styles/rafiki.css'
      ],
      expressiveCode: {
        styleOverrides: {
          borderColor: 'transparent',
          borderRadius: 'var(--border-radius)'
        }
      },
      components: {
        Header: './src/components/Header.astro',
        PageSidebar: './src/components/PageSidebar.astro'
      },
      head: [
        {
          tag: 'script',
          attrs: {
            src: '/scripts.js',
            defer: true
          }
        },
        {
          tag: 'script',
          attrs: {
            defer: true,
            'data-website-id': '75fba178-7dca-4874-adc9-50cf85c83528',
            src: 'https://ilf-site-analytics.netlify.app/script.js',
            'data-domains': 'rafiki.dev'
          }
        }
      ],
      logo: {
        src: './public/img/icon.svg'
      },
      social: {
        github:
          'https://github.com/interledger/rafiki/tree/main/packages/documentation'
      },
      sidebar: [
        {
          label: 'Overview',
          items: [
            {
              label: 'Introducing Rafiki',
              link: '/overview/overview'
            },
            {
              label: 'Concepts',
              collapsed: true,
              items: [
                {
                  label: 'Accounting',
                  link: '/overview/concepts/accounting'
                },
                {
                  label: 'Interledger',
                  link: '/overview/concepts/interledger'
                },
                {
                  label: 'Open Payments',
                  link: '/overview/concepts/open-payments'
                },
                {
                  label: 'Telemetry',
                  link: '/overview/concepts/telemetry'
                }
              ]
            }
          ]
        },
        {
          label: 'Integration',
          collapsed: true,
          items: [
            {
              label: 'Requirements',
              collapsed: true,
              items: [
                {
                  label: 'Overview and checklist',
                  link: '/integration/requirements/overview'
                },
                {
<<<<<<< HEAD
                  label: 'Manage liquidity',
                  link: '/admin/liquidity/asset-liquidity',
                },
                  ],
                },
              ],
            },
            {
              label: 'Resources',
              collapsed: true,
              items: [
=======
                  label: 'Assets',
                  link: '/integration/requirements/assets'
                },
>>>>>>> 83303949
                {
                  label: 'Peers',
                  link: '/integration/requirements/peers'
                },
                {
                  label: 'Wallet addresses',
                  link: '/integration/requirements/wallet-addresses'
                },
                {
                  label: 'Webhook events',
                  link: '/integration/requirements/webhook-events'
                },
                {
                  label: 'Exchange rates',
                  link: '/integration/requirements/exchange-rates'
                },
                {
                  label: 'Sending fees',
                  link: '/integration/requirements/sending-fees'
                },
                {
                  label: 'Identity provider (IdP)',
                  link: '/integration/requirements/idp'
                }
              ]
            },
            {
              label: 'Test locally',
              collapsed: true,
              items: [
                {
                  label: 'Local playground',
                  link: '/integration/playground/overview'
                },
                {
                  label: 'Autopeering',
                  link: '/integration/playground/autopeering'
                },
                {
                  label: 'Test network',
                  link: '/integration/playground/testnet'
                }
              ]
            },
            {
              label: 'Deployment',
              collapsed: true,
              items: [
                {
                  label: 'Services',
                  collapsed: true,
                  items: [
                    {
                      label: 'Auth service',
                      link: '/integration/deployment/services/auth-service'
                    },
                    {
                      label: 'Backend service',
                      link: '/integration/deployment/services/backend-service'
                    },
                    {
                      label: 'Frontend service',
                      link: '/integration/deployment/services/frontend-service'
                    },
                    {
                      label: 'Token introspection',
                      link: '/integration/deployment/services/token-introspection'
                    }
                  ]
                },
                {
                  label: 'Docker Compose',
                  link: '/integration/deployment/docker-compose'
                },
                {
                  label: 'Helm and Kubernetes',
                  link: '/integration/deployment/helm-k8s'
                }
              ]
            }
          ]
        },
        {
          label: 'Administration',
          collapsed: true,
          items: [
            {
              label: 'Rafiki Admin',
              link: '/admin/admin-user-guide'
            },
            {
              label: 'Manage liquidity',
              link: '/admin/manage-liquidity'
            }
          ]
        },
        {
          label: 'Resources',
          collapsed: true,
          items: [
            {
              label: 'Releases',
              link: '/resources/releases'
            },
            {
              label: 'Glossary',
              link: '/resources/glossary'
            },
            {
              label: 'Architecture',
              link: '/resources/architecture'
            },
            {
              label: 'Environment variables',
              link: '/resources/environment-variables'
            },
            {
              label: 'Webhook event types',
              link: '/resources/webhook-event-types'
            },
            {
              label: 'Get involved',
              link: '/resources/get-involved'
            }
          ]
        },
        {
          label: 'APIs',
          collapsed: true,
          items: [
            {
              label: 'GraphQL Admin APIs',
              link: '/apis/graphql/admin-api-overview'
            },
            {
              label: 'Backend Admin API',
              collapsed: true,
              autogenerate: {
                directory: 'apis/graphql/backend'
              }
            },
            {
              label: 'Auth Admin API',
              collapsed: true,
              autogenerate: {
                directory: 'apis/graphql/auth'
              }
            }
          ]
        }
      ],
      plugins: [
        starlightLinksValidator({
          errorOnLocalLinks: false
        })
      ]
    }),
    GraphQL({
      schema: '../backend/src/graphql/schema.graphql',
      output: './src/content/docs/apis/graphql/backend/',
      linkPrefix: '/apis/graphql/backend/'
    }),
    GraphQL({
      schema: '../auth/src/graphql/schema.graphql',
      output: './src/content/docs/apis/graphql/auth/',
      linkPrefix: '/apis/graphql/auth/'
    })
  ],
  server: {
    port: 1101
  }
})<|MERGE_RESOLUTION|>--- conflicted
+++ resolved
@@ -115,23 +115,9 @@
                   link: '/integration/requirements/overview'
                 },
                 {
-<<<<<<< HEAD
-                  label: 'Manage liquidity',
-                  link: '/admin/liquidity/asset-liquidity',
-                },
-                  ],
-                },
-              ],
-            },
-            {
-              label: 'Resources',
-              collapsed: true,
-              items: [
-=======
                   label: 'Assets',
                   link: '/integration/requirements/assets'
                 },
->>>>>>> 83303949
                 {
                   label: 'Peers',
                   link: '/integration/requirements/peers'
