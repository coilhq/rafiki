{
  "name": "documentation",
  "type": "module",
  "version": "0.0.1",
  "scripts": {
    "start": "astro dev",
    "build": "astro build",
    "preview": "astro preview",
    "astro": "astro"
  },
  "dependencies": {
    "@astrojs/react": "^2.3.2",
    "@astrojs/starlight": "^0.7.3",
    "@types/react": "^18.2.21",
    "@types/react-dom": "^18.2.7",
<<<<<<< HEAD
    "astro": "2.10.14",
    "astro-graphql-plugin": "^0.0.7",
=======
    "astro": "2.10.15",
>>>>>>> 2ffdc441
    "graphql": "^16.8.0",
    "react": "^18.2.0",
    "react-dom": "^18.2.0",
    "rehype-mathjax": "^4.0.3",
    "remark-math": "^5.1.1",
    "sharp": "^0.32.5"
  }
}<|MERGE_RESOLUTION|>--- conflicted
+++ resolved
@@ -13,12 +13,8 @@
     "@astrojs/starlight": "^0.7.3",
     "@types/react": "^18.2.21",
     "@types/react-dom": "^18.2.7",
-<<<<<<< HEAD
-    "astro": "2.10.14",
+    "astro": "2.10.15",
     "astro-graphql-plugin": "^0.0.7",
-=======
-    "astro": "2.10.15",
->>>>>>> 2ffdc441
     "graphql": "^16.8.0",
     "react": "^18.2.0",
     "react-dom": "^18.2.0",
