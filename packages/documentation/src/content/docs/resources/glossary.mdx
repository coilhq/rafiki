---
title: Glossary
---

import { LinkOut } from '@interledger/docs-design-system'

import { CodeBlock } from '@interledger/docs-design-system'

## Account servicing entity (ASE)

An entity that provides and maintains a payment account for a payer and/or payee. An ASE is a regulated entity within the country or countries it operates. Examples include digital wallets, banks, and mobile money providers. Non-regulated entities should not use Rafiki in production environments due to the potential legal and compliance risks involved.

## Auth service

A reference implementation of an Open Payments authorization server in Rafiki. The `auth` service manages grant authorization and authentication, allowing clients (e.g., third-party applications) to create payments and quotes. It issues access tokens and validates client access rights through communication with the resource server.

## Authorization server

A server that grants delegated authorization and privileges, via [GNAP](#grant-negotiation-and-authorization-protocol-gnap), to a particular instance of client software in the form of access tokens, allowing the client to call the Open Payments APIs.

We’ve provided an opinionated version of a GNAP authorization server via the `auth` service, meaning that we’ve made certain decisions regarding the implementation and configuration of the server that may limit customization but ensure consistency and adherence to preferred practices.

## Backend service

The core service in Rafiki responsible for managing business logic and external communication. The `backend` service exposes Open Payments API endpoints for account management, operates an Interledger connector for STREAM packet exchange, and provides a GraphQL Backend Admin API for managing accounts and settings.

## Client

An application or service, such as a mobile or web app, that interacts with the authorization server to obtain grants and access tokens. Clients use tokens to access resource servers and perform actions, such as retriving transaction history and setting up payments, on behalf of a user or system.

## Frontend service

An optional internal interface in Rafiki, known as the Rafiki Admin, used to manage your Rafiki instance. The `frontend` service communicates with the Backend Admin API through a Remix web app, facilitating administrative tasks within the Rafiki environment.

## Grant Negotiation and Authorization Protocol (GNAP)

The Grant Negotiation Authorization Protocol (GNAP) defines a mechanism for delegating authorization to a piece of software (client), and conveying the results and artifacts of that delegation to the software. This delegation can include access to a set of APIs as well as subject information passed directly to the software. For more information, refer to the <LinkOut href="https://datatracker.ietf.org/doc/html/draft-ietf-gnap-core-protocol-12">GNAP specification</LinkOut>.

## Grant

A delegation of authorization from a resource owner to a client, allowing the client to access protected resources or perform actions on the owner’s behalf. In Rafiki, this process is managed by the authorization server, which issues grants as access tokens. These grants permit clients to interact with Open Payments APIs to, for example, create payments and retrieve account information, based on the permissions granted by the resource owner.

## Identity provider (IdP)

A system or service that stores and manages user identity information, authentication, and consent. Due to Rafiki's implementation of the Open Payments standard, Rafiki requires integration with an IdP to support interactive Open Payments grants.

## Incoming payment

An object created by the recipient’s ASE, on their resource server, that represents a payment being received. The object contains information about the incoming payment, such as the amount, currency, receiver’s wallet address, and payment status. It is used to track and manage payments that are expected to or have been received.

## Interledger Protocol (ILP)

An open protocol stack designed to facilitate the transfer of value across different currencies, platforms, and payment networks. Rafiki is a reference implementation of the Interledger stack, allowing you to join the Interledger network and quickly enable Interledger functionality on your users’ accounts. For more information, refer to the <LinkOut href="https://interledger.org/developers/get-started/">Interledger specification</LinkOut>.

## ILP packet

A unit of data that carries payment information through the Interledger network. A single payment can be broken into smaller packets of value which are then routed across the network.

## Open Payments

An API standard and a set of APIs that allows clients to securely retrieve account information and initiate payments from your customers’ accounts with their consent. By adhering to this standard, Rafiki enables integration with external applications and supports the secure and uniform management of payments, quotes, and account data through the Open Payments APIs. For more information, visit the <LinkOut href="https://openpayments.dev">Open Payments documentation</LinkOut>.

## Outgoing payment

An object created by the sender’s ASE, on their resource server, that represents a payment being sent. This object contains information about the outgoing payment, such as the amount, currency, receiver’s wallet address, and payment status.

## Payment pointer

A type of wallet address that serves as an SPSP endpoint to facilitate sending and receiving ILP packets. Payment pointers can be written out using the `$` shorthand (e.g., `$wallet.example.com/alice`) or as a URL (e.g., `https://wallet.example.com/alice`).

## Peer

A counterparty with whom you transact with over the Interledger network. Your Rafiki instance will hold liquidity accounts for each of your peers.

## Quote

An object created by the sender’s ASE, on their resource server, that represents the total cost for the sender to send a payment. When a quote is created, it serves as a commitment from the sender's ASE to deliver the amount to the recipient's ASE and is only valid for a limited time.

## Resource server

A server that hosts and manages access to protected Open Payments resources for incoming payments, quotes, and outgoing payments.

Rafiki's `backend` service runs an Open Payments resource server.

## Simple Payment Setup Protocol (SPSP)

An Interledger application layer protocol for exchanging payment information between two counterparties to facilitate direct payments over Interledger. The information is then used to set up a STREAM connection. You can read more about SPSP in its <LinkOut href="https://interledger.org/developers/rfcs/simple-payment-setup-protocol/">specification</LinkOut>.

## Streaming Transport for the Real-Time Exchange of Assets and Messages (STREAM)

An Interledger transport layer protocol for sending and receiving authenticated ILP packets between peers and determining the path exchange rate. See the <LinkOut href="https://interledger.org/developers/rfcs/stream-protocol/">STREAM specification</LinkOut> for more information.

## Wallet address

A secure, unique URL that identifies an Open Payments-enabled account. It acts as an entry point to the Open Payments APIs, facilitating interactions like sending and receiving payments.

<<<<<<< HEAD
A browser API that allows websites to signal their ability to receive Web Monetization payments from their site visitors. Rafiki supports Web Monetization payment flows natively, enabling seamless integration for websites looking to implement the feature and monetize their content via the Interledger network. For more details, visit the <LinkOut href="https://webmonetization.org/">Web Monetization</LinkOut> website.
=======
A wallet address is publicly shareable and used to interact with the underlying payment account without compromising its security. Wallet address URLs are treated as case-insensitive, meaning that both lowercase and uppercase variations of the same address will be recognized as identical.
>>>>>>> 115a0e4c
<|MERGE_RESOLUTION|>--- conflicted
+++ resolved
@@ -92,10 +92,8 @@
 
 ## Wallet address
 
-A secure, unique URL that identifies an Open Payments-enabled account. It acts as an entry point to the Open Payments APIs, facilitating interactions like sending and receiving payments.
+A secure, unique URL that identifies an Open Payments-enabled account. It acts as an entry point to the Open Payments APIs, facilitating interactions like sending and receiving payments. Similar to how an email address serves as a public identifier for an email account, a wallet address is publicly shareable and used to interact with the underlying payment account without compromising its security. Wallet address URLs are treated as case-insensitive, meaning that both lowercase and uppercase variations of the same address will be recognized as identical.
 
-<<<<<<< HEAD
-A browser API that allows websites to signal their ability to receive Web Monetization payments from their site visitors. Rafiki supports Web Monetization payment flows natively, enabling seamless integration for websites looking to implement the feature and monetize their content via the Interledger network. For more details, visit the <LinkOut href="https://webmonetization.org/">Web Monetization</LinkOut> website.
-=======
-A wallet address is publicly shareable and used to interact with the underlying payment account without compromising its security. Wallet address URLs are treated as case-insensitive, meaning that both lowercase and uppercase variations of the same address will be recognized as identical.
->>>>>>> 115a0e4c
+## Web Monetization
+
+A browser API that allows websites to signal their ability to receive Web Monetization payments from their site visitors. Rafiki supports Web Monetization payment flows natively, enabling seamless integration for websites looking to implement the feature and monetize their content via the Interledger network. For more details, visit the <LinkOut href="https://webmonetization.org/">Web Monetization</LinkOut> website.