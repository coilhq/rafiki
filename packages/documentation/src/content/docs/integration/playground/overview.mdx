---
title: Overview
---

import {
  Mermaid,
  MermaidWrapper,
  CodeBlock,
  LinkOut,
  Disclosure,
  LargeImg
} from '@interledger/docs-design-system'

The Local Playground provides a suite of packages that, together, mock an account servicing entity that has deployed Rafiki. It exposes an <LinkOut href='https://interledger.org/developers/rfcs/simple-payment-setup-protocol/'>SPSP</LinkOut> endpoint, the [Open Payments APIs](/overview/concepts/open-payments) with its required <LinkOut href='https://datatracker.ietf.org/doc/draft-ietf-gnap-core-protocol/'>GNAP</LinkOut> auth endpoints to request grants, a STREAM endpoint for receiving Interledger packets, and the Rafiki Admin app to view and manage each Rafiki instance.

This suite of packages includes:

<div class="overflow-table">

| Package name                                                    | Services                                                                                             |
| --------------------------------------------------------------- | ---------------------------------------------------------------------------------------------------- |
| [`backend`](/integration/deployment/services/backend-service)   | <ul><li>SPSP</li><li>Open Payments APIs</li><li>GraphQL Admin APIs</li><li>STREAM endpoint</li></ul> |
| [`auth`](/integration/deployment/services/auth-service)         | GNAP auth server                                                                                     |
| `mock-account-servicing-entity`                                 | mocks an account servicing entity                                                                    |
| [`frontend`](/integration/deployment/services/frontend-service) | Remix app to expose a UI for Rafiki admin management via interaction with the Backend Admin APIs     |

</div>

These packages depend on the following databases:

<img
  src='/img/localenv-databases.png'
  alt='Databases required to run Rafiki'
  style='max-width:300px'
/>

The Local Playground comes with containerized versions of the Rafiki packages and two pre-configured docker-compose files (<LinkOut href="https://github.com/interledger/rafiki/blob/main/localenv/cloud-nine-wallet/docker-compose.yml">Cloud Nine Wallet</LinkOut> and <LinkOut href='https://github.com/interledger/rafiki/blob/main/localenv/happy-life-bank/docker-compose.yml'>Happy Life Bank</LinkOut>) to start two mock account servicing entities with their respective Rafiki `backend` and `auth` servers. They automatically peer, and two to three user accounts are created on both of them.

This environment will set up a playground where you can use the GraphQL Admin APIs and the Open Payments APIs.

:::note

The Mock ASE provided in this repository is intended solely for internal use and demonstration purposes. It is not designed to serve as a reference architecture. If you are looking for a reference implementation of an ASE, please refer to the <LinkOut href='https://wallet.interledger-test.dev/'>Test Wallet</LinkOut>.
:::

## Running the local environment

To spin up the Local Playground install the following software on your machine:

- A <LinkOut href='https://github.com/interledger/rafiki/blob/main/README.md#environment-setup'>Rafiki local environment setup</LinkOut>
- The <LinkOut href='https://docs.docker.com/engine/install/'>Docker</LinkOut> platform.
- An open-source API client <LinkOut href='https://www.usebruno.com/downloads'>Bruno</LinkOut>

### Setup

The local environment can be set up using either TigerBeetle or Postgres as the accounting database.

<<<<<<< HEAD
```sh wrap
## If you have spun up the environment before, first tear down and remove volumes!
=======
#### Using TigerBeetle
>>>>>>> ea103751

This option enables the primary instance (Cloud Nine Wallet) to utilize TigerBeetle for its accounting database. The secondary instance (Happy Life Bank) will always run Postgres as its accounting database.

To run the local environment with TigerBeetle, execute the following command from the root of the project:

<CodeBlock title="Using TigerBeetle">

```
pnpm localenv:compose up
```

</CodeBlock>

<<<<<<< HEAD
```sh wrap
## If you have spun up the environment before, first tear down and remove volumes!
## Otherwise start the local environment
pnpm localenv:compose:psql down --volumes
=======
#### Using Postgres
>>>>>>> ea103751

If you want the primary instance (Cloud Nine Wallet) to use Postgres as the accounting database instead of TigerBeetle, you must use the `psql` variant of the `localenv:compose` command as follows:

<CodeBlock title="Using Postgres">

```
pnpm localenv:compose:psql up
```

</CodeBlock>

The local environment consists of a primary and secondary Rafiki instance, each with its docker-compose file (<LinkOut href='https://github.com/interledger/rafiki/blob/main/localenv/cloud-nine-wallet/docker-compose.yml'>Cloud Nine Wallet</LinkOut>, <LinkOut href='https://github.com/interledger/rafiki/blob/main/localenv/cloud-nine-wallet/docker-compose.yml'>Happy Life Bank</LinkOut>). The primary Cloud Nine Wallet docker-compose file (`./cloud-nine-wallet/docker-compose.yml`) includes the primary Rafiki `backend` and `auth` services, as well as the required data stores, which include TigerBeetle (if enabled), Redis, and Postgres. The primary instance contains all of the necessary components so that it can run independently.

The secondary Happy Life Bank docker-compose file (`./happy-life-bank/docker-compose.yml`) includes only the Rafiki services, not the data stores. It uses the data stores created by the primary Rafiki instance, so it can’t be run independently. The `pnpm localenv:compose up` command starts both the primary and secondary instances.

### Environment components

The following components are made available via the Local Playground:

<LargeImg src='/img/localenv.png' alt='Overview of components' />

#### Mock account servicing entity 1 - Cloud Nine Wallet

| Label | Component                          | URL                             |
| ----- | ---------------------------------- | ------------------------------- |
| a     | User Interface                     | `http://localhost:3030`         |
| b     | Backend Admin API                  | `http://localhost:3001/graphql` |
| c     | Open Payments API                  | `http://localhost:3000`         |
| d     | Auth Admin API                     | `http://localhost:3003/graphql` |
| e     | Open Payments Auth API             | `http://localhost:3006`         |
| f     | Rafiki Admin UI                    | `http://localhost:3010`         |
| g     | Kratos API - _disabled by default_ | `http://localhost:4433`         |

#### Mock account servicing entity 2 - Happy Life Bank

| Label | Component                          | URL                             |
| ----- | ---------------------------------- | ------------------------------- |
| h     | User Interface                     | `http://localhost:3031`         |
| i     | Backend Admin API                  | `http://localhost:4001/graphql` |
| j     | Open Payments API                  | `http://localhost:4000`         |
| k     | Auth Admin API                     | `http://localhost:4003/graphql` |
| l     | Open Payments Auth API             | `http://localhost:4006`         |
| m     | Rafiki Admin UI                    | `http://localhost:4010`         |
| n     | Kratos API - _disabled by default_ | `http://localhost:4432`         |

#### Mail Slurper

| Label | Component                       | URL                     |
| ----- | ------------------------------- | ----------------------- |
| o     | Mail UI - _disabled by default_ | `http://localhost:4436` |

#### Database

| Component       | URL                     |
| --------------- | ----------------------- |
| Postgres Server | `http://localhost:5432` |

### Rafiki Admin

Manage and view information about the Rafiki instance(s) through the [Rafiki Admin](/admin/admin-user-guide/) application. Rafiki Admin is a Remix app for querying info and executing mutations against the Rafiki [Backend Admin API](https://rafiki.dev/integration/playground/overview#admin-apis).

- Cloud Nine Wallet - `http://localhost:3010`
- Happy Life Bank - `http://localhost:4010`

We have secured access to Rafiki Admin using <LinkOut href='https://www.ory.sh/docs/kratos/ory-kratos-intro'>Ory Kratos</LinkOut>; however, in our local playground setup we've chosen to disable user authentication for easier development and testing interactions.

:::note[Enabling Rafiki Admin authentication locally]
If you'd like to enable authentication locally you can run `pnpm localenv:compose:adminauth up`

Separate registrations/users are required for each mock ASE's Admin app as the ASEs are designed to run as separate mock entities. Visit the Rafiki Admin user guide to learn how to [invite](/admin/admin-user-guide#invite-a-user) and [remove](/admin/admin-user-guide#remove-a-user) users via provided scripts.

After you've registered, you can come back to your Rafiki Admin account by navigating to `localhost:3010` (Cloud Nine Wallet) or `localhost:4010` (Happy Life Bank) and logging in.

Follow these steps to reset a user's Rafiki Admin password.

1. Select the forgot password link and enter an email for a registered user.
2. Open [Mail Slurper](http://localhost:4436/) to access the recovery link for the account.
   :::

### Exploring Accounts on Cloud Nine Wallet

Navigate to `localhost:3030` to view the accounts on Cloud Nine Wallet.

:::note

The accounts for Happy Life Bank can be found on `localhost:3031`.

:::

Select an account name to view a list of transactions.

### Debugging

Debuggers for the services are exposed on the following ports:

| Services                | IP and Port    |
| ----------------------- | -------------- |
| Cloud Nine Backend      | 127.0.0.1:9229 |
| Cloud Nine Auth         | 127.0.0.1.9230 |
| Happy Life Bank Backend | 127.0.0.1:9231 |
| Happy Life Bank Auth    | 127.0.0.1:9232 |

#### Debugging with a Chromium browser:

1. Go to chrome://inspect
2. Select **Configure** and add the IP addresses and ports detailed above
3. Start the docker containers
4. Select **Inspect** on the service you want to debug to open the Chromium debugger.

You can either trigger the debugger by adding `debugger` statements in the code and restarting the Docker containers or by adding breakpoints directly to the Chromium debugger after starting the Docker containers.

#### Debugging with VS Code:

To debug with VS Code, add this configuration to your `.vscode/launch.json`:

```json
{
    "name": "Attach to docker (cloud-nine-backend)",
    "type": "node",
    "request": "attach",
    "port": 9229,
    "address": "localhost",
    "localRoot": "${workspaceFolder}",
    "remoteRoot": "/home/rafiki/",
    "restart": true
},
```

The `localRoot` variable will depend on the location of the `launch.json` file relative to Rafiki’s root directory.

For more ways to connect debuggers, refer to the <LinkOut href='https://nodejs.org/en/learn/getting-started/debugging'>Node JS docs</LinkOut> for debugging.

### Shutting down

To shut down your local instance, run the following commands:

```sh
# tear down
pnpm localenv:compose down

# tear down and delete database volumes
pnpm localenv:compose down --volumes

# tear down, delete database volumes and remove images
pnpm localenv:compose down --volumes --rmi all
```

### Commands

The following are the most commonly used commands:

| Description                                                       | Command                                          |
| ----------------------------------------------------------------- | ------------------------------------------------ |
| Show all merged config (with TigerBeetle)                         | `pnpm localenv:compose config`                   |
| Start (with TigerBeetle)                                          | `pnpm localenv:compose up`                       |
| Start (with TigerBeetle) detached                                 | `pnpm localenv:compose up -d`                    |
| Down (with TigerBeetle)                                           | `pnpm localenv:compose down`                     |
| Down and kill volumes (with TigerBeetle)                          | `pnpm localenv:compose down --volumes`           |
| Down, kill volumes (with TigerBeetle) and images                  | `pnpm localenv:compose down --volumes --rmi all` |
| Show all merged config (with Postgres)                            | `pnpm localenv:compose:psql config`              |
| Build all the containers (with TigerBeetle)                       | `pnpm localenv:compose build`                    |
| Start (with Postgres)                                             | `pnpm localenv:compose:psql up`                  |
| Start (with Postgres) detached                                    | `pnpm localenv:compose:psql up -d`               |
| Down (with Postgres)                                              | `pnpm localenv:compose:psql down`                |
| Down (with Postgres) and kill volumes                             | `pnpm localenv:compose:psql down --volumes`      |
| Build all the containers (with Postgres)                          | `pnpm localenv:compose:psql build`               |
| Start with local admin auth enabled (this is disabled by default) | `pnpm localenv:compose:adminauth up `            |

:::note[Enabling TigerBeetle]

When enabled, TigerBeetle is only used by the primary instance (Cloud Nine Wallet). The secondary instance (Happy Life Bank) will always run Postgres as its accounting database.

:::

### Interacting with the Local Playground

#### Bruno & Open Payments APIs

The Open Payments APIs can be interacted with using the [Bruno collection](https://github.com/interledger/rafiki/tree/main/bruno/collections/Rafiki) ([resource server endpoints](https://github.com/interledger/rafiki/tree/main/bruno/collections/Rafiki/Open%20Payments%20APIs) and [auth server endpoints](https://github.com/interledger/rafiki/tree/main/bruno/collections/Rafiki/Open%20Payments%20Auth%20APIs)).
To interact with the Open Payments APIs using Bruno, you must:

1. Load the collection into Bruno by selecting **Open Collection**.
2. Navigate to `/rafiki/bruno/collections/Rafiki` on your machine and select **Open**.
3. Furthermore, you need to either load the [Local Environment](https://github.com/interledger/rafiki/tree/main/bruno/collections/Rafiki/environments/Local%20Playground.bru) or the [Remote Test Network Environment](https://github.com/interledger/rafiki/tree/main/bruno/collections/Rafiki/environments/Remote.bru).

:::tip[Troubleshooting Bruno errors]

If you receive the error below while running the Bruno collection, try switching from <LinkOut href='https://docs.usebruno.com/get-started/javascript-sandbox'>Safe Mode to Developer Mode</LinkOut>

``Error invoking remote method `send-http-request`: Error : Error: Cannot find module crypto``

:::

The Examples folder in the Bruno collection includes an [Open Payments](https://github.com/interledger/rafiki/tree/main/bruno/collections/Rafiki/Examples/Open%20Payments) example that can be executed in the following sequence:

<MermaidWrapper client:load>

<Mermaid
  graph={`sequenceDiagram
    participant B as Bruno Client
    participant SW as Sender Wallet
    participant RW as Receiver Wallet
    participant AS as Auth Server
    participant IdP as Identity Provider

    B->>SW: 1. GET wallet address
    SW-->>B: 200 OK (authServer URL)

    B->>RW: 2. GET wallet address
    RW-->>B: 200 OK (authServer URL)

    Note over B,AS: Non-interactive grant
    B->>AS: 3. POST grant request (incoming-payment)
    AS-->>B: 200 OK (accessToken)

    B->>RW: 4. POST /incoming-payments
    RW-->>B: 201 Created (incomingPaymentId)

    Note over B,AS: Non-interactive grant
    B->>AS: 5. POST grant request (quote)
    AS-->>B: 200 OK (accessToken)

    B->>SW: 6. POST /quotes
    SW-->>B: 201 Created (quoteId)

    Note over B,AS: Interactive grant required
    B->>AS: 7. POST grant request (outgoing-payment)
    AS-->>B: 200 OK (redirect_uri)

    rect rgb(240, 240, 240)
        Note over B,AS: Interactive Authorization<br/>User interaction required for outgoing payment grants
        B->>IdP: Redirect for user consent
        IdP-->>B: User consents
        B->>AS: 8. POST /continue/{continueId}
    end

    AS-->>B: 200 OK (accessToken)

    B->>SW: 9. POST /outgoing-payments
    SW-->>B: 201 Created (outgoingPaymentId)

    B->>SW: 10. GET /outgoing-payments/{outgoingPaymentId}
    SW-->>B: 200 OK

`}
/>

</MermaidWrapper>

The sequence of steps outlined below corresponds to the interactions depicted in the diagram above:

1.  Requests the sender's wallet address
2.  Requests the receiver's wallet address
3.  Requests a grant to create an incoming payment on the receiver's account
4.  Creates an incoming payment on receiver's account
5.  Requests a grant to create and read a quote on the sender's account
6.  Creates a quote on the sender's account
7.  Requests a grant to create and read an outgoing payment on the sender's account

:::note

You have to go through an interaction flow by selecting the `redirect` link in the grant request's response. More information about the interaction flow can be found <LinkOut href ='https://openpayments.dev/introduction/grants/'>here</LinkOut>.
:::

8.  Continues the grant request
9.  Creates an outgoing payment on the sender's account
10. Fetches the outgoing payment on the sender's account

#### Admin APIs

In addition to using Rafiki Admin to interact with the Admin APIs, you can also use the Apollo Explorer on `localhost:3001/graphql` and `localhost:4001/graphql` for Cloud Nine Wallet and Happy Life Bank, respectively, and via the [Bruno collection](https://github.com/interledger/rafiki/tree/main/bruno/collections/Rafiki/Rafiki%20Admin%20APIs). The Bruno collection is configured to use the local environment's default endpoints.

#### SPSP

Every wallet address also serves as an SPSP endpoint. A `GET` request with an `Accept` header `application/spsp4+json` will return an SPSP response with STREAM connection details. The following example uses `http://localhost:3000/accounts/gfranklin` as the SPSP endpoint.

```sh wrap
<<<<<<< HEAD
http GET http://localhost:3000/accounts/gfranklin Host:backend Accept:application/spsp4+json
=======
GET http://localhost:3000/accounts/gfranklin HTTP/1.1
Host:backend
Accept:application/spsp4+json
>>>>>>> ea103751


HTTP/1.1 200 OK
Connection:keep-alive
Content-Length:220
Content-Type:application/spsp4+json
Date:Thu, 23 Feb 2023 13:07:24 GMT
Keep-Alive:timeout=5


{
  "destination_account": "test.rafiki.viXmy1OVHgvmQakNjX1C6kQM",
  "receipts_enabled": false,
  "shared_secret": "Rz_vudcg13EPs8ehL2drvZFJS1LJ4Y3EltOI60-lQ78"
}
```

### Known issues

#### TigerBeetle container exists with code 137

There is a known <LinkOut href='https://docs.tigerbeetle.com/operating/docker/#exited-with-code-137'>issue</LinkOut> when running TigerBeetle in Docker. The container exits without logs and simply shows error code 137. To fix this, increase the Docker memory limit. If you run the local Docker playground on a Windows machine via the Windows Subsystem for Linux (WSL), you can increase the memory limit by <LinkOut href='https://learn.microsoft.com/en-us/windows/wsl/wsl-config#example-wslconfig-file'>configuring</LinkOut> your `.wslconfig` file.<|MERGE_RESOLUTION|>--- conflicted
+++ resolved
@@ -55,12 +55,7 @@
 
 The local environment can be set up using either TigerBeetle or Postgres as the accounting database.
 
-<<<<<<< HEAD
-```sh wrap
-## If you have spun up the environment before, first tear down and remove volumes!
-=======
 #### Using TigerBeetle
->>>>>>> ea103751
 
 This option enables the primary instance (Cloud Nine Wallet) to utilize TigerBeetle for its accounting database. The secondary instance (Happy Life Bank) will always run Postgres as its accounting database.
 
@@ -74,14 +69,7 @@
 
 </CodeBlock>
 
-<<<<<<< HEAD
-```sh wrap
-## If you have spun up the environment before, first tear down and remove volumes!
-## Otherwise start the local environment
-pnpm localenv:compose:psql down --volumes
-=======
 #### Using Postgres
->>>>>>> ea103751
 
 If you want the primary instance (Cloud Nine Wallet) to use Postgres as the accounting database instead of TigerBeetle, you must use the `psql` variant of the `localenv:compose` command as follows:
 
@@ -359,14 +347,9 @@
 Every wallet address also serves as an SPSP endpoint. A `GET` request with an `Accept` header `application/spsp4+json` will return an SPSP response with STREAM connection details. The following example uses `http://localhost:3000/accounts/gfranklin` as the SPSP endpoint.
 
 ```sh wrap
-<<<<<<< HEAD
-http GET http://localhost:3000/accounts/gfranklin Host:backend Accept:application/spsp4+json
-=======
 GET http://localhost:3000/accounts/gfranklin HTTP/1.1
 Host:backend
 Accept:application/spsp4+json
->>>>>>> ea103751
-
 
 HTTP/1.1 200 OK
 Connection:keep-alive
