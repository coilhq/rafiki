--- conflicted
+++ resolved
@@ -11,12 +11,8 @@
 
 - Your Rafiki instance must be set up for at least one asset before wallet addresses can be created as each wallet address must have an asset assigned to it.
 - Wallet address URLs are treated as case-insensitive, meaning that both lowercase and uppercase variations of the same address will be recognized as identical.
-<<<<<<< HEAD
-  :::
-=======
 
 :::
->>>>>>> 115a0e4c
 
 ## Create wallet addresses
 
