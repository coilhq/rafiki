--- conflicted
+++ resolved
@@ -30,12 +30,7 @@
     "@types/react": "^18.2.6",
     "@types/react-dom": "^18.2.4",
     "autoprefixer": "^10.4.14",
-<<<<<<< HEAD
-    "eslint": "^8.40.0",
-=======
-    "concurrently": "^8.0.1",
     "eslint": "^8.41.0",
->>>>>>> 4e6ae77f
     "eslint-plugin-jsx-a11y": "^6.7.1",
     "eslint-plugin-react": "^7.32.2",
     "postcss": "^8.4.23",
