import { cx } from 'class-variance-authority'
import type { SVGProps } from 'react'

export const Bars = (props: SVGProps<SVGSVGElement>) => {
  return (
    <svg
      xmlns='http://www.w3.org/2000/svg'
      fill='none'
      viewBox='0 0 24 24'
      strokeWidth={1.5}
      stroke='currentColor'
      {...props}
    >
      <path
        strokeLinecap='round'
        strokeLinejoin='round'
        d='M3.75 6.75h16.5M3.75 12h16.5m-16.5 5.25H12'
      />
    </svg>
  )
}

export const CheckCircleSolid = (props: SVGProps<SVGSVGElement>) => {
  return (
    <svg
      xmlns='http://www.w3.org/2000/svg'
      viewBox='0 0 24 24'
      fill='currentColor'
      {...props}
    >
      <path
        fillRule='evenodd'
        d='M2.25 12c0-5.385 4.365-9.75 9.75-9.75s9.75 4.365 9.75 9.75-4.365 9.75-9.75 9.75S2.25 17.385 2.25 12zm13.36-1.814a.75.75 0 10-1.22-.872l-3.236 4.53L9.53 12.22a.75.75 0 00-1.06 1.06l2.25 2.25a.75.75 0 001.14-.094l3.75-5.25z'
        clipRule='evenodd'
      />
    </svg>
  )
}

const DIRECTION = {
  up: 'rotate-180',
  down: 'rotate-0',
  left: 'rotate-90',
  right: '-rotate-90'
} as const

type Direction = keyof typeof DIRECTION

type ChevronProps = SVGProps<SVGSVGElement> & {
  direction?: Direction
}

export const Chevron = ({
  direction = 'down',
  className,
  ...props
}: ChevronProps) => {
  return (
    <svg
      xmlns='http://www.w3.org/2000/svg'
      fill='none'
      viewBox='0 0 24 24'
      strokeWidth={1.5}
      stroke='currentColor'
      className={cx(className, DIRECTION[direction])}
      {...props}
    >
      <path
        strokeLinecap='round'
        strokeLinejoin='round'
        d='M19.5 8.25l-7.5 7.5-7.5-7.5'
      />
    </svg>
  )
}

export const Eye = (props: SVGProps<SVGSVGElement>) => {
  return (
    <svg
      xmlns='http://www.w3.org/2000/svg'
      viewBox='0 0 24 24'
      fill='currentColor'
      {...props}
    >
      <path d='M12 15a3 3 0 100-6 3 3 0 000 6z' />
      <path
        fillRule='evenodd'
        d='M1.323 11.447C2.811 6.976 7.028 3.75 12.001 3.75c4.97 0 9.185 3.223 10.675 7.69.12.362.12.752 0 1.113-1.487 4.471-5.705 7.697-10.677 7.697-4.97 0-9.186-3.223-10.675-7.69a1.762 1.762 0 010-1.113zM17.25 12a5.25 5.25 0 11-10.5 0 5.25 5.25 0 0110.5 0z'
        clipRule='evenodd'
      />
    </svg>
  )
}

export const EyeSlash = (props: SVGProps<SVGSVGElement>) => {
  return (
    <svg
      xmlns='http://www.w3.org/2000/svg'
      viewBox='0 0 24 24'
      fill='currentColor'
      {...props}
    >
      <path d='M3.53 2.47a.75.75 0 00-1.06 1.06l18 18a.75.75 0 101.06-1.06l-18-18zM22.676 12.553a11.249 11.249 0 01-2.631 4.31l-3.099-3.099a5.25 5.25 0 00-6.71-6.71L7.759 4.577a11.217 11.217 0 014.242-.827c4.97 0 9.185 3.223 10.675 7.69.12.362.12.752 0 1.113z' />
      <path d='M15.75 12c0 .18-.013.357-.037.53l-4.244-4.243A3.75 3.75 0 0115.75 12zM12.53 15.713l-4.243-4.244a3.75 3.75 0 004.243 4.243z' />
      <path d='M6.75 12c0-.619.107-1.213.304-1.764l-3.1-3.1a11.25 11.25 0 00-2.63 4.31c-.12.362-.12.752 0 1.114 1.489 4.467 5.704 7.69 10.675 7.69 1.5 0 2.933-.294 4.242-.827l-2.477-2.477A5.25 5.25 0 016.75 12z' />
    </svg>
  )
}

export const Info = (props: SVGProps<SVGSVGElement>) => {
  return (
    <svg
      xmlns='http://www.w3.org/2000/svg'
      fill='none'
      viewBox='0 0 24 24'
      strokeWidth={1.5}
      stroke='currentColor'
      {...props}
    >
      <path
        strokeLinecap='round'
        strokeLinejoin='round'
        d='M11.25 11.25l.041-.02a.75.75 0 011.063.852l-.708 2.836a.75.75 0 001.063.853l.041-.021M21 12a9 9 0 11-18 0 9 9 0 0118 0zm-9-3.75h.008v.008H12V8.25z'
      />
    </svg>
  )
}

export const XIcon = (props: SVGProps<SVGSVGElement>) => {
  return (
    <svg
      xmlns='http://www.w3.org/2000/svg'
      viewBox='0 0 24 24'
      fill='currentColor'
      {...props}
    >
      <path
        fillRule='evenodd'
        d='M5.47 5.47a.75.75 0 011.06 0L12 10.94l5.47-5.47a.75.75 0 111.06 1.06L13.06 12l5.47 5.47a.75.75 0 11-1.06 1.06L12 13.06l-5.47 5.47a.75.75 0 01-1.06-1.06L10.94 12 5.47 6.53a.75.75 0 010-1.06z'
        clipRule='evenodd'
      />
    </svg>
  )
}

export const XCircle = (props: SVGProps<SVGSVGElement>) => {
  return (
    <svg
      xmlns='http://www.w3.org/2000/svg'
      fill='none'
      viewBox='0 0 24 24'
      strokeWidth={1.5}
      stroke='currentColor'
      {...props}
    >
      <path
        strokeLinecap='round'
        strokeLinejoin='round'
        d='M9.75 9.75l4.5 4.5m0-4.5l-4.5 4.5M21 12a9 9 0 11-18 0 9 9 0 0118 0z'
      />
    </svg>
  )
}

export const XCircleSolid = (props: SVGProps<SVGSVGElement>) => {
  return (
    <svg
      xmlns='http://www.w3.org/2000/svg'
      viewBox='0 0 24 24'
      fill='currentColor'
      {...props}
    >
      <path
        fillRule='evenodd'
        d='M12 2.25c-5.385 0-9.75 4.365-9.75 9.75s4.365 9.75 9.75 9.75 9.75-4.365 9.75-9.75S17.385 2.25 12 2.25zm-1.72 6.97a.75.75 0 10-1.06 1.06L10.94 12l-1.72 1.72a.75.75 0 101.06 1.06L12 13.06l1.72 1.72a.75.75 0 101.06-1.06L13.06 12l1.72-1.72a.75.75 0 10-1.06-1.06L12 10.94l-1.72-1.72z'
        clipRule='evenodd'
      />
    </svg>
  )
}

<<<<<<< HEAD
export const Check = (props: SVGProps<SVGSVGElement>) => {
=======
export const ExclamationTriangle = (props: SVGProps<SVGSVGElement>) => {
>>>>>>> 4e6ae77f
  return (
    <svg
      xmlns='http://www.w3.org/2000/svg'
      fill='none'
      viewBox='0 0 24 24'
      strokeWidth={1.5}
      stroke='currentColor'
      {...props}
    >
      <path
        strokeLinecap='round'
        strokeLinejoin='round'
<<<<<<< HEAD
        d='M4.5 12.75l6 6 9-13.5'
=======
        d='M12 9v3.75m-9.303 3.376c-.866 1.5.217 3.374 1.948 3.374h14.71c1.73 0 2.813-1.874 1.948-3.374L13.949 3.378c-.866-1.5-3.032-1.5-3.898 0L2.697 16.126zM12 15.75h.007v.008H12v-.008z'
>>>>>>> 4e6ae77f
      />
    </svg>
  )
}<|MERGE_RESOLUTION|>--- conflicted
+++ resolved
@@ -179,28 +179,39 @@
   )
 }
 
-<<<<<<< HEAD
 export const Check = (props: SVGProps<SVGSVGElement>) => {
-=======
+  return (
+    <svg
+      xmlns='http://www.w3.org/2000/svg'
+      fill='none'
+      viewBox='0 0 24 24'
+      strokeWidth={1.5}
+      stroke='currentColor'
+      {...props}
+    >
+      <path
+        strokeLinecap='round'
+        strokeLinejoin='round'
+        d='M4.5 12.75l6 6 9-13.5'
+      />
+    </svg>
+  )
+}
+
 export const ExclamationTriangle = (props: SVGProps<SVGSVGElement>) => {
->>>>>>> 4e6ae77f
-  return (
-    <svg
-      xmlns='http://www.w3.org/2000/svg'
-      fill='none'
-      viewBox='0 0 24 24'
-      strokeWidth={1.5}
-      stroke='currentColor'
-      {...props}
-    >
-      <path
-        strokeLinecap='round'
-        strokeLinejoin='round'
-<<<<<<< HEAD
-        d='M4.5 12.75l6 6 9-13.5'
-=======
+  return (
+    <svg
+      xmlns='http://www.w3.org/2000/svg'
+      fill='none'
+      viewBox='0 0 24 24'
+      strokeWidth={1.5}
+      stroke='currentColor'
+      {...props}
+    >
+      <path
+        strokeLinecap='round'
+        strokeLinejoin='round'
         d='M12 9v3.75m-9.303 3.376c-.866 1.5.217 3.374 1.948 3.374h14.71c1.73 0 2.813-1.874 1.948-3.374L13.949 3.378c-.866-1.5-3.032-1.5-3.898 0L2.697 16.126zM12 15.75h.007v.008H12v-.008z'
->>>>>>> 4e6ae77f
       />
     </svg>
   )
