import { GraphQLResolveInfo, GraphQLScalarType, GraphQLScalarTypeConfig } from 'graphql';
export type Maybe<T> = T | null;
export type InputMaybe<T> = T | undefined;
export type Exact<T extends { [key: string]: unknown }> = { [K in keyof T]: T[K] };
export type MakeOptional<T, K extends keyof T> = Omit<T, K> & { [SubKey in K]?: Maybe<T[SubKey]> };
export type MakeMaybe<T, K extends keyof T> = Omit<T, K> & { [SubKey in K]: Maybe<T[SubKey]> };
export type MakeEmpty<T extends { [key: string]: unknown }, K extends keyof T> = { [_ in K]?: never };
export type Incremental<T> = T | { [P in keyof T]?: P extends ' $fragmentName' | '__typename' ? T[P] : never };
export type RequireFields<T, K extends keyof T> = Omit<T, K> & { [P in K]-?: NonNullable<T[P]> };
/** All built-in and custom scalars, mapped to their actual values */
export type Scalars = {
  ID: { input: string; output: string; }
  String: { input: string; output: string; }
  Boolean: { input: boolean; output: boolean; }
  Int: { input: number; output: number; }
  Float: { input: number; output: number; }
  /** The `JSONObject` scalar type represents JSON objects as specified by the [ECMA-404](http://www.ecma-international.org/publications/files/ECMA-ST/ECMA-404.pdf) standard. */
  JSONObject: { input: any; output: any; }
  /** The `UInt8` scalar type represents unsigned 8-bit whole numeric values, ranging from 0 to 255. */
  UInt8: { input: number; output: number; }
  /** The `UInt64` scalar type represents unsigned 64-bit whole numeric values. It is capable of handling values that are larger than the JavaScript `Number` type limit (greater than 2^53). */
  UInt64: { input: bigint; output: bigint; }
};

export type AccountingTransfer = Model & {
  __typename?: 'AccountingTransfer';
  /** Amount sent (fixed send). */
  amount: Scalars['UInt64']['output'];
  /** The date and time that the accounting transfer was created. */
  createdAt: Scalars['String']['output'];
  /** Unique identifier for the credit account. */
  creditAccountId: Scalars['ID']['output'];
  /** Unique identifier for the debit account. */
  debitAccountId: Scalars['ID']['output'];
  /** Unique identifier for the accounting transfer. */
  id: Scalars['ID']['output'];
  /** Identifier that partitions the sets of accounts that can transact with each other. */
  ledger: Scalars['UInt8']['output'];
  /** Type of the accounting transfer. */
  transferType: TransferType;
};

export type AccountingTransferConnection = {
  __typename?: 'AccountingTransferConnection';
  credits: Array<AccountingTransfer>;
  debits: Array<AccountingTransfer>;
};

export type AdditionalProperty = {
  __typename?: 'AdditionalProperty';
  /** Key for the additional property. */
  key: Scalars['String']['output'];
  /** Value for the additional property. */
  value: Scalars['String']['output'];
  /** Indicates whether the property is visible in Open Payments wallet address requests. */
  visibleInOpenPayments: Scalars['Boolean']['output'];
};

export type AdditionalPropertyInput = {
  /** Key for the additional property. */
  key: Scalars['String']['input'];
  /** Value for the additional property. */
  value: Scalars['String']['input'];
  /** Indicates whether the property is visible in Open Payments wallet address requests. */
  visibleInOpenPayments: Scalars['Boolean']['input'];
};

export enum Alg {
  /** EdDSA cryptographic algorithm. */
  EdDsa = 'EdDSA'
}

export type Amount = {
  __typename?: 'Amount';
  /** Should be an ISO 4217 currency code whenever possible, e.g. `USD`. For more information, refer to [assets](https://rafiki.dev/overview/concepts/accounting/#assets). */
  assetCode: Scalars['String']['output'];
  /** Difference in order of magnitude between the standard unit of an asset and its corresponding fractional unit. */
  assetScale: Scalars['UInt8']['output'];
  /** Numerical value. */
  value: Scalars['UInt64']['output'];
};

export type AmountInput = {
  /** Should be an ISO 4217 currency code whenever possible, e.g. `USD`. For more information, refer to [assets](https://rafiki.dev/overview/concepts/accounting/#assets). */
  assetCode: Scalars['String']['input'];
  /** Difference in order of magnitude between the standard unit of an asset and its corresponding fractional unit. */
  assetScale: Scalars['UInt8']['input'];
  /** Numerical value. */
  value: Scalars['UInt64']['input'];
};

export type ApproveIncomingPaymentInput = {
  /** Unique identifier of the incoming payment to be approved. Note: incoming payment must be PENDING. */
  id: Scalars['ID']['input'];
};

export type ApproveIncomingPaymentResponse = {
  __typename?: 'ApproveIncomingPaymentResponse';
  /** The incoming payment that was approved. */
  payment?: Maybe<IncomingPayment>;
};

export type Asset = Model & {
  __typename?: 'Asset';
  /** Should be an ISO 4217 currency code whenever possible, e.g. `USD`. For more information, refer to [assets](https://rafiki.dev/overview/concepts/accounting/#assets). */
  code: Scalars['String']['output'];
  /** The date and time when the asset was created. */
  createdAt: Scalars['String']['output'];
  /** Fetches a paginated list of fees associated with this asset. */
  fees?: Maybe<FeesConnection>;
  /** Unique identifier of the asset. */
  id: Scalars['ID']['output'];
  /** Available liquidity */
  liquidity?: Maybe<Scalars['UInt64']['output']>;
  /** A webhook event will notify the Account Servicing Entity if liquidity falls below this value. */
  liquidityThreshold?: Maybe<Scalars['UInt64']['output']>;
  /** The receiving fee structure for the asset. */
  receivingFee?: Maybe<Fee>;
  /** Difference in order of magnitude between the standard unit of an asset and its corresponding fractional unit. */
  scale: Scalars['UInt8']['output'];
  /** The sending fee structure for the asset. */
  sendingFee?: Maybe<Fee>;
  /** Minimum amount of liquidity that can be withdrawn from the asset. */
  withdrawalThreshold?: Maybe<Scalars['UInt64']['output']>;
};


export type AssetFeesArgs = {
  after?: InputMaybe<Scalars['String']['input']>;
  before?: InputMaybe<Scalars['String']['input']>;
  first?: InputMaybe<Scalars['Int']['input']>;
  last?: InputMaybe<Scalars['Int']['input']>;
  sortOrder?: InputMaybe<SortOrder>;
};

export type AssetEdge = {
  __typename?: 'AssetEdge';
  /** A cursor for paginating through the assets. */
  cursor: Scalars['String']['output'];
  /** An asset node in the list. */
  node: Asset;
};

export type AssetMutationResponse = {
  __typename?: 'AssetMutationResponse';
  /** The asset affected by the mutation. */
  asset?: Maybe<Asset>;
};

export type AssetsConnection = {
  __typename?: 'AssetsConnection';
  /** A list of edges representing assets and cursors for pagination. */
  edges: Array<AssetEdge>;
  /** Information to aid in pagination. */
  pageInfo: PageInfo;
};

export type BasePayment = {
  /** Information about the wallet address of the Open Payments client that created the payment. */
  client?: Maybe<Scalars['String']['output']>;
  /** The date and time that the payment was created. */
  createdAt: Scalars['String']['output'];
  /** Unique identifier for the payment. */
  id: Scalars['ID']['output'];
  /** Additional metadata associated with the payment. */
  metadata?: Maybe<Scalars['JSONObject']['output']>;
  /** Unique identifier of the wallet address under which the payment was created. */
  walletAddressId: Scalars['ID']['output'];
};

export type CancelIncomingPaymentInput = {
  /** Unique identifier of the incoming payment to be canceled. Note: incoming payment must be PENDING. */
  id: Scalars['ID']['input'];
};

export type CancelIncomingPaymentResponse = {
  __typename?: 'CancelIncomingPaymentResponse';
  /** The incoming payment that was canceled. */
  payment?: Maybe<IncomingPayment>;
};

export type CancelOutgoingPaymentInput = {
  /** Unique identifier of the outgoing payment to cancel. */
  id: Scalars['ID']['input'];
  /** Reason why this outgoing payment has been canceled. This value will be publicly visible in the metadata field if this outgoing payment is requested through Open Payments. */
  reason?: InputMaybe<Scalars['String']['input']>;
};

export type CreateAssetInput = {
  /** Should be an ISO 4217 currency code whenever possible, e.g. `USD`. For more information, refer to [assets](https://rafiki.dev/overview/concepts/accounting/#assets). */
  code: Scalars['String']['input'];
  /** Unique key to ensure duplicate or retried requests are processed only once. For more information, refer to [idempotency](https://rafiki.dev/apis/graphql/admin-api-overview/#idempotency). */
  idempotencyKey?: InputMaybe<Scalars['String']['input']>;
  /** A webhook event will notify the Account Servicing Entity if liquidity falls below this value. */
  liquidityThreshold?: InputMaybe<Scalars['UInt64']['input']>;
  /** Difference in order of magnitude between the standard unit of an asset and its corresponding fractional unit. */
  scale: Scalars['UInt8']['input'];
  /** Minimum amount of liquidity that can be withdrawn from the asset. */
  withdrawalThreshold?: InputMaybe<Scalars['UInt64']['input']>;
};

export type CreateAssetLiquidityWithdrawalInput = {
  /** Amount of liquidity to withdraw. */
  amount: Scalars['UInt64']['input'];
  /** Unique identifier of the asset to create the withdrawal for. */
  assetId: Scalars['String']['input'];
  /** Unique identifier of the withdrawal. */
  id: Scalars['String']['input'];
  /** Unique key to ensure duplicate or retried requests are processed only once. For more information, refer to [idempotency](https://rafiki.dev/apis/graphql/admin-api-overview/#idempotency). */
  idempotencyKey: Scalars['String']['input'];
  /** Interval in seconds after a pending transfer's created at which it may be posted or voided. Zero denotes a no timeout single-phase posted transfer. */
  timeoutSeconds: Scalars['UInt64']['input'];
};

export type CreateIncomingPaymentInput = {
  /** Date and time that the incoming payment will expire. */
  expiresAt?: InputMaybe<Scalars['String']['input']>;
  /** Unique key to ensure duplicate or retried requests are processed only once. For more information, refer to [idempotency](https://rafiki.dev/apis/graphql/admin-api-overview/#idempotency). */
  idempotencyKey?: InputMaybe<Scalars['String']['input']>;
  /** Maximum amount to be received for this incoming payment. */
  incomingAmount?: InputMaybe<AmountInput>;
  /** Additional metadata associated with the incoming payment. */
  metadata?: InputMaybe<Scalars['JSONObject']['input']>;
  /** Unique identifier of the wallet address under which the incoming payment will be created. */
  walletAddressId: Scalars['String']['input'];
};

export type CreateIncomingPaymentWithdrawalInput = {
  /** Unique key to ensure duplicate or retried requests are processed only once. For more information, refer to [idempotency](https://rafiki.dev/apis/graphql/admin-api-overview/#idempotency). */
  idempotencyKey: Scalars['String']['input'];
  /** Unique identifier of the incoming payment to withdraw liquidity from. */
  incomingPaymentId: Scalars['String']['input'];
  /** Interval in seconds after a pending transfer's created at which it may be posted or voided. Zero denotes a no timeout single-phase posted transfer. */
  timeoutSeconds: Scalars['UInt64']['input'];
};

export type CreateOrUpdatePeerByUrlInput = {
  /** Unique identifier of the asset associated with the peering relationship. */
  assetId: Scalars['String']['input'];
  /** Unique key to ensure duplicate or retried requests are processed only once. For more information, refer to [idempotency](https://rafiki.dev/apis/graphql/admin-api-overview/#idempotency). */
  idempotencyKey?: InputMaybe<Scalars['String']['input']>;
  /** A webhook event will notify the Account Servicing Entity if peer liquidity falls below this value. */
  liquidityThreshold?: InputMaybe<Scalars['UInt64']['input']>;
  /** Amount of liquidity to deposit for the peer. */
  liquidityToDeposit?: InputMaybe<Scalars['UInt64']['input']>;
  /** Maximum packet amount that the peer accepts. */
  maxPacketAmount?: InputMaybe<Scalars['UInt64']['input']>;
  /** Internal name for the peer, used to override auto-peering default names. */
  name?: InputMaybe<Scalars['String']['input']>;
  /** Peer's URL address, where auto-peering requests are accepted. */
  peerUrl: Scalars['String']['input'];
};

export type CreateOrUpdatePeerByUrlMutationResponse = {
  __typename?: 'CreateOrUpdatePeerByUrlMutationResponse';
  /** The peer created or updated based on a URL. */
  peer?: Maybe<Peer>;
};

export type CreateOutgoingPaymentFromIncomingPaymentInput = {
  /** Amount to send (fixed send). */
  debitAmount: AmountInput;
  /** Unique key to ensure duplicate or retried requests are processed only once. For more information, refer to [idempotency](https://rafiki.dev/apis/graphql/admin-api-overview/#idempotency). */
  idempotencyKey?: InputMaybe<Scalars['String']['input']>;
  /** Incoming payment URL to create the outgoing payment from. */
  incomingPayment: Scalars['String']['input'];
  /** Additional metadata associated with the outgoing payment. */
  metadata?: InputMaybe<Scalars['JSONObject']['input']>;
  /** Unique identifier of the wallet address under which the outgoing payment will be created. */
  walletAddressId: Scalars['String']['input'];
};

export type CreateOutgoingPaymentInput = {
  /** Unique key to ensure duplicate or retried requests are processed only once. For more information, refer to [idempotency](https://rafiki.dev/apis/graphql/admin-api-overview/#idempotency). */
  idempotencyKey?: InputMaybe<Scalars['String']['input']>;
  /** Additional metadata associated with the outgoing payment. */
  metadata?: InputMaybe<Scalars['JSONObject']['input']>;
  /** Unique identifier of the corresponding quote for that outgoing payment. */
  quoteId: Scalars['String']['input'];
  /** Unique identifier of the wallet address under which the outgoing payment will be created. */
  walletAddressId: Scalars['String']['input'];
};

export type CreateOutgoingPaymentWithdrawalInput = {
  /** Unique key to ensure duplicate or retried requests are processed only once. For more information, refer to [idempotency](https://rafiki.dev/apis/graphql/admin-api-overview/#idempotency). */
  idempotencyKey: Scalars['String']['input'];
  /** Unique identifier of the outgoing payment to withdraw liquidity from. */
  outgoingPaymentId: Scalars['String']['input'];
  /** Interval in seconds after a pending transfer's created at which it may be posted or voided. Zero denotes a no timeout single-phase posted transfer. */
  timeoutSeconds: Scalars['UInt64']['input'];
};

export type CreatePeerInput = {
  /** Unique identifier of the asset associated with the peering relationship. */
  assetId: Scalars['String']['input'];
  /** Peering connection details. */
  http: HttpInput;
  /** Unique key to ensure duplicate or retried requests are processed only once. For more information, refer to [idempotency](https://rafiki.dev/apis/graphql/admin-api-overview/#idempotency). */
  idempotencyKey?: InputMaybe<Scalars['String']['input']>;
  /** Initial amount of liquidity to deposit for the peer. */
  initialLiquidity?: InputMaybe<Scalars['UInt64']['input']>;
  /** A webhook event will notify the Account Servicing Entity if peer liquidity falls below this value. */
  liquidityThreshold?: InputMaybe<Scalars['UInt64']['input']>;
  /** Maximum packet amount that the peer accepts. */
  maxPacketAmount?: InputMaybe<Scalars['UInt64']['input']>;
  /** Internal name of the peer. */
  name?: InputMaybe<Scalars['String']['input']>;
  /** ILP address of the peer. */
  staticIlpAddress: Scalars['String']['input'];
};

export type CreatePeerLiquidityWithdrawalInput = {
  /** Amount of liquidity to withdraw. */
  amount: Scalars['UInt64']['input'];
  /** Unique identifier of the withdrawal. */
  id: Scalars['String']['input'];
  /** Unique key to ensure duplicate or retried requests are processed only once. For more information, refer to [idempotency](https://rafiki.dev/apis/graphql/admin-api-overview/#idempotency). */
  idempotencyKey: Scalars['String']['input'];
  /** Unique identifier of the peer to create the withdrawal for. */
  peerId: Scalars['String']['input'];
  /** Interval in seconds after a pending transfer's created at which it may be posted or voided. Zero denotes a no timeout single-phase posted transfer. */
  timeoutSeconds: Scalars['UInt64']['input'];
};

export type CreatePeerMutationResponse = {
  __typename?: 'CreatePeerMutationResponse';
  /** The peer created by the mutation. */
  peer?: Maybe<Peer>;
};

export type CreateQuoteInput = {
  /** Amount to send (fixed send). */
  debitAmount?: InputMaybe<AmountInput>;
  /** Unique key to ensure duplicate or retried requests are processed only once. For more information, refer to [idempotency](https://rafiki.dev/apis/graphql/admin-api-overview/#idempotency). */
  idempotencyKey?: InputMaybe<Scalars['String']['input']>;
  /** Amount to receive (fixed receive). */
  receiveAmount?: InputMaybe<AmountInput>;
  /** Wallet address URL of the receiver. */
  receiver: Scalars['String']['input'];
  /** Unique identifier of the wallet address under which the quote will be created. */
  walletAddressId: Scalars['String']['input'];
};

export type CreateReceiverInput = {
  /** Date and time that the incoming payment expires for the receiver. */
  expiresAt?: InputMaybe<Scalars['String']['input']>;
  /** Unique key to ensure duplicate or retried requests are processed only once. For more information, refer to [idempotency](https://rafiki.dev/apis/graphql/admin-api-overview/#idempotency). */
  idempotencyKey?: InputMaybe<Scalars['String']['input']>;
  /** Maximum amount to be received for this incoming payment. */
  incomingAmount?: InputMaybe<AmountInput>;
  /** Additional metadata associated with the incoming payment. */
  metadata?: InputMaybe<Scalars['JSONObject']['input']>;
  /** Receiving wallet address URL. */
  walletAddressUrl: Scalars['String']['input'];
};

export type CreateReceiverResponse = {
  __typename?: 'CreateReceiverResponse';
  /** The receiver object returned in the response. */
  receiver?: Maybe<Receiver>;
};

export type CreateWalletAddressInput = {
  /** Additional properties associated with the wallet address. */
  additionalProperties?: InputMaybe<Array<AdditionalPropertyInput>>;
  /** Unique identifier of the asset associated with the wallet address. This cannot be changed. */
  assetId: Scalars['String']['input'];
  /** Unique key to ensure duplicate or retried requests are processed only once. For more information, refer to [idempotency](https://rafiki.dev/apis/graphql/admin-api-overview/#idempotency). */
  idempotencyKey?: InputMaybe<Scalars['String']['input']>;
  /** Public name associated with the wallet address. This is visible to anyone with the wallet address URL. */
  publicName?: InputMaybe<Scalars['String']['input']>;
  /** Wallet address URL. This cannot be changed. */
  url: Scalars['String']['input'];
};

export type CreateWalletAddressKeyInput = {
  /** Unique key to ensure duplicate or retried requests are processed only once. For more information, refer to [idempotency](https://rafiki.dev/apis/graphql/admin-api-overview/#idempotency). */
  idempotencyKey?: InputMaybe<Scalars['String']['input']>;
  /** Public key in JSON Web Key (JWK) format. */
  jwk: JwkInput;
  /** Unique identifier of the wallet address to associate with the key. */
  walletAddressId: Scalars['String']['input'];
};

export type CreateWalletAddressKeyMutationResponse = {
  __typename?: 'CreateWalletAddressKeyMutationResponse';
  /** The wallet address key that was created. */
  walletAddressKey?: Maybe<WalletAddressKey>;
};

export type CreateWalletAddressMutationResponse = {
  __typename?: 'CreateWalletAddressMutationResponse';
  /** The newly created wallet address. */
  walletAddress?: Maybe<WalletAddress>;
};

export type CreateWalletAddressWithdrawalInput = {
  /** Unique identifier of the withdrawal. */
  id: Scalars['String']['input'];
  /** Unique key to ensure duplicate or retried requests are processed only once. For more information, refer to [idempotency](https://rafiki.dev/apis/graphql/admin-api-overview/#idempotency). */
  idempotencyKey: Scalars['String']['input'];
  /** Interval in seconds after a pending transfer's created at which it may be posted or voided. Zero denotes a no timeout single-phase posted transfer. */
  timeoutSeconds: Scalars['UInt64']['input'];
  /** Unique identifier of the Open Payments wallet address to create the withdrawal for. */
  walletAddressId: Scalars['String']['input'];
};

export enum Crv {
  /** Elliptic curve `Ed25519`, used in EdDSA. */
  Ed25519 = 'Ed25519'
}

export type DeleteAssetInput = {
  /** Unique identifier of the asset to delete. */
  id: Scalars['ID']['input'];
  /** Unique key to ensure duplicate or retried requests are processed only once. For more information, refer to [idempotency](https://rafiki.dev/apis/graphql/admin-api-overview/#idempotency). */
  idempotencyKey?: InputMaybe<Scalars['String']['input']>;
};

export type DeleteAssetMutationResponse = {
  __typename?: 'DeleteAssetMutationResponse';
  /** The asset that was deleted. */
  asset?: Maybe<Asset>;
};

export type DeletePeerInput = {
  /** Unique identifier of the peer to be deleted. */
  id: Scalars['ID']['input'];
  /** Unique key to ensure duplicate or retried requests are processed only once. For more information, refer to [idempotency](https://rafiki.dev/apis/graphql/admin-api-overview/#idempotency). */
  idempotencyKey?: InputMaybe<Scalars['String']['input']>;
};

export type DeletePeerMutationResponse = {
  __typename?: 'DeletePeerMutationResponse';
  /** Indicates whether the peer deletion was successful. */
  success: Scalars['Boolean']['output'];
};

export type DepositAssetLiquidityInput = {
  /** Amount of liquidity to deposit. */
  amount: Scalars['UInt64']['input'];
  /** Unique identifier of the asset to deposit liquidity into. */
  assetId: Scalars['String']['input'];
  /** Unique identifier of the liquidity transfer. */
  id: Scalars['String']['input'];
  /** Unique key to ensure duplicate or retried requests are processed only once. For more information, refer to [idempotency](https://rafiki.dev/apis/graphql/admin-api-overview/#idempotency). */
  idempotencyKey: Scalars['String']['input'];
};

export type DepositEventLiquidityInput = {
  /** Unique identifier of the event to deposit liquidity into. */
  eventId: Scalars['String']['input'];
  /** Unique key to ensure duplicate or retried requests are processed only once. For more information, refer to [idempotency](https://rafiki.dev/apis/graphql/admin-api-overview/#idempotency). */
  idempotencyKey: Scalars['String']['input'];
};

export type DepositOutgoingPaymentLiquidityInput = {
  /** Unique key to ensure duplicate or retried requests are processed only once. For more information, refer to [idempotency](https://rafiki.dev/apis/graphql/admin-api-overview/#idempotency). */
  idempotencyKey: Scalars['String']['input'];
  /** Unique identifier of the outgoing payment to deposit liquidity into. */
  outgoingPaymentId: Scalars['String']['input'];
};

export type DepositPeerLiquidityInput = {
  /** Amount of liquidity to deposit. */
  amount: Scalars['UInt64']['input'];
  /** Unique identifier of the liquidity transfer. */
  id: Scalars['String']['input'];
  /** Unique key to ensure duplicate or retried requests are processed only once. For more information, refer to [idempotency](https://rafiki.dev/apis/graphql/admin-api-overview/#idempotency). */
  idempotencyKey: Scalars['String']['input'];
  /** Unique identifier of the peer to deposit liquidity into. */
  peerId: Scalars['String']['input'];
};

export type Fee = Model & {
  __typename?: 'Fee';
  /** Unique identifier of the asset associated with the fee. */
  assetId: Scalars['ID']['output'];
  /** Basis points fee is a variable fee charged based on the total amount. Should be between 0 and 10000 (inclusive). 1 basis point = 0.01%, 100 basis points = 1%, 10000 basis points = 100%. */
  basisPoints: Scalars['Int']['output'];
  /** The date and time that this fee was created. */
  createdAt: Scalars['String']['output'];
  /** Amount of the flat, fixed fee to charge. */
  fixed: Scalars['UInt64']['output'];
  /** Unique identifier of the fee. */
  id: Scalars['ID']['output'];
  /** Type of fee, either sending or receiving. */
  type: FeeType;
};

export type FeeDetails = {
  /** Basis points fee is a variable fee charged based on the total amount. Should be between 0 and 10000 (inclusive). 1 basis point = 0.01%, 100 basis points = 1%, 10000 basis points = 100%. */
  basisPoints: Scalars['Int']['input'];
  /** Amount of the flat, fixed fee to charge. */
  fixed: Scalars['UInt64']['input'];
};

export type FeeEdge = {
  __typename?: 'FeeEdge';
  /** A cursor for paginating through the fees. */
  cursor: Scalars['String']['output'];
  /** A fee node in the list. */
  node: Fee;
};

export enum FeeType {
  /** The receiver is responsible for paying the fees. */
  Receiving = 'RECEIVING',
  /** The sender is responsible for paying the fees. */
  Sending = 'SENDING'
}

export type FeesConnection = {
  __typename?: 'FeesConnection';
  /** A list of fee edges, containing fee nodes and cursors for pagination. */
  edges: Array<FeeEdge>;
  /** Pagination information for fees. */
  pageInfo: PageInfo;
};

export type FilterString = {
  /** Array of strings to filter by. */
  in: Array<Scalars['String']['input']>;
};

export type Http = {
  __typename?: 'Http';
  /** Details of the outgoing connection for peering. */
  outgoing: HttpOutgoing;
};

export type HttpIncomingInput = {
  /** Array of authorization tokens accepted by this Rafiki instance. */
  authTokens: Array<Scalars['String']['input']>;
};

export type HttpInput = {
  /** Incoming connection details. */
  incoming?: InputMaybe<HttpIncomingInput>;
  /** Outgoing connection details. */
  outgoing: HttpOutgoingInput;
};

export type HttpOutgoing = {
  __typename?: 'HttpOutgoing';
  /** Authorization token to be presented to the peer's Rafiki instance. */
  authToken: Scalars['String']['output'];
  /** Connection endpoint of the peer. */
  endpoint: Scalars['String']['output'];
};

export type HttpOutgoingInput = {
  /** Authorization token to present at the peer's Rafiki instance. */
  authToken: Scalars['String']['input'];
  /** Connection endpoint of the peer. */
  endpoint: Scalars['String']['input'];
};

export type IncomingPayment = BasePayment & Model & {
  __typename?: 'IncomingPayment';
  /** Information about the wallet address of the Open Payments client that created the incoming payment. */
  client?: Maybe<Scalars['String']['output']>;
  /** The date and time that the incoming payment was created. */
  createdAt: Scalars['String']['output'];
  /** Date and time that the incoming payment will expire. After this time, the incoming payment will not accept further payments made to it. */
  expiresAt: Scalars['String']['output'];
  /** Unique identifier of the incoming payment. */
  id: Scalars['ID']['output'];
  /** The maximum amount that should be paid into the wallet address under this incoming payment. */
  incomingAmount?: Maybe<Amount>;
  /** Current amount of liquidity available for this incoming payment. */
  liquidity?: Maybe<Scalars['UInt64']['output']>;
  /** Additional metadata associated with the incoming payment. */
  metadata?: Maybe<Scalars['JSONObject']['output']>;
  /** The total amount that has been paid into the wallet address under this incoming payment. */
  receivedAmount: Amount;
  /** State of the incoming payment. */
  state: IncomingPaymentState;
  /** Unique identifier of the wallet address under which the incoming payment was created. */
  walletAddressId: Scalars['ID']['output'];
};

export type IncomingPaymentConnection = {
  __typename?: 'IncomingPaymentConnection';
  /** A list of incoming payment edges, containing incoming payment nodes and cursors for pagination. */
  edges: Array<IncomingPaymentEdge>;
  /** Pagination information for the incoming payments. */
  pageInfo: PageInfo;
};

export type IncomingPaymentEdge = {
  __typename?: 'IncomingPaymentEdge';
  /** A cursor for paginating through the incoming payments. */
  cursor: Scalars['String']['output'];
  /** An incoming payment node in the list. */
  node: IncomingPayment;
};

export type IncomingPaymentResponse = {
  __typename?: 'IncomingPaymentResponse';
  /** The incoming payment object returned in the response. */
  payment?: Maybe<IncomingPayment>;
};

export enum IncomingPaymentState {
  /** The payment is completed automatically once the expected `incomingAmount` is received or manually via an API call. */
  Completed = 'COMPLETED',
  /** The payment has expired before completion, and no further funds will be accepted. */
  Expired = 'EXPIRED',
  /** The payment is pending when it is initially created and has not started processing. */
  Pending = 'PENDING',
  /** The payment is being processed after funds have started clearing into the account. */
  Processing = 'PROCESSING'
}

export type Jwk = {
  __typename?: 'Jwk';
  /** Cryptographic algorithm used with the key. The only allowed value is `EdDSA`. */
  alg: Alg;
  /** Cryptographic curve that the key pair is derived from. The only allowed value is `Ed25519`. */
  crv: Crv;
  /** Unique identifier for the key. */
  kid: Scalars['String']['output'];
  /** Key type. The only allowed value is `OKP`. */
  kty: Kty;
  /** Base64 url-encoded public key. */
  x: Scalars['String']['output'];
};

export type JwkInput = {
  /** Cryptographic algorithm used with the key. The only allowed value is `EdDSA`. */
  alg: Alg;
  /** Cryptographic curve that the key pair is derived from. The only allowed value is `Ed25519`. */
  crv: Crv;
  /** Unique identifier for the key. */
  kid: Scalars['String']['input'];
  /** Key type. The only allowed value is `OKP`. */
  kty: Kty;
  /** Base64 url-encoded public key. */
  x: Scalars['String']['input'];
};

export enum Kty {
  /** Octet Key Pair (OKP) key type. */
  Okp = 'OKP'
}

export enum LiquidityError {
  /** The transfer has already been posted. */
  AlreadyPosted = 'AlreadyPosted',
  /** The transfer has already been voided. */
  AlreadyVoided = 'AlreadyVoided',
  /** The amount specified for the transfer is zero. */
  AmountZero = 'AmountZero',
  /** Insufficient balance to complete the transfer. */
  InsufficientBalance = 'InsufficientBalance',
  /** The provided ID for the transfer is invalid. */
  InvalidId = 'InvalidId',
  /** A transfer with the same ID already exists. */
  TransferExists = 'TransferExists',
  /** The specified asset could not be found. */
  UnknownAsset = 'UnknownAsset',
  /** The specified incoming payment could not be found. */
  UnknownIncomingPayment = 'UnknownIncomingPayment',
  /** The specified payment could not be found. */
  UnknownPayment = 'UnknownPayment',
  /** The specified peer could not be found. */
  UnknownPeer = 'UnknownPeer',
  /** The specified transfer could not be found. */
  UnknownTransfer = 'UnknownTransfer',
  /** The specified wallet address could not be found. */
  UnknownWalletAddress = 'UnknownWalletAddress'
}

export type LiquidityMutationResponse = {
  __typename?: 'LiquidityMutationResponse';
  /** Indicates whether the liquidity operation was successful. */
  success: Scalars['Boolean']['output'];
};

export type Model = {
  /** The date and time that the entity was created. */
  createdAt: Scalars['String']['output'];
  /** Unique identifier for the entity. */
  id: Scalars['ID']['output'];
};

export type Mutation = {
  __typename?: 'Mutation';
  /** Approves the incoming payment if the incoming payment is in the PENDING state */
  approveIncomingPayment: ApproveIncomingPaymentResponse;
  /** Cancel the incoming payment if the incoming payment is in the PENDING state */
  cancelIncomingPayment: CancelIncomingPaymentResponse;
  /** Cancel an outgoing payment. */
  cancelOutgoingPayment: OutgoingPaymentResponse;
  /** Create a new asset. */
  createAsset: AssetMutationResponse;
  /** Withdraw asset liquidity. */
  createAssetLiquidityWithdrawal?: Maybe<LiquidityMutationResponse>;
  /** Create an internal Open Payments incoming payment. The receiver has a wallet address on this Rafiki instance. */
  createIncomingPayment: IncomingPaymentResponse;
  /** Withdraw incoming payment liquidity. */
  createIncomingPaymentWithdrawal?: Maybe<LiquidityMutationResponse>;
  /** Create or update a peer using a URL. */
  createOrUpdatePeerByUrl: CreateOrUpdatePeerByUrlMutationResponse;
  /** Create an Open Payments outgoing payment. */
  createOutgoingPayment: OutgoingPaymentResponse;
  /** Create an Open Payments outgoing payment from an incoming payment. */
  createOutgoingPaymentFromIncomingPayment: OutgoingPaymentResponse;
  /** Withdraw outgoing payment liquidity. */
  createOutgoingPaymentWithdrawal?: Maybe<LiquidityMutationResponse>;
  /** Create a new peer. */
  createPeer: CreatePeerMutationResponse;
  /** Withdraw peer liquidity. */
  createPeerLiquidityWithdrawal?: Maybe<LiquidityMutationResponse>;
  /** Create an Open Payments quote. */
  createQuote: QuoteResponse;
  /** Create an internal or external Open Payments incoming payment. The receiver has a wallet address on either this or another Open Payments resource server. */
  createReceiver: CreateReceiverResponse;
  /** Create a new wallet address. */
  createWalletAddress: CreateWalletAddressMutationResponse;
  /** Add a public key to a wallet address that is used to verify Open Payments requests. */
  createWalletAddressKey?: Maybe<CreateWalletAddressKeyMutationResponse>;
  /** Withdraw liquidity from a wallet address received via Web Monetization. */
  createWalletAddressWithdrawal?: Maybe<WalletAddressWithdrawalMutationResponse>;
  /** Delete an asset. */
  deleteAsset: DeleteAssetMutationResponse;
  /** Delete a peer. */
  deletePeer: DeletePeerMutationResponse;
  /** Deposit asset liquidity. */
  depositAssetLiquidity?: Maybe<LiquidityMutationResponse>;
  /**
   * Deposit webhook event liquidity (deprecated).
   * @deprecated Use `depositOutgoingPaymentLiquidity`
   */
  depositEventLiquidity?: Maybe<LiquidityMutationResponse>;
  /** Deposit outgoing payment liquidity. */
  depositOutgoingPaymentLiquidity?: Maybe<LiquidityMutationResponse>;
  /** Deposit peer liquidity. */
  depositPeerLiquidity?: Maybe<LiquidityMutationResponse>;
  /** Post liquidity withdrawal. Withdrawals are two-phase commits and are committed via this mutation. */
  postLiquidityWithdrawal?: Maybe<LiquidityMutationResponse>;
  /** Revoke a public key associated with a wallet address. Open Payment requests using this key for request signatures will be denied going forward. */
  revokeWalletAddressKey?: Maybe<RevokeWalletAddressKeyMutationResponse>;
  /** Set the fee structure on an asset. */
  setFee: SetFeeResponse;
  /** If automatic withdrawal of funds received via Web Monetization by the wallet address are disabled, this mutation can be used to trigger up to **n** withdrawal events. */
  triggerWalletAddressEvents: TriggerWalletAddressEventsMutationResponse;
  /** Update an existing asset. */
  updateAsset: AssetMutationResponse;
  /** Update an existing incoming payment. */
  updateIncomingPayment: IncomingPaymentResponse;
  /** Update an existing peer. */
  updatePeer: UpdatePeerMutationResponse;
  /** Update an existing wallet address. */
  updateWalletAddress: UpdateWalletAddressMutationResponse;
  /** Void liquidity withdrawal. Withdrawals are two-phase commits and are rolled back via this mutation. */
  voidLiquidityWithdrawal?: Maybe<LiquidityMutationResponse>;
  /**
   * Withdraw webhook event liquidity (deprecated).
   * @deprecated Use `createOutgoingPaymentWithdrawal, createIncomingPaymentWithdrawal, or createWalletAddressWithdrawal`
   */
  withdrawEventLiquidity?: Maybe<LiquidityMutationResponse>;
};


export type MutationApproveIncomingPaymentArgs = {
  input: ApproveIncomingPaymentInput;
};


export type MutationCancelIncomingPaymentArgs = {
  input: CancelIncomingPaymentInput;
};


export type MutationCancelOutgoingPaymentArgs = {
  input: CancelOutgoingPaymentInput;
};


export type MutationCreateAssetArgs = {
  input: CreateAssetInput;
};


export type MutationCreateAssetLiquidityWithdrawalArgs = {
  input: CreateAssetLiquidityWithdrawalInput;
};


export type MutationCreateIncomingPaymentArgs = {
  input: CreateIncomingPaymentInput;
};


export type MutationCreateIncomingPaymentWithdrawalArgs = {
  input: CreateIncomingPaymentWithdrawalInput;
};


export type MutationCreateOrUpdatePeerByUrlArgs = {
  input: CreateOrUpdatePeerByUrlInput;
};


export type MutationCreateOutgoingPaymentArgs = {
  input: CreateOutgoingPaymentInput;
};


export type MutationCreateOutgoingPaymentFromIncomingPaymentArgs = {
  input: CreateOutgoingPaymentFromIncomingPaymentInput;
};


export type MutationCreateOutgoingPaymentWithdrawalArgs = {
  input: CreateOutgoingPaymentWithdrawalInput;
};


export type MutationCreatePeerArgs = {
  input: CreatePeerInput;
};


export type MutationCreatePeerLiquidityWithdrawalArgs = {
  input: CreatePeerLiquidityWithdrawalInput;
};


export type MutationCreateQuoteArgs = {
  input: CreateQuoteInput;
};


export type MutationCreateReceiverArgs = {
  input: CreateReceiverInput;
};


export type MutationCreateWalletAddressArgs = {
  input: CreateWalletAddressInput;
};


export type MutationCreateWalletAddressKeyArgs = {
  input: CreateWalletAddressKeyInput;
};


export type MutationCreateWalletAddressWithdrawalArgs = {
  input: CreateWalletAddressWithdrawalInput;
};


export type MutationDeleteAssetArgs = {
  input: DeleteAssetInput;
};


export type MutationDeletePeerArgs = {
  input: DeletePeerInput;
};


export type MutationDepositAssetLiquidityArgs = {
  input: DepositAssetLiquidityInput;
};


export type MutationDepositEventLiquidityArgs = {
  input: DepositEventLiquidityInput;
};


export type MutationDepositOutgoingPaymentLiquidityArgs = {
  input: DepositOutgoingPaymentLiquidityInput;
};


export type MutationDepositPeerLiquidityArgs = {
  input: DepositPeerLiquidityInput;
};


export type MutationPostLiquidityWithdrawalArgs = {
  input: PostLiquidityWithdrawalInput;
};


export type MutationRevokeWalletAddressKeyArgs = {
  input: RevokeWalletAddressKeyInput;
};


export type MutationSetFeeArgs = {
  input: SetFeeInput;
};


export type MutationTriggerWalletAddressEventsArgs = {
  input: TriggerWalletAddressEventsInput;
};


export type MutationUpdateAssetArgs = {
  input: UpdateAssetInput;
};


export type MutationUpdateIncomingPaymentArgs = {
  input: UpdateIncomingPaymentInput;
};


export type MutationUpdatePeerArgs = {
  input: UpdatePeerInput;
};


export type MutationUpdateWalletAddressArgs = {
  input: UpdateWalletAddressInput;
};


export type MutationVoidLiquidityWithdrawalArgs = {
  input: VoidLiquidityWithdrawalInput;
};


export type MutationWithdrawEventLiquidityArgs = {
  input: WithdrawEventLiquidityInput;
};

export type OutgoingPayment = BasePayment & Model & {
  __typename?: 'OutgoingPayment';
  /** Information about the wallet address of the Open Payments client that created the outgoing payment. */
  client?: Maybe<Scalars['String']['output']>;
  /** The date and time that the outgoing payment was created. */
  createdAt: Scalars['String']['output'];
  /** Amount to send (fixed send). */
  debitAmount: Amount;
  /** Any error encountered during the payment process. */
  error?: Maybe<Scalars['String']['output']>;
  /** Unique identifier of the grant under which the outgoing payment was created. */
  grantId?: Maybe<Scalars['String']['output']>;
  /** Unique identifier of the outgoing payment. */
  id: Scalars['ID']['output'];
  /** Current amount of liquidity available for this outgoing payment. */
  liquidity?: Maybe<Scalars['UInt64']['output']>;
  /** Additional metadata associated with the outgoing payment. */
  metadata?: Maybe<Scalars['JSONObject']['output']>;
  /** Corresponding quote for the outgoing payment. */
  quote?: Maybe<Quote>;
  /** Amount to receive (fixed receive). */
  receiveAmount: Amount;
  /** Wallet address URL of the receiver. */
  receiver: Scalars['String']['output'];
  /** Amount already sent. */
  sentAmount: Amount;
  /** State of the outgoing payment. */
  state: OutgoingPaymentState;
  /** Number of attempts made to send an outgoing payment. */
  stateAttempts: Scalars['Int']['output'];
  /** Unique identifier of the wallet address under which the outgoing payment was created. */
  walletAddressId: Scalars['ID']['output'];
};

export type OutgoingPaymentConnection = {
  __typename?: 'OutgoingPaymentConnection';
  /** A list of outgoing payment edges, containing outgoing payment nodes and cursors for pagination. */
  edges: Array<OutgoingPaymentEdge>;
  /** Pagination information for the outgoing payments. */
  pageInfo: PageInfo;
};

export type OutgoingPaymentEdge = {
  __typename?: 'OutgoingPaymentEdge';
  /** A cursor for paginating through the outgoing payments. */
  cursor: Scalars['String']['output'];
  /** An outgoing payment node in the list. */
  node: OutgoingPayment;
};

export type OutgoingPaymentFilter = {
  /** Filter for outgoing payments based on the receiver's details. */
  receiver?: InputMaybe<FilterString>;
  /** Filter for outgoing payments based on their state. */
  state?: InputMaybe<FilterString>;
  /** Filter for outgoing payments based on the wallet address ID. */
  walletAddressId?: InputMaybe<FilterString>;
};

export type OutgoingPaymentResponse = {
  __typename?: 'OutgoingPaymentResponse';
  /** The outgoing payment object returned in the response. */
  payment?: Maybe<OutgoingPayment>;
};

export enum OutgoingPaymentState {
  /** The payment has been canceled. */
  Cancelled = 'CANCELLED',
  /** The payment has been successfully completed. */
  Completed = 'COMPLETED',
  /** The payment has failed. */
  Failed = 'FAILED',
  /** The payment is reserving funds and will transition to `SENDING` once funds are secured. */
  Funding = 'FUNDING',
  /** The payment is in progress and will transition to `COMPLETED` upon success. */
  Sending = 'SENDING'
}

export type PageInfo = {
  __typename?: 'PageInfo';
  /** The cursor used to fetch the next page when paginating forwards. */
  endCursor?: Maybe<Scalars['String']['output']>;
  /** Indicates if there are more pages when paginating forwards. */
  hasNextPage: Scalars['Boolean']['output'];
  /** Indicates if there are more pages when paginating backwards. */
  hasPreviousPage: Scalars['Boolean']['output'];
  /** The cursor used to fetch the next page when paginating backwards. */
  startCursor?: Maybe<Scalars['String']['output']>;
};

export type Payment = BasePayment & Model & {
  __typename?: 'Payment';
  /** Information about the wallet address of the Open Payments client that created the payment. */
  client?: Maybe<Scalars['String']['output']>;
  /** The date and time that the payment was created. */
  createdAt: Scalars['String']['output'];
  /** Unique identifier of the payment. */
  id: Scalars['ID']['output'];
  /** Current amount of liquidity available for this payment. */
  liquidity?: Maybe<Scalars['UInt64']['output']>;
  /** Additional metadata associated with the payment. */
  metadata?: Maybe<Scalars['JSONObject']['output']>;
  /** State of the payment, either `IncomingPaymentState` or `OutgoingPaymentState` according to payment type */
  state: Scalars['String']['output'];
  /** Type of payment, either incoming or outgoing. */
  type: PaymentType;
  /** Unique identifier of the wallet address under which the payment was created. */
  walletAddressId: Scalars['ID']['output'];
};

export type PaymentConnection = {
  __typename?: 'PaymentConnection';
  /** A list of payment edges, containing payment nodes and cursors for pagination. */
  edges: Array<PaymentEdge>;
  /** Pagination information for the payments. */
  pageInfo: PageInfo;
};

export type PaymentEdge = {
  __typename?: 'PaymentEdge';
  /** A cursor for paginating through the payments. */
  cursor: Scalars['String']['output'];
  /** A payment node in the list. */
  node: Payment;
};

export type PaymentFilter = {
  /** Filter for payments based on their type. */
  type?: InputMaybe<FilterString>;
  /** Filter for payments based on the wallet address ID. */
  walletAddressId?: InputMaybe<FilterString>;
};

export enum PaymentType {
  /** Represents an incoming payment. */
  Incoming = 'INCOMING',
  /** Represents an outgoing payment. */
  Outgoing = 'OUTGOING'
}

export type Peer = Model & {
  __typename?: 'Peer';
  /** Asset of peering relationship. */
  asset: Asset;
  /** The date and time when the peer was created. */
  createdAt: Scalars['String']['output'];
  /** Peering connection details. */
  http: Http;
  /** Unique identifier of the peer. */
  id: Scalars['ID']['output'];
  /** Current amount of peer liquidity available. */
  liquidity?: Maybe<Scalars['UInt64']['output']>;
  /** A webhook event will notify the Account Servicing Entity if liquidity falls below this value. */
  liquidityThreshold?: Maybe<Scalars['UInt64']['output']>;
  /** Maximum packet amount that the peer accepts. */
  maxPacketAmount?: Maybe<Scalars['UInt64']['output']>;
  /** Public name for the peer. */
  name?: Maybe<Scalars['String']['output']>;
  /** ILP address of the peer. */
  staticIlpAddress: Scalars['String']['output'];
};

export type PeerEdge = {
  __typename?: 'PeerEdge';
  /** A cursor for paginating through the peers. */
  cursor: Scalars['String']['output'];
  /** A peer node in the list. */
  node: Peer;
};

export type PeersConnection = {
  __typename?: 'PeersConnection';
  /** A list of edges representing peers and cursors for pagination. */
  edges: Array<PeerEdge>;
  /** Information to aid in pagination. */
  pageInfo: PageInfo;
};

export type PostLiquidityWithdrawalInput = {
  /** Unique key to ensure duplicate or retried requests are processed only once. For more information, refer to [idempotency](https://rafiki.dev/apis/graphql/admin-api-overview/#idempotency). */
  idempotencyKey: Scalars['String']['input'];
  /** Unique identifier of the liquidity withdrawal to post. */
  withdrawalId: Scalars['String']['input'];
};

export type Query = {
  __typename?: 'Query';
  /** Fetch a paginated list of accounting transfers for a given account. */
  accountingTransfers: AccountingTransferConnection;
  /** Fetch an asset by its ID. */
  asset?: Maybe<Asset>;
  /** Fetch a paginated list of assets. */
  assets: AssetsConnection;
  /** Fetch an Open Payments incoming payment by its ID. */
  incomingPayment?: Maybe<IncomingPayment>;
  /** Fetch an Open Payments outgoing payment by its ID. */
  outgoingPayment?: Maybe<OutgoingPayment>;
  /** Fetch a paginated list of outgoing payments by receiver. */
  outgoingPayments: OutgoingPaymentConnection;
  /** Fetch a paginated list of combined payments, including incoming and outgoing payments. */
  payments: PaymentConnection;
  /** Fetch a peer by its ID. */
  peer?: Maybe<Peer>;
  /** Fetch a paginated list of peers. */
  peers: PeersConnection;
  /** Fetch an Open Payments quote by its ID. */
  quote?: Maybe<Quote>;
  /** Retrieve an Open Payments incoming payment by receiver ID. The receiver's wallet address can be hosted on this server or a remote Open Payments resource server. */
  receiver?: Maybe<Receiver>;
  /** Fetch a wallet address by its ID. */
  walletAddress?: Maybe<WalletAddress>;
  /** Fetch a paginated list of wallet addresses. */
  walletAddresses: WalletAddressesConnection;
  /** Fetch a paginated list of webhook events. */
  webhookEvents: WebhookEventsConnection;
};


export type QueryAccountingTransfersArgs = {
  id: Scalars['String']['input'];
  limit?: InputMaybe<Scalars['Int']['input']>;
};


export type QueryAssetArgs = {
  id: Scalars['String']['input'];
};


export type QueryAssetsArgs = {
  after?: InputMaybe<Scalars['String']['input']>;
  before?: InputMaybe<Scalars['String']['input']>;
  first?: InputMaybe<Scalars['Int']['input']>;
  last?: InputMaybe<Scalars['Int']['input']>;
  sortOrder?: InputMaybe<SortOrder>;
};


export type QueryIncomingPaymentArgs = {
  id: Scalars['String']['input'];
};


export type QueryOutgoingPaymentArgs = {
  id: Scalars['String']['input'];
};


export type QueryOutgoingPaymentsArgs = {
  after?: InputMaybe<Scalars['String']['input']>;
  before?: InputMaybe<Scalars['String']['input']>;
  filter?: InputMaybe<OutgoingPaymentFilter>;
  first?: InputMaybe<Scalars['Int']['input']>;
  last?: InputMaybe<Scalars['Int']['input']>;
  sortOrder?: InputMaybe<SortOrder>;
};


export type QueryPaymentsArgs = {
  after?: InputMaybe<Scalars['String']['input']>;
  before?: InputMaybe<Scalars['String']['input']>;
  filter?: InputMaybe<PaymentFilter>;
  first?: InputMaybe<Scalars['Int']['input']>;
  last?: InputMaybe<Scalars['Int']['input']>;
  sortOrder?: InputMaybe<SortOrder>;
};


export type QueryPeerArgs = {
  id: Scalars['String']['input'];
};


export type QueryPeersArgs = {
  after?: InputMaybe<Scalars['String']['input']>;
  before?: InputMaybe<Scalars['String']['input']>;
  first?: InputMaybe<Scalars['Int']['input']>;
  last?: InputMaybe<Scalars['Int']['input']>;
  sortOrder?: InputMaybe<SortOrder>;
};


export type QueryQuoteArgs = {
  id: Scalars['String']['input'];
};


export type QueryReceiverArgs = {
  id: Scalars['String']['input'];
};


export type QueryWalletAddressArgs = {
  id: Scalars['String']['input'];
};


export type QueryWalletAddressesArgs = {
  after?: InputMaybe<Scalars['String']['input']>;
  before?: InputMaybe<Scalars['String']['input']>;
  first?: InputMaybe<Scalars['Int']['input']>;
  last?: InputMaybe<Scalars['Int']['input']>;
  sortOrder?: InputMaybe<SortOrder>;
};


export type QueryWebhookEventsArgs = {
  after?: InputMaybe<Scalars['String']['input']>;
  before?: InputMaybe<Scalars['String']['input']>;
  filter?: InputMaybe<WebhookEventFilter>;
  first?: InputMaybe<Scalars['Int']['input']>;
  last?: InputMaybe<Scalars['Int']['input']>;
  sortOrder?: InputMaybe<SortOrder>;
};

export type Quote = {
  __typename?: 'Quote';
  /** The date and time that the quote was created. */
  createdAt: Scalars['String']['output'];
  /** Amount to send (fixed send). */
  debitAmount: Amount;
  /** Estimated exchange rate for this quote. */
  estimatedExchangeRate?: Maybe<Scalars['Float']['output']>;
  /** The date and time that the quote will expire. */
  expiresAt: Scalars['String']['output'];
  /** Unique identifier of the quote. */
  id: Scalars['ID']['output'];
  /** Amount to receive (fixed receive). */
  receiveAmount: Amount;
  /** Wallet address URL of the receiver. */
  receiver: Scalars['String']['output'];
  /** Unique identifier of the wallet address under which the quote was created. */
  walletAddressId: Scalars['ID']['output'];
};

export type QuoteConnection = {
  __typename?: 'QuoteConnection';
  /** A list of quote edges, containing quote nodes and cursors for pagination. */
  edges: Array<QuoteEdge>;
  /** Pagination information for quotes. */
  pageInfo: PageInfo;
};

export type QuoteEdge = {
  __typename?: 'QuoteEdge';
  /** A cursor for paginating through the quotes. */
  cursor: Scalars['String']['output'];
  /** A quote node in the list. */
  node: Quote;
};

export type QuoteResponse = {
  __typename?: 'QuoteResponse';
  /** The quote object returned in the response. */
  quote?: Maybe<Quote>;
};

export type Receiver = {
  __typename?: 'Receiver';
  /** Indicates whether the incoming payment has completed receiving funds. */
  completed: Scalars['Boolean']['output'];
  /** The date and time that the incoming payment was created. */
  createdAt: Scalars['String']['output'];
  /** Date and time that the incoming payment will expire. After this time, the incoming payment will not accept further payments made to it. */
  expiresAt?: Maybe<Scalars['String']['output']>;
  /** Unique identifier of the receiver (incoming payment URL). */
  id: Scalars['String']['output'];
  /** The maximum amount that should be paid into the wallet address under this incoming payment. */
  incomingAmount?: Maybe<Amount>;
  /** Additional metadata associated with the incoming payment. */
  metadata?: Maybe<Scalars['JSONObject']['output']>;
  /** The total amount that has been paid into the wallet address under this incoming payment. */
  receivedAmount: Amount;
  /** The date and time that the incoming payment was last updated. */
  updatedAt: Scalars['String']['output'];
  /** Wallet address URL under which the incoming payment was created. */
  walletAddressUrl: Scalars['String']['output'];
};

export type RevokeWalletAddressKeyInput = {
  /** Internal unique identifier of the key to revoke. */
  id: Scalars['String']['input'];
  /** Unique key to ensure duplicate or retried requests are processed only once. For more information, refer to [idempotency](https://rafiki.dev/apis/graphql/admin-api-overview/#idempotency). */
  idempotencyKey?: InputMaybe<Scalars['String']['input']>;
};

export type RevokeWalletAddressKeyMutationResponse = {
  __typename?: 'RevokeWalletAddressKeyMutationResponse';
  /** The wallet address key that was revoked. */
  walletAddressKey?: Maybe<WalletAddressKey>;
};

export type SetFeeInput = {
  /** Unique identifier of the asset id to add the fees to. */
  assetId: Scalars['ID']['input'];
  /** Fee values */
  fee: FeeDetails;
  /** Unique key to ensure duplicate or retried requests are processed only once. For more information, refer to [idempotency](https://rafiki.dev/apis/graphql/admin-api-overview/#idempotency). */
  idempotencyKey?: InputMaybe<Scalars['String']['input']>;
  /** Type of fee, either sending or receiving. */
  type: FeeType;
};

export type SetFeeResponse = {
  __typename?: 'SetFeeResponse';
  /** The fee that was set. */
  fee?: Maybe<Fee>;
};

export enum SortOrder {
  /** Sort the results in ascending order. */
  Asc = 'ASC',
  /** Sort the results in descending order. */
  Desc = 'DESC'
}

export enum TransferType {
  /** Represents a deposit transfer. */
  Deposit = 'DEPOSIT',
  /** Represents a generic transfer within Rafiki. */
  Transfer = 'TRANSFER',
  /** Represents a withdrawal transfer. */
  Withdrawal = 'WITHDRAWAL'
}

export type TriggerWalletAddressEventsInput = {
  /** Unique key to ensure duplicate or retried requests are processed only once. For more information, refer to [idempotency](https://rafiki.dev/apis/graphql/admin-api-overview/#idempotency). */
  idempotencyKey?: InputMaybe<Scalars['String']['input']>;
  /** Maximum number of events being triggered (n). */
  limit: Scalars['Int']['input'];
};

export type TriggerWalletAddressEventsMutationResponse = {
  __typename?: 'TriggerWalletAddressEventsMutationResponse';
  /** The number of events that were triggered. */
  count?: Maybe<Scalars['Int']['output']>;
};

export type UpdateAssetInput = {
  /** Unique identifier of the asset to update. */
  id: Scalars['String']['input'];
  /** Unique key to ensure duplicate or retried requests are processed only once. For more information, refer to [idempotency](https://rafiki.dev/apis/graphql/admin-api-overview/#idempotency). */
  idempotencyKey?: InputMaybe<Scalars['String']['input']>;
  /** A webhook event will notify the Account Servicing Entity if liquidity falls below this new value. */
  liquidityThreshold?: InputMaybe<Scalars['UInt64']['input']>;
  /** New minimum amount of liquidity that can be withdrawn from the asset. */
  withdrawalThreshold?: InputMaybe<Scalars['UInt64']['input']>;
};

export type UpdateIncomingPaymentInput = {
  /** Unique identifier of the incoming payment to update. */
  id: Scalars['ID']['input'];
  /** The new metadata object to save for the incoming payment. It will overwrite any existing metadata. */
  metadata: Scalars['JSONObject']['input'];
};

export type UpdatePeerInput = {
  /** New peering connection details. */
  http?: InputMaybe<HttpInput>;
  /** Unique identifier of the peer to update. */
  id: Scalars['String']['input'];
  /** Unique key to ensure duplicate or retried requests are processed only once. For more information, refer to [idempotency](https://rafiki.dev/apis/graphql/admin-api-overview/#idempotency). */
  idempotencyKey?: InputMaybe<Scalars['String']['input']>;
  /** A webhook event will notify the Account Servicing Entity if peer liquidity falls below this new value. */
  liquidityThreshold?: InputMaybe<Scalars['UInt64']['input']>;
  /** New maximum packet amount that the peer accepts. */
  maxPacketAmount?: InputMaybe<Scalars['UInt64']['input']>;
  /** New public name for the peer. */
  name?: InputMaybe<Scalars['String']['input']>;
  /** New ILP address for the peer. */
  staticIlpAddress?: InputMaybe<Scalars['String']['input']>;
};

export type UpdatePeerMutationResponse = {
  __typename?: 'UpdatePeerMutationResponse';
  /** The peer that was updated. */
  peer?: Maybe<Peer>;
};

export type UpdateWalletAddressInput = {
  /** Additional properties associated with this wallet address. */
  additionalProperties?: InputMaybe<Array<AdditionalPropertyInput>>;
  /** Unique identifier of the wallet address to update. This cannot be changed. */
  id: Scalars['ID']['input'];
  /** Unique key to ensure duplicate or retried requests are processed only once. For more information, refer to [idempotency](https://rafiki.dev/apis/graphql/admin-api-overview/#idempotency). */
  idempotencyKey?: InputMaybe<Scalars['String']['input']>;
  /** New public name for the wallet address. This is visible to anyone with the wallet address URL. */
  publicName?: InputMaybe<Scalars['String']['input']>;
  /** New status to set the wallet address to, either active or inactive. */
  status?: InputMaybe<WalletAddressStatus>;
};

export type UpdateWalletAddressMutationResponse = {
  __typename?: 'UpdateWalletAddressMutationResponse';
  /** The updated wallet address. */
  walletAddress?: Maybe<WalletAddress>;
};

export type VoidLiquidityWithdrawalInput = {
  /** Unique key to ensure duplicate or retried requests are processed only once. For more information, refer to [idempotency](https://rafiki.dev/apis/graphql/admin-api-overview/#idempotency). */
  idempotencyKey: Scalars['String']['input'];
  /** Unique identifier of the liquidity withdrawal to void. */
  withdrawalId: Scalars['String']['input'];
};

export type WalletAddress = Model & {
  __typename?: 'WalletAddress';
  /** Additional properties associated with the wallet address. */
  additionalProperties?: Maybe<Array<Maybe<AdditionalProperty>>>;
  /** Asset of the wallet address. */
  asset: Asset;
  /** The date and time when the wallet address was created. */
  createdAt: Scalars['String']['output'];
  /** Unique identifier of the wallet address. */
  id: Scalars['ID']['output'];
  /** List of incoming payments received by this wallet address */
  incomingPayments?: Maybe<IncomingPaymentConnection>;
  /** Current amount of liquidity available for this wallet address. */
  liquidity?: Maybe<Scalars['UInt64']['output']>;
  /** List of outgoing payments sent from this wallet address */
  outgoingPayments?: Maybe<OutgoingPaymentConnection>;
  /** Public name associated with the wallet address. This is visible to anyone with the wallet address URL. */
  publicName?: Maybe<Scalars['String']['output']>;
  /** List of quotes created at this wallet address */
  quotes?: Maybe<QuoteConnection>;
  /** The current status of the wallet, either active or inactive. */
  status: WalletAddressStatus;
  /** Wallet Address URL. */
  url: Scalars['String']['output'];
  /** List of keys associated with this wallet address */
  walletAddressKeys?: Maybe<WalletAddressKeyConnection>;
};


export type WalletAddressIncomingPaymentsArgs = {
  after?: InputMaybe<Scalars['String']['input']>;
  before?: InputMaybe<Scalars['String']['input']>;
  first?: InputMaybe<Scalars['Int']['input']>;
  last?: InputMaybe<Scalars['Int']['input']>;
  sortOrder?: InputMaybe<SortOrder>;
};


export type WalletAddressOutgoingPaymentsArgs = {
  after?: InputMaybe<Scalars['String']['input']>;
  before?: InputMaybe<Scalars['String']['input']>;
  first?: InputMaybe<Scalars['Int']['input']>;
  last?: InputMaybe<Scalars['Int']['input']>;
  sortOrder?: InputMaybe<SortOrder>;
};


export type WalletAddressQuotesArgs = {
  after?: InputMaybe<Scalars['String']['input']>;
  before?: InputMaybe<Scalars['String']['input']>;
  first?: InputMaybe<Scalars['Int']['input']>;
  last?: InputMaybe<Scalars['Int']['input']>;
  sortOrder?: InputMaybe<SortOrder>;
};


export type WalletAddressWalletAddressKeysArgs = {
  after?: InputMaybe<Scalars['String']['input']>;
  before?: InputMaybe<Scalars['String']['input']>;
  first?: InputMaybe<Scalars['Int']['input']>;
  last?: InputMaybe<Scalars['Int']['input']>;
  sortOrder?: InputMaybe<SortOrder>;
};

export type WalletAddressEdge = {
  __typename?: 'WalletAddressEdge';
  /** A cursor for paginating through the wallet addresses. */
  cursor: Scalars['String']['output'];
  /** A wallet address node in the list. */
  node: WalletAddress;
};

export type WalletAddressKey = Model & {
  __typename?: 'WalletAddressKey';
  /** The date and time that this wallet address key was created. */
  createdAt: Scalars['String']['output'];
  /** Unique internal identifier for the wallet address key. */
  id: Scalars['ID']['output'];
  /** The public key object in JSON Web Key (JWK) format. */
  jwk: Jwk;
  /** Indicator of whether the key has been revoked. */
  revoked: Scalars['Boolean']['output'];
  /** Unique identifier of the wallet address to associate with the key. */
  walletAddressId: Scalars['ID']['output'];
};

export type WalletAddressKeyConnection = {
  __typename?: 'WalletAddressKeyConnection';
  /** A list of wallet address key edges, containing wallet address key nodes and cursors for pagination. */
  edges: Array<WalletAddressKeyEdge>;
  /** Pagination information for wallet address keys. */
  pageInfo: PageInfo;
};

export type WalletAddressKeyEdge = {
  __typename?: 'WalletAddressKeyEdge';
  /** A cursor for paginating through the wallet address keys. */
  cursor: Scalars['String']['output'];
  /** A wallet address key node in the list. */
  node: WalletAddressKey;
};

export enum WalletAddressStatus {
  /** The default status of a wallet address. */
  Active = 'ACTIVE',
  /** The status after deactivating a wallet address. */
  Inactive = 'INACTIVE'
}

export type WalletAddressWithdrawal = {
  __typename?: 'WalletAddressWithdrawal';
  /** Amount to be withdrawn. */
  amount: Scalars['UInt64']['output'];
  /** Unique identifier for the withdrawal. */
  id: Scalars['ID']['output'];
  /** Details about the wallet address from which the withdrawal is made. */
  walletAddress: WalletAddress;
};

export type WalletAddressWithdrawalMutationResponse = {
  __typename?: 'WalletAddressWithdrawalMutationResponse';
  /** The wallet address withdrawal that was processed. */
  withdrawal?: Maybe<WalletAddressWithdrawal>;
};

export type WalletAddressesConnection = {
  __typename?: 'WalletAddressesConnection';
  /** A list of wallet address edges, containing wallet address nodes and cursors for pagination. */
  edges: Array<WalletAddressEdge>;
  /** Pagination information for the wallet addresses. */
  pageInfo: PageInfo;
};

export type WebhookEvent = Model & {
  __typename?: 'WebhookEvent';
  /** The date and time when the webhook event was created. */
  createdAt: Scalars['String']['output'];
  /** Stringified JSON data for the webhook event. */
  data: Scalars['JSONObject']['output'];
  /** Unique identifier of the webhook event. */
  id: Scalars['ID']['output'];
<<<<<<< HEAD
  /** Type of event */
  type: WebhookEventType;
=======
  /** Type of webhook event. */
  type: Scalars['String']['output'];
>>>>>>> e3abc18d
};

export type WebhookEventFilter = {
  /** Filter for webhook events based on their type. */
  type?: InputMaybe<FilterString>;
};

export enum WebhookEventType {
  /** Asset liquidity is low */
  AssetLiquidityLow = 'ASSET_LIQUIDITY_LOW',
  /** An incoming payment was completed */
  IncomingPaymentCompleted = 'INCOMING_PAYMENT_COMPLETED',
  /** An incoming payment was created */
  IncomingPaymentCreated = 'INCOMING_PAYMENT_CREATED',
  /** An incoming payment has expired */
  IncomingPaymentExpired = 'INCOMING_PAYMENT_EXPIRED',
  /** An outgoing payment was completed */
  OutgoingPaymentCompleted = 'OUTGOING_PAYMENT_COMPLETED',
  /** An outgoing payment was created */
  OutgoingPaymentCreated = 'OUTGOING_PAYMENT_CREATED',
  /** An outgoing payment has failed and won't be retried */
  OutgoingPaymentFailed = 'OUTGOING_PAYMENT_FAILED',
  /** Peer liquidity is low */
  PeerLiquidityLow = 'PEER_LIQUIDITY_LOW',
  /** Wallet address was not found and it will be created if there exists a corresponding account */
  WalletAddressNotFound = 'WALLET_ADDRESS_NOT_FOUND',
  /** A Web Monetization payment was created */
  WalletAddressWebMonetization = 'WALLET_ADDRESS_WEB_MONETIZATION'
}

export type WebhookEventsConnection = {
  __typename?: 'WebhookEventsConnection';
  /** A list of webhook event edges, containing event nodes and cursors for pagination. */
  edges: Array<WebhookEventsEdge>;
  /** Pagination information for webhook events. */
  pageInfo: PageInfo;
};

export type WebhookEventsEdge = {
  __typename?: 'WebhookEventsEdge';
  /** A cursor for paginating through the webhook events. */
  cursor: Scalars['String']['output'];
  /** A webhook event node in the list. */
  node: WebhookEvent;
};

export type WithdrawEventLiquidityInput = {
  /** Unique identifier of the event to withdraw liquidity from. */
  eventId: Scalars['String']['input'];
  /** Unique key to ensure duplicate or retried requests are processed only once. For more information, refer to [idempotency](https://rafiki.dev/apis/graphql/admin-api-overview/#idempotency). */
  idempotencyKey: Scalars['String']['input'];
};



export type ResolverTypeWrapper<T> = Promise<T> | T;


export type ResolverWithResolve<TResult, TParent, TContext, TArgs> = {
  resolve: ResolverFn<TResult, TParent, TContext, TArgs>;
};
export type Resolver<TResult, TParent = {}, TContext = {}, TArgs = {}> = ResolverFn<TResult, TParent, TContext, TArgs> | ResolverWithResolve<TResult, TParent, TContext, TArgs>;

export type ResolverFn<TResult, TParent, TContext, TArgs> = (
  parent: TParent,
  args: TArgs,
  context: TContext,
  info: GraphQLResolveInfo
) => Promise<TResult> | TResult;

export type SubscriptionSubscribeFn<TResult, TParent, TContext, TArgs> = (
  parent: TParent,
  args: TArgs,
  context: TContext,
  info: GraphQLResolveInfo
) => AsyncIterable<TResult> | Promise<AsyncIterable<TResult>>;

export type SubscriptionResolveFn<TResult, TParent, TContext, TArgs> = (
  parent: TParent,
  args: TArgs,
  context: TContext,
  info: GraphQLResolveInfo
) => TResult | Promise<TResult>;

export interface SubscriptionSubscriberObject<TResult, TKey extends string, TParent, TContext, TArgs> {
  subscribe: SubscriptionSubscribeFn<{ [key in TKey]: TResult }, TParent, TContext, TArgs>;
  resolve?: SubscriptionResolveFn<TResult, { [key in TKey]: TResult }, TContext, TArgs>;
}

export interface SubscriptionResolverObject<TResult, TParent, TContext, TArgs> {
  subscribe: SubscriptionSubscribeFn<any, TParent, TContext, TArgs>;
  resolve: SubscriptionResolveFn<TResult, any, TContext, TArgs>;
}

export type SubscriptionObject<TResult, TKey extends string, TParent, TContext, TArgs> =
  | SubscriptionSubscriberObject<TResult, TKey, TParent, TContext, TArgs>
  | SubscriptionResolverObject<TResult, TParent, TContext, TArgs>;

export type SubscriptionResolver<TResult, TKey extends string, TParent = {}, TContext = {}, TArgs = {}> =
  | ((...args: any[]) => SubscriptionObject<TResult, TKey, TParent, TContext, TArgs>)
  | SubscriptionObject<TResult, TKey, TParent, TContext, TArgs>;

export type TypeResolveFn<TTypes, TParent = {}, TContext = {}> = (
  parent: TParent,
  context: TContext,
  info: GraphQLResolveInfo
) => Maybe<TTypes> | Promise<Maybe<TTypes>>;

export type IsTypeOfResolverFn<T = {}, TContext = {}> = (obj: T, context: TContext, info: GraphQLResolveInfo) => boolean | Promise<boolean>;

export type NextResolverFn<T> = () => Promise<T>;

export type DirectiveResolverFn<TResult = {}, TParent = {}, TContext = {}, TArgs = {}> = (
  next: NextResolverFn<TResult>,
  parent: TParent,
  args: TArgs,
  context: TContext,
  info: GraphQLResolveInfo
) => TResult | Promise<TResult>;


/** Mapping of interface types */
export type ResolversInterfaceTypes<RefType extends Record<string, unknown>> = {
  BasePayment: ( Partial<IncomingPayment> ) | ( Partial<OutgoingPayment> ) | ( Partial<Payment> );
  Model: ( Partial<AccountingTransfer> ) | ( Partial<Asset> ) | ( Partial<Fee> ) | ( Partial<IncomingPayment> ) | ( Partial<OutgoingPayment> ) | ( Partial<Payment> ) | ( Partial<Peer> ) | ( Partial<WalletAddress> ) | ( Partial<WalletAddressKey> ) | ( Partial<WebhookEvent> );
};

/** Mapping between all available schema types and the resolvers types */
export type ResolversTypes = {
  AccountingTransfer: ResolverTypeWrapper<Partial<AccountingTransfer>>;
  AccountingTransferConnection: ResolverTypeWrapper<Partial<AccountingTransferConnection>>;
  AdditionalProperty: ResolverTypeWrapper<Partial<AdditionalProperty>>;
  AdditionalPropertyInput: ResolverTypeWrapper<Partial<AdditionalPropertyInput>>;
  Alg: ResolverTypeWrapper<Partial<Alg>>;
  Amount: ResolverTypeWrapper<Partial<Amount>>;
  AmountInput: ResolverTypeWrapper<Partial<AmountInput>>;
  ApproveIncomingPaymentInput: ResolverTypeWrapper<Partial<ApproveIncomingPaymentInput>>;
  ApproveIncomingPaymentResponse: ResolverTypeWrapper<Partial<ApproveIncomingPaymentResponse>>;
  Asset: ResolverTypeWrapper<Partial<Asset>>;
  AssetEdge: ResolverTypeWrapper<Partial<AssetEdge>>;
  AssetMutationResponse: ResolverTypeWrapper<Partial<AssetMutationResponse>>;
  AssetsConnection: ResolverTypeWrapper<Partial<AssetsConnection>>;
  BasePayment: ResolverTypeWrapper<ResolversInterfaceTypes<ResolversTypes>['BasePayment']>;
  Boolean: ResolverTypeWrapper<Partial<Scalars['Boolean']['output']>>;
  CancelIncomingPaymentInput: ResolverTypeWrapper<Partial<CancelIncomingPaymentInput>>;
  CancelIncomingPaymentResponse: ResolverTypeWrapper<Partial<CancelIncomingPaymentResponse>>;
  CancelOutgoingPaymentInput: ResolverTypeWrapper<Partial<CancelOutgoingPaymentInput>>;
  CreateAssetInput: ResolverTypeWrapper<Partial<CreateAssetInput>>;
  CreateAssetLiquidityWithdrawalInput: ResolverTypeWrapper<Partial<CreateAssetLiquidityWithdrawalInput>>;
  CreateIncomingPaymentInput: ResolverTypeWrapper<Partial<CreateIncomingPaymentInput>>;
  CreateIncomingPaymentWithdrawalInput: ResolverTypeWrapper<Partial<CreateIncomingPaymentWithdrawalInput>>;
  CreateOrUpdatePeerByUrlInput: ResolverTypeWrapper<Partial<CreateOrUpdatePeerByUrlInput>>;
  CreateOrUpdatePeerByUrlMutationResponse: ResolverTypeWrapper<Partial<CreateOrUpdatePeerByUrlMutationResponse>>;
  CreateOutgoingPaymentFromIncomingPaymentInput: ResolverTypeWrapper<Partial<CreateOutgoingPaymentFromIncomingPaymentInput>>;
  CreateOutgoingPaymentInput: ResolverTypeWrapper<Partial<CreateOutgoingPaymentInput>>;
  CreateOutgoingPaymentWithdrawalInput: ResolverTypeWrapper<Partial<CreateOutgoingPaymentWithdrawalInput>>;
  CreatePeerInput: ResolverTypeWrapper<Partial<CreatePeerInput>>;
  CreatePeerLiquidityWithdrawalInput: ResolverTypeWrapper<Partial<CreatePeerLiquidityWithdrawalInput>>;
  CreatePeerMutationResponse: ResolverTypeWrapper<Partial<CreatePeerMutationResponse>>;
  CreateQuoteInput: ResolverTypeWrapper<Partial<CreateQuoteInput>>;
  CreateReceiverInput: ResolverTypeWrapper<Partial<CreateReceiverInput>>;
  CreateReceiverResponse: ResolverTypeWrapper<Partial<CreateReceiverResponse>>;
  CreateWalletAddressInput: ResolverTypeWrapper<Partial<CreateWalletAddressInput>>;
  CreateWalletAddressKeyInput: ResolverTypeWrapper<Partial<CreateWalletAddressKeyInput>>;
  CreateWalletAddressKeyMutationResponse: ResolverTypeWrapper<Partial<CreateWalletAddressKeyMutationResponse>>;
  CreateWalletAddressMutationResponse: ResolverTypeWrapper<Partial<CreateWalletAddressMutationResponse>>;
  CreateWalletAddressWithdrawalInput: ResolverTypeWrapper<Partial<CreateWalletAddressWithdrawalInput>>;
  Crv: ResolverTypeWrapper<Partial<Crv>>;
  DeleteAssetInput: ResolverTypeWrapper<Partial<DeleteAssetInput>>;
  DeleteAssetMutationResponse: ResolverTypeWrapper<Partial<DeleteAssetMutationResponse>>;
  DeletePeerInput: ResolverTypeWrapper<Partial<DeletePeerInput>>;
  DeletePeerMutationResponse: ResolverTypeWrapper<Partial<DeletePeerMutationResponse>>;
  DepositAssetLiquidityInput: ResolverTypeWrapper<Partial<DepositAssetLiquidityInput>>;
  DepositEventLiquidityInput: ResolverTypeWrapper<Partial<DepositEventLiquidityInput>>;
  DepositOutgoingPaymentLiquidityInput: ResolverTypeWrapper<Partial<DepositOutgoingPaymentLiquidityInput>>;
  DepositPeerLiquidityInput: ResolverTypeWrapper<Partial<DepositPeerLiquidityInput>>;
  Fee: ResolverTypeWrapper<Partial<Fee>>;
  FeeDetails: ResolverTypeWrapper<Partial<FeeDetails>>;
  FeeEdge: ResolverTypeWrapper<Partial<FeeEdge>>;
  FeeType: ResolverTypeWrapper<Partial<FeeType>>;
  FeesConnection: ResolverTypeWrapper<Partial<FeesConnection>>;
  FilterString: ResolverTypeWrapper<Partial<FilterString>>;
  Float: ResolverTypeWrapper<Partial<Scalars['Float']['output']>>;
  Http: ResolverTypeWrapper<Partial<Http>>;
  HttpIncomingInput: ResolverTypeWrapper<Partial<HttpIncomingInput>>;
  HttpInput: ResolverTypeWrapper<Partial<HttpInput>>;
  HttpOutgoing: ResolverTypeWrapper<Partial<HttpOutgoing>>;
  HttpOutgoingInput: ResolverTypeWrapper<Partial<HttpOutgoingInput>>;
  ID: ResolverTypeWrapper<Partial<Scalars['ID']['output']>>;
  IncomingPayment: ResolverTypeWrapper<Partial<IncomingPayment>>;
  IncomingPaymentConnection: ResolverTypeWrapper<Partial<IncomingPaymentConnection>>;
  IncomingPaymentEdge: ResolverTypeWrapper<Partial<IncomingPaymentEdge>>;
  IncomingPaymentResponse: ResolverTypeWrapper<Partial<IncomingPaymentResponse>>;
  IncomingPaymentState: ResolverTypeWrapper<Partial<IncomingPaymentState>>;
  Int: ResolverTypeWrapper<Partial<Scalars['Int']['output']>>;
  JSONObject: ResolverTypeWrapper<Partial<Scalars['JSONObject']['output']>>;
  Jwk: ResolverTypeWrapper<Partial<Jwk>>;
  JwkInput: ResolverTypeWrapper<Partial<JwkInput>>;
  Kty: ResolverTypeWrapper<Partial<Kty>>;
  LiquidityError: ResolverTypeWrapper<Partial<LiquidityError>>;
  LiquidityMutationResponse: ResolverTypeWrapper<Partial<LiquidityMutationResponse>>;
  Model: ResolverTypeWrapper<ResolversInterfaceTypes<ResolversTypes>['Model']>;
  Mutation: ResolverTypeWrapper<{}>;
  OutgoingPayment: ResolverTypeWrapper<Partial<OutgoingPayment>>;
  OutgoingPaymentConnection: ResolverTypeWrapper<Partial<OutgoingPaymentConnection>>;
  OutgoingPaymentEdge: ResolverTypeWrapper<Partial<OutgoingPaymentEdge>>;
  OutgoingPaymentFilter: ResolverTypeWrapper<Partial<OutgoingPaymentFilter>>;
  OutgoingPaymentResponse: ResolverTypeWrapper<Partial<OutgoingPaymentResponse>>;
  OutgoingPaymentState: ResolverTypeWrapper<Partial<OutgoingPaymentState>>;
  PageInfo: ResolverTypeWrapper<Partial<PageInfo>>;
  Payment: ResolverTypeWrapper<Partial<Payment>>;
  PaymentConnection: ResolverTypeWrapper<Partial<PaymentConnection>>;
  PaymentEdge: ResolverTypeWrapper<Partial<PaymentEdge>>;
  PaymentFilter: ResolverTypeWrapper<Partial<PaymentFilter>>;
  PaymentType: ResolverTypeWrapper<Partial<PaymentType>>;
  Peer: ResolverTypeWrapper<Partial<Peer>>;
  PeerEdge: ResolverTypeWrapper<Partial<PeerEdge>>;
  PeersConnection: ResolverTypeWrapper<Partial<PeersConnection>>;
  PostLiquidityWithdrawalInput: ResolverTypeWrapper<Partial<PostLiquidityWithdrawalInput>>;
  Query: ResolverTypeWrapper<{}>;
  Quote: ResolverTypeWrapper<Partial<Quote>>;
  QuoteConnection: ResolverTypeWrapper<Partial<QuoteConnection>>;
  QuoteEdge: ResolverTypeWrapper<Partial<QuoteEdge>>;
  QuoteResponse: ResolverTypeWrapper<Partial<QuoteResponse>>;
  Receiver: ResolverTypeWrapper<Partial<Receiver>>;
  RevokeWalletAddressKeyInput: ResolverTypeWrapper<Partial<RevokeWalletAddressKeyInput>>;
  RevokeWalletAddressKeyMutationResponse: ResolverTypeWrapper<Partial<RevokeWalletAddressKeyMutationResponse>>;
  SetFeeInput: ResolverTypeWrapper<Partial<SetFeeInput>>;
  SetFeeResponse: ResolverTypeWrapper<Partial<SetFeeResponse>>;
  SortOrder: ResolverTypeWrapper<Partial<SortOrder>>;
  String: ResolverTypeWrapper<Partial<Scalars['String']['output']>>;
  TransferType: ResolverTypeWrapper<Partial<TransferType>>;
  TriggerWalletAddressEventsInput: ResolverTypeWrapper<Partial<TriggerWalletAddressEventsInput>>;
  TriggerWalletAddressEventsMutationResponse: ResolverTypeWrapper<Partial<TriggerWalletAddressEventsMutationResponse>>;
  UInt8: ResolverTypeWrapper<Partial<Scalars['UInt8']['output']>>;
  UInt64: ResolverTypeWrapper<Partial<Scalars['UInt64']['output']>>;
  UpdateAssetInput: ResolverTypeWrapper<Partial<UpdateAssetInput>>;
  UpdateIncomingPaymentInput: ResolverTypeWrapper<Partial<UpdateIncomingPaymentInput>>;
  UpdatePeerInput: ResolverTypeWrapper<Partial<UpdatePeerInput>>;
  UpdatePeerMutationResponse: ResolverTypeWrapper<Partial<UpdatePeerMutationResponse>>;
  UpdateWalletAddressInput: ResolverTypeWrapper<Partial<UpdateWalletAddressInput>>;
  UpdateWalletAddressMutationResponse: ResolverTypeWrapper<Partial<UpdateWalletAddressMutationResponse>>;
  VoidLiquidityWithdrawalInput: ResolverTypeWrapper<Partial<VoidLiquidityWithdrawalInput>>;
  WalletAddress: ResolverTypeWrapper<Partial<WalletAddress>>;
  WalletAddressEdge: ResolverTypeWrapper<Partial<WalletAddressEdge>>;
  WalletAddressKey: ResolverTypeWrapper<Partial<WalletAddressKey>>;
  WalletAddressKeyConnection: ResolverTypeWrapper<Partial<WalletAddressKeyConnection>>;
  WalletAddressKeyEdge: ResolverTypeWrapper<Partial<WalletAddressKeyEdge>>;
  WalletAddressStatus: ResolverTypeWrapper<Partial<WalletAddressStatus>>;
  WalletAddressWithdrawal: ResolverTypeWrapper<Partial<WalletAddressWithdrawal>>;
  WalletAddressWithdrawalMutationResponse: ResolverTypeWrapper<Partial<WalletAddressWithdrawalMutationResponse>>;
  WalletAddressesConnection: ResolverTypeWrapper<Partial<WalletAddressesConnection>>;
  WebhookEvent: ResolverTypeWrapper<Partial<WebhookEvent>>;
  WebhookEventFilter: ResolverTypeWrapper<Partial<WebhookEventFilter>>;
  WebhookEventType: ResolverTypeWrapper<Partial<WebhookEventType>>;
  WebhookEventsConnection: ResolverTypeWrapper<Partial<WebhookEventsConnection>>;
  WebhookEventsEdge: ResolverTypeWrapper<Partial<WebhookEventsEdge>>;
  WithdrawEventLiquidityInput: ResolverTypeWrapper<Partial<WithdrawEventLiquidityInput>>;
};

/** Mapping between all available schema types and the resolvers parents */
export type ResolversParentTypes = {
  AccountingTransfer: Partial<AccountingTransfer>;
  AccountingTransferConnection: Partial<AccountingTransferConnection>;
  AdditionalProperty: Partial<AdditionalProperty>;
  AdditionalPropertyInput: Partial<AdditionalPropertyInput>;
  Amount: Partial<Amount>;
  AmountInput: Partial<AmountInput>;
  ApproveIncomingPaymentInput: Partial<ApproveIncomingPaymentInput>;
  ApproveIncomingPaymentResponse: Partial<ApproveIncomingPaymentResponse>;
  Asset: Partial<Asset>;
  AssetEdge: Partial<AssetEdge>;
  AssetMutationResponse: Partial<AssetMutationResponse>;
  AssetsConnection: Partial<AssetsConnection>;
  BasePayment: ResolversInterfaceTypes<ResolversParentTypes>['BasePayment'];
  Boolean: Partial<Scalars['Boolean']['output']>;
  CancelIncomingPaymentInput: Partial<CancelIncomingPaymentInput>;
  CancelIncomingPaymentResponse: Partial<CancelIncomingPaymentResponse>;
  CancelOutgoingPaymentInput: Partial<CancelOutgoingPaymentInput>;
  CreateAssetInput: Partial<CreateAssetInput>;
  CreateAssetLiquidityWithdrawalInput: Partial<CreateAssetLiquidityWithdrawalInput>;
  CreateIncomingPaymentInput: Partial<CreateIncomingPaymentInput>;
  CreateIncomingPaymentWithdrawalInput: Partial<CreateIncomingPaymentWithdrawalInput>;
  CreateOrUpdatePeerByUrlInput: Partial<CreateOrUpdatePeerByUrlInput>;
  CreateOrUpdatePeerByUrlMutationResponse: Partial<CreateOrUpdatePeerByUrlMutationResponse>;
  CreateOutgoingPaymentFromIncomingPaymentInput: Partial<CreateOutgoingPaymentFromIncomingPaymentInput>;
  CreateOutgoingPaymentInput: Partial<CreateOutgoingPaymentInput>;
  CreateOutgoingPaymentWithdrawalInput: Partial<CreateOutgoingPaymentWithdrawalInput>;
  CreatePeerInput: Partial<CreatePeerInput>;
  CreatePeerLiquidityWithdrawalInput: Partial<CreatePeerLiquidityWithdrawalInput>;
  CreatePeerMutationResponse: Partial<CreatePeerMutationResponse>;
  CreateQuoteInput: Partial<CreateQuoteInput>;
  CreateReceiverInput: Partial<CreateReceiverInput>;
  CreateReceiverResponse: Partial<CreateReceiverResponse>;
  CreateWalletAddressInput: Partial<CreateWalletAddressInput>;
  CreateWalletAddressKeyInput: Partial<CreateWalletAddressKeyInput>;
  CreateWalletAddressKeyMutationResponse: Partial<CreateWalletAddressKeyMutationResponse>;
  CreateWalletAddressMutationResponse: Partial<CreateWalletAddressMutationResponse>;
  CreateWalletAddressWithdrawalInput: Partial<CreateWalletAddressWithdrawalInput>;
  DeleteAssetInput: Partial<DeleteAssetInput>;
  DeleteAssetMutationResponse: Partial<DeleteAssetMutationResponse>;
  DeletePeerInput: Partial<DeletePeerInput>;
  DeletePeerMutationResponse: Partial<DeletePeerMutationResponse>;
  DepositAssetLiquidityInput: Partial<DepositAssetLiquidityInput>;
  DepositEventLiquidityInput: Partial<DepositEventLiquidityInput>;
  DepositOutgoingPaymentLiquidityInput: Partial<DepositOutgoingPaymentLiquidityInput>;
  DepositPeerLiquidityInput: Partial<DepositPeerLiquidityInput>;
  Fee: Partial<Fee>;
  FeeDetails: Partial<FeeDetails>;
  FeeEdge: Partial<FeeEdge>;
  FeesConnection: Partial<FeesConnection>;
  FilterString: Partial<FilterString>;
  Float: Partial<Scalars['Float']['output']>;
  Http: Partial<Http>;
  HttpIncomingInput: Partial<HttpIncomingInput>;
  HttpInput: Partial<HttpInput>;
  HttpOutgoing: Partial<HttpOutgoing>;
  HttpOutgoingInput: Partial<HttpOutgoingInput>;
  ID: Partial<Scalars['ID']['output']>;
  IncomingPayment: Partial<IncomingPayment>;
  IncomingPaymentConnection: Partial<IncomingPaymentConnection>;
  IncomingPaymentEdge: Partial<IncomingPaymentEdge>;
  IncomingPaymentResponse: Partial<IncomingPaymentResponse>;
  Int: Partial<Scalars['Int']['output']>;
  JSONObject: Partial<Scalars['JSONObject']['output']>;
  Jwk: Partial<Jwk>;
  JwkInput: Partial<JwkInput>;
  LiquidityMutationResponse: Partial<LiquidityMutationResponse>;
  Model: ResolversInterfaceTypes<ResolversParentTypes>['Model'];
  Mutation: {};
  OutgoingPayment: Partial<OutgoingPayment>;
  OutgoingPaymentConnection: Partial<OutgoingPaymentConnection>;
  OutgoingPaymentEdge: Partial<OutgoingPaymentEdge>;
  OutgoingPaymentFilter: Partial<OutgoingPaymentFilter>;
  OutgoingPaymentResponse: Partial<OutgoingPaymentResponse>;
  PageInfo: Partial<PageInfo>;
  Payment: Partial<Payment>;
  PaymentConnection: Partial<PaymentConnection>;
  PaymentEdge: Partial<PaymentEdge>;
  PaymentFilter: Partial<PaymentFilter>;
  Peer: Partial<Peer>;
  PeerEdge: Partial<PeerEdge>;
  PeersConnection: Partial<PeersConnection>;
  PostLiquidityWithdrawalInput: Partial<PostLiquidityWithdrawalInput>;
  Query: {};
  Quote: Partial<Quote>;
  QuoteConnection: Partial<QuoteConnection>;
  QuoteEdge: Partial<QuoteEdge>;
  QuoteResponse: Partial<QuoteResponse>;
  Receiver: Partial<Receiver>;
  RevokeWalletAddressKeyInput: Partial<RevokeWalletAddressKeyInput>;
  RevokeWalletAddressKeyMutationResponse: Partial<RevokeWalletAddressKeyMutationResponse>;
  SetFeeInput: Partial<SetFeeInput>;
  SetFeeResponse: Partial<SetFeeResponse>;
  String: Partial<Scalars['String']['output']>;
  TriggerWalletAddressEventsInput: Partial<TriggerWalletAddressEventsInput>;
  TriggerWalletAddressEventsMutationResponse: Partial<TriggerWalletAddressEventsMutationResponse>;
  UInt8: Partial<Scalars['UInt8']['output']>;
  UInt64: Partial<Scalars['UInt64']['output']>;
  UpdateAssetInput: Partial<UpdateAssetInput>;
  UpdateIncomingPaymentInput: Partial<UpdateIncomingPaymentInput>;
  UpdatePeerInput: Partial<UpdatePeerInput>;
  UpdatePeerMutationResponse: Partial<UpdatePeerMutationResponse>;
  UpdateWalletAddressInput: Partial<UpdateWalletAddressInput>;
  UpdateWalletAddressMutationResponse: Partial<UpdateWalletAddressMutationResponse>;
  VoidLiquidityWithdrawalInput: Partial<VoidLiquidityWithdrawalInput>;
  WalletAddress: Partial<WalletAddress>;
  WalletAddressEdge: Partial<WalletAddressEdge>;
  WalletAddressKey: Partial<WalletAddressKey>;
  WalletAddressKeyConnection: Partial<WalletAddressKeyConnection>;
  WalletAddressKeyEdge: Partial<WalletAddressKeyEdge>;
  WalletAddressWithdrawal: Partial<WalletAddressWithdrawal>;
  WalletAddressWithdrawalMutationResponse: Partial<WalletAddressWithdrawalMutationResponse>;
  WalletAddressesConnection: Partial<WalletAddressesConnection>;
  WebhookEvent: Partial<WebhookEvent>;
  WebhookEventFilter: Partial<WebhookEventFilter>;
  WebhookEventsConnection: Partial<WebhookEventsConnection>;
  WebhookEventsEdge: Partial<WebhookEventsEdge>;
  WithdrawEventLiquidityInput: Partial<WithdrawEventLiquidityInput>;
};

export type AccountingTransferResolvers<ContextType = any, ParentType extends ResolversParentTypes['AccountingTransfer'] = ResolversParentTypes['AccountingTransfer']> = {
  amount?: Resolver<ResolversTypes['UInt64'], ParentType, ContextType>;
  createdAt?: Resolver<ResolversTypes['String'], ParentType, ContextType>;
  creditAccountId?: Resolver<ResolversTypes['ID'], ParentType, ContextType>;
  debitAccountId?: Resolver<ResolversTypes['ID'], ParentType, ContextType>;
  id?: Resolver<ResolversTypes['ID'], ParentType, ContextType>;
  ledger?: Resolver<ResolversTypes['UInt8'], ParentType, ContextType>;
  transferType?: Resolver<ResolversTypes['TransferType'], ParentType, ContextType>;
  __isTypeOf?: IsTypeOfResolverFn<ParentType, ContextType>;
};

export type AccountingTransferConnectionResolvers<ContextType = any, ParentType extends ResolversParentTypes['AccountingTransferConnection'] = ResolversParentTypes['AccountingTransferConnection']> = {
  credits?: Resolver<Array<ResolversTypes['AccountingTransfer']>, ParentType, ContextType>;
  debits?: Resolver<Array<ResolversTypes['AccountingTransfer']>, ParentType, ContextType>;
  __isTypeOf?: IsTypeOfResolverFn<ParentType, ContextType>;
};

export type AdditionalPropertyResolvers<ContextType = any, ParentType extends ResolversParentTypes['AdditionalProperty'] = ResolversParentTypes['AdditionalProperty']> = {
  key?: Resolver<ResolversTypes['String'], ParentType, ContextType>;
  value?: Resolver<ResolversTypes['String'], ParentType, ContextType>;
  visibleInOpenPayments?: Resolver<ResolversTypes['Boolean'], ParentType, ContextType>;
  __isTypeOf?: IsTypeOfResolverFn<ParentType, ContextType>;
};

export type AmountResolvers<ContextType = any, ParentType extends ResolversParentTypes['Amount'] = ResolversParentTypes['Amount']> = {
  assetCode?: Resolver<ResolversTypes['String'], ParentType, ContextType>;
  assetScale?: Resolver<ResolversTypes['UInt8'], ParentType, ContextType>;
  value?: Resolver<ResolversTypes['UInt64'], ParentType, ContextType>;
  __isTypeOf?: IsTypeOfResolverFn<ParentType, ContextType>;
};

export type ApproveIncomingPaymentResponseResolvers<ContextType = any, ParentType extends ResolversParentTypes['ApproveIncomingPaymentResponse'] = ResolversParentTypes['ApproveIncomingPaymentResponse']> = {
  payment?: Resolver<Maybe<ResolversTypes['IncomingPayment']>, ParentType, ContextType>;
  __isTypeOf?: IsTypeOfResolverFn<ParentType, ContextType>;
};

export type AssetResolvers<ContextType = any, ParentType extends ResolversParentTypes['Asset'] = ResolversParentTypes['Asset']> = {
  code?: Resolver<ResolversTypes['String'], ParentType, ContextType>;
  createdAt?: Resolver<ResolversTypes['String'], ParentType, ContextType>;
  fees?: Resolver<Maybe<ResolversTypes['FeesConnection']>, ParentType, ContextType, Partial<AssetFeesArgs>>;
  id?: Resolver<ResolversTypes['ID'], ParentType, ContextType>;
  liquidity?: Resolver<Maybe<ResolversTypes['UInt64']>, ParentType, ContextType>;
  liquidityThreshold?: Resolver<Maybe<ResolversTypes['UInt64']>, ParentType, ContextType>;
  receivingFee?: Resolver<Maybe<ResolversTypes['Fee']>, ParentType, ContextType>;
  scale?: Resolver<ResolversTypes['UInt8'], ParentType, ContextType>;
  sendingFee?: Resolver<Maybe<ResolversTypes['Fee']>, ParentType, ContextType>;
  withdrawalThreshold?: Resolver<Maybe<ResolversTypes['UInt64']>, ParentType, ContextType>;
  __isTypeOf?: IsTypeOfResolverFn<ParentType, ContextType>;
};

export type AssetEdgeResolvers<ContextType = any, ParentType extends ResolversParentTypes['AssetEdge'] = ResolversParentTypes['AssetEdge']> = {
  cursor?: Resolver<ResolversTypes['String'], ParentType, ContextType>;
  node?: Resolver<ResolversTypes['Asset'], ParentType, ContextType>;
  __isTypeOf?: IsTypeOfResolverFn<ParentType, ContextType>;
};

export type AssetMutationResponseResolvers<ContextType = any, ParentType extends ResolversParentTypes['AssetMutationResponse'] = ResolversParentTypes['AssetMutationResponse']> = {
  asset?: Resolver<Maybe<ResolversTypes['Asset']>, ParentType, ContextType>;
  __isTypeOf?: IsTypeOfResolverFn<ParentType, ContextType>;
};

export type AssetsConnectionResolvers<ContextType = any, ParentType extends ResolversParentTypes['AssetsConnection'] = ResolversParentTypes['AssetsConnection']> = {
  edges?: Resolver<Array<ResolversTypes['AssetEdge']>, ParentType, ContextType>;
  pageInfo?: Resolver<ResolversTypes['PageInfo'], ParentType, ContextType>;
  __isTypeOf?: IsTypeOfResolverFn<ParentType, ContextType>;
};

export type BasePaymentResolvers<ContextType = any, ParentType extends ResolversParentTypes['BasePayment'] = ResolversParentTypes['BasePayment']> = {
  __resolveType: TypeResolveFn<'IncomingPayment' | 'OutgoingPayment' | 'Payment', ParentType, ContextType>;
  client?: Resolver<Maybe<ResolversTypes['String']>, ParentType, ContextType>;
  createdAt?: Resolver<ResolversTypes['String'], ParentType, ContextType>;
  id?: Resolver<ResolversTypes['ID'], ParentType, ContextType>;
  metadata?: Resolver<Maybe<ResolversTypes['JSONObject']>, ParentType, ContextType>;
  walletAddressId?: Resolver<ResolversTypes['ID'], ParentType, ContextType>;
};

export type CancelIncomingPaymentResponseResolvers<ContextType = any, ParentType extends ResolversParentTypes['CancelIncomingPaymentResponse'] = ResolversParentTypes['CancelIncomingPaymentResponse']> = {
  payment?: Resolver<Maybe<ResolversTypes['IncomingPayment']>, ParentType, ContextType>;
  __isTypeOf?: IsTypeOfResolverFn<ParentType, ContextType>;
};

export type CreateOrUpdatePeerByUrlMutationResponseResolvers<ContextType = any, ParentType extends ResolversParentTypes['CreateOrUpdatePeerByUrlMutationResponse'] = ResolversParentTypes['CreateOrUpdatePeerByUrlMutationResponse']> = {
  peer?: Resolver<Maybe<ResolversTypes['Peer']>, ParentType, ContextType>;
  __isTypeOf?: IsTypeOfResolverFn<ParentType, ContextType>;
};

export type CreatePeerMutationResponseResolvers<ContextType = any, ParentType extends ResolversParentTypes['CreatePeerMutationResponse'] = ResolversParentTypes['CreatePeerMutationResponse']> = {
  peer?: Resolver<Maybe<ResolversTypes['Peer']>, ParentType, ContextType>;
  __isTypeOf?: IsTypeOfResolverFn<ParentType, ContextType>;
};

export type CreateReceiverResponseResolvers<ContextType = any, ParentType extends ResolversParentTypes['CreateReceiverResponse'] = ResolversParentTypes['CreateReceiverResponse']> = {
  receiver?: Resolver<Maybe<ResolversTypes['Receiver']>, ParentType, ContextType>;
  __isTypeOf?: IsTypeOfResolverFn<ParentType, ContextType>;
};

export type CreateWalletAddressKeyMutationResponseResolvers<ContextType = any, ParentType extends ResolversParentTypes['CreateWalletAddressKeyMutationResponse'] = ResolversParentTypes['CreateWalletAddressKeyMutationResponse']> = {
  walletAddressKey?: Resolver<Maybe<ResolversTypes['WalletAddressKey']>, ParentType, ContextType>;
  __isTypeOf?: IsTypeOfResolverFn<ParentType, ContextType>;
};

export type CreateWalletAddressMutationResponseResolvers<ContextType = any, ParentType extends ResolversParentTypes['CreateWalletAddressMutationResponse'] = ResolversParentTypes['CreateWalletAddressMutationResponse']> = {
  walletAddress?: Resolver<Maybe<ResolversTypes['WalletAddress']>, ParentType, ContextType>;
  __isTypeOf?: IsTypeOfResolverFn<ParentType, ContextType>;
};

export type DeleteAssetMutationResponseResolvers<ContextType = any, ParentType extends ResolversParentTypes['DeleteAssetMutationResponse'] = ResolversParentTypes['DeleteAssetMutationResponse']> = {
  asset?: Resolver<Maybe<ResolversTypes['Asset']>, ParentType, ContextType>;
  __isTypeOf?: IsTypeOfResolverFn<ParentType, ContextType>;
};

export type DeletePeerMutationResponseResolvers<ContextType = any, ParentType extends ResolversParentTypes['DeletePeerMutationResponse'] = ResolversParentTypes['DeletePeerMutationResponse']> = {
  success?: Resolver<ResolversTypes['Boolean'], ParentType, ContextType>;
  __isTypeOf?: IsTypeOfResolverFn<ParentType, ContextType>;
};

export type FeeResolvers<ContextType = any, ParentType extends ResolversParentTypes['Fee'] = ResolversParentTypes['Fee']> = {
  assetId?: Resolver<ResolversTypes['ID'], ParentType, ContextType>;
  basisPoints?: Resolver<ResolversTypes['Int'], ParentType, ContextType>;
  createdAt?: Resolver<ResolversTypes['String'], ParentType, ContextType>;
  fixed?: Resolver<ResolversTypes['UInt64'], ParentType, ContextType>;
  id?: Resolver<ResolversTypes['ID'], ParentType, ContextType>;
  type?: Resolver<ResolversTypes['FeeType'], ParentType, ContextType>;
  __isTypeOf?: IsTypeOfResolverFn<ParentType, ContextType>;
};

export type FeeEdgeResolvers<ContextType = any, ParentType extends ResolversParentTypes['FeeEdge'] = ResolversParentTypes['FeeEdge']> = {
  cursor?: Resolver<ResolversTypes['String'], ParentType, ContextType>;
  node?: Resolver<ResolversTypes['Fee'], ParentType, ContextType>;
  __isTypeOf?: IsTypeOfResolverFn<ParentType, ContextType>;
};

export type FeesConnectionResolvers<ContextType = any, ParentType extends ResolversParentTypes['FeesConnection'] = ResolversParentTypes['FeesConnection']> = {
  edges?: Resolver<Array<ResolversTypes['FeeEdge']>, ParentType, ContextType>;
  pageInfo?: Resolver<ResolversTypes['PageInfo'], ParentType, ContextType>;
  __isTypeOf?: IsTypeOfResolverFn<ParentType, ContextType>;
};

export type HttpResolvers<ContextType = any, ParentType extends ResolversParentTypes['Http'] = ResolversParentTypes['Http']> = {
  outgoing?: Resolver<ResolversTypes['HttpOutgoing'], ParentType, ContextType>;
  __isTypeOf?: IsTypeOfResolverFn<ParentType, ContextType>;
};

export type HttpOutgoingResolvers<ContextType = any, ParentType extends ResolversParentTypes['HttpOutgoing'] = ResolversParentTypes['HttpOutgoing']> = {
  authToken?: Resolver<ResolversTypes['String'], ParentType, ContextType>;
  endpoint?: Resolver<ResolversTypes['String'], ParentType, ContextType>;
  __isTypeOf?: IsTypeOfResolverFn<ParentType, ContextType>;
};

export type IncomingPaymentResolvers<ContextType = any, ParentType extends ResolversParentTypes['IncomingPayment'] = ResolversParentTypes['IncomingPayment']> = {
  client?: Resolver<Maybe<ResolversTypes['String']>, ParentType, ContextType>;
  createdAt?: Resolver<ResolversTypes['String'], ParentType, ContextType>;
  expiresAt?: Resolver<ResolversTypes['String'], ParentType, ContextType>;
  id?: Resolver<ResolversTypes['ID'], ParentType, ContextType>;
  incomingAmount?: Resolver<Maybe<ResolversTypes['Amount']>, ParentType, ContextType>;
  liquidity?: Resolver<Maybe<ResolversTypes['UInt64']>, ParentType, ContextType>;
  metadata?: Resolver<Maybe<ResolversTypes['JSONObject']>, ParentType, ContextType>;
  receivedAmount?: Resolver<ResolversTypes['Amount'], ParentType, ContextType>;
  state?: Resolver<ResolversTypes['IncomingPaymentState'], ParentType, ContextType>;
  walletAddressId?: Resolver<ResolversTypes['ID'], ParentType, ContextType>;
  __isTypeOf?: IsTypeOfResolverFn<ParentType, ContextType>;
};

export type IncomingPaymentConnectionResolvers<ContextType = any, ParentType extends ResolversParentTypes['IncomingPaymentConnection'] = ResolversParentTypes['IncomingPaymentConnection']> = {
  edges?: Resolver<Array<ResolversTypes['IncomingPaymentEdge']>, ParentType, ContextType>;
  pageInfo?: Resolver<ResolversTypes['PageInfo'], ParentType, ContextType>;
  __isTypeOf?: IsTypeOfResolverFn<ParentType, ContextType>;
};

export type IncomingPaymentEdgeResolvers<ContextType = any, ParentType extends ResolversParentTypes['IncomingPaymentEdge'] = ResolversParentTypes['IncomingPaymentEdge']> = {
  cursor?: Resolver<ResolversTypes['String'], ParentType, ContextType>;
  node?: Resolver<ResolversTypes['IncomingPayment'], ParentType, ContextType>;
  __isTypeOf?: IsTypeOfResolverFn<ParentType, ContextType>;
};

export type IncomingPaymentResponseResolvers<ContextType = any, ParentType extends ResolversParentTypes['IncomingPaymentResponse'] = ResolversParentTypes['IncomingPaymentResponse']> = {
  payment?: Resolver<Maybe<ResolversTypes['IncomingPayment']>, ParentType, ContextType>;
  __isTypeOf?: IsTypeOfResolverFn<ParentType, ContextType>;
};

export interface JsonObjectScalarConfig extends GraphQLScalarTypeConfig<ResolversTypes['JSONObject'], any> {
  name: 'JSONObject';
}

export type JwkResolvers<ContextType = any, ParentType extends ResolversParentTypes['Jwk'] = ResolversParentTypes['Jwk']> = {
  alg?: Resolver<ResolversTypes['Alg'], ParentType, ContextType>;
  crv?: Resolver<ResolversTypes['Crv'], ParentType, ContextType>;
  kid?: Resolver<ResolversTypes['String'], ParentType, ContextType>;
  kty?: Resolver<ResolversTypes['Kty'], ParentType, ContextType>;
  x?: Resolver<ResolversTypes['String'], ParentType, ContextType>;
  __isTypeOf?: IsTypeOfResolverFn<ParentType, ContextType>;
};

export type LiquidityMutationResponseResolvers<ContextType = any, ParentType extends ResolversParentTypes['LiquidityMutationResponse'] = ResolversParentTypes['LiquidityMutationResponse']> = {
  success?: Resolver<ResolversTypes['Boolean'], ParentType, ContextType>;
  __isTypeOf?: IsTypeOfResolverFn<ParentType, ContextType>;
};

export type ModelResolvers<ContextType = any, ParentType extends ResolversParentTypes['Model'] = ResolversParentTypes['Model']> = {
  __resolveType: TypeResolveFn<'AccountingTransfer' | 'Asset' | 'Fee' | 'IncomingPayment' | 'OutgoingPayment' | 'Payment' | 'Peer' | 'WalletAddress' | 'WalletAddressKey' | 'WebhookEvent', ParentType, ContextType>;
  createdAt?: Resolver<ResolversTypes['String'], ParentType, ContextType>;
  id?: Resolver<ResolversTypes['ID'], ParentType, ContextType>;
};

export type MutationResolvers<ContextType = any, ParentType extends ResolversParentTypes['Mutation'] = ResolversParentTypes['Mutation']> = {
  approveIncomingPayment?: Resolver<ResolversTypes['ApproveIncomingPaymentResponse'], ParentType, ContextType, RequireFields<MutationApproveIncomingPaymentArgs, 'input'>>;
  cancelIncomingPayment?: Resolver<ResolversTypes['CancelIncomingPaymentResponse'], ParentType, ContextType, RequireFields<MutationCancelIncomingPaymentArgs, 'input'>>;
  cancelOutgoingPayment?: Resolver<ResolversTypes['OutgoingPaymentResponse'], ParentType, ContextType, RequireFields<MutationCancelOutgoingPaymentArgs, 'input'>>;
  createAsset?: Resolver<ResolversTypes['AssetMutationResponse'], ParentType, ContextType, RequireFields<MutationCreateAssetArgs, 'input'>>;
  createAssetLiquidityWithdrawal?: Resolver<Maybe<ResolversTypes['LiquidityMutationResponse']>, ParentType, ContextType, RequireFields<MutationCreateAssetLiquidityWithdrawalArgs, 'input'>>;
  createIncomingPayment?: Resolver<ResolversTypes['IncomingPaymentResponse'], ParentType, ContextType, RequireFields<MutationCreateIncomingPaymentArgs, 'input'>>;
  createIncomingPaymentWithdrawal?: Resolver<Maybe<ResolversTypes['LiquidityMutationResponse']>, ParentType, ContextType, RequireFields<MutationCreateIncomingPaymentWithdrawalArgs, 'input'>>;
  createOrUpdatePeerByUrl?: Resolver<ResolversTypes['CreateOrUpdatePeerByUrlMutationResponse'], ParentType, ContextType, RequireFields<MutationCreateOrUpdatePeerByUrlArgs, 'input'>>;
  createOutgoingPayment?: Resolver<ResolversTypes['OutgoingPaymentResponse'], ParentType, ContextType, RequireFields<MutationCreateOutgoingPaymentArgs, 'input'>>;
  createOutgoingPaymentFromIncomingPayment?: Resolver<ResolversTypes['OutgoingPaymentResponse'], ParentType, ContextType, RequireFields<MutationCreateOutgoingPaymentFromIncomingPaymentArgs, 'input'>>;
  createOutgoingPaymentWithdrawal?: Resolver<Maybe<ResolversTypes['LiquidityMutationResponse']>, ParentType, ContextType, RequireFields<MutationCreateOutgoingPaymentWithdrawalArgs, 'input'>>;
  createPeer?: Resolver<ResolversTypes['CreatePeerMutationResponse'], ParentType, ContextType, RequireFields<MutationCreatePeerArgs, 'input'>>;
  createPeerLiquidityWithdrawal?: Resolver<Maybe<ResolversTypes['LiquidityMutationResponse']>, ParentType, ContextType, RequireFields<MutationCreatePeerLiquidityWithdrawalArgs, 'input'>>;
  createQuote?: Resolver<ResolversTypes['QuoteResponse'], ParentType, ContextType, RequireFields<MutationCreateQuoteArgs, 'input'>>;
  createReceiver?: Resolver<ResolversTypes['CreateReceiverResponse'], ParentType, ContextType, RequireFields<MutationCreateReceiverArgs, 'input'>>;
  createWalletAddress?: Resolver<ResolversTypes['CreateWalletAddressMutationResponse'], ParentType, ContextType, RequireFields<MutationCreateWalletAddressArgs, 'input'>>;
  createWalletAddressKey?: Resolver<Maybe<ResolversTypes['CreateWalletAddressKeyMutationResponse']>, ParentType, ContextType, RequireFields<MutationCreateWalletAddressKeyArgs, 'input'>>;
  createWalletAddressWithdrawal?: Resolver<Maybe<ResolversTypes['WalletAddressWithdrawalMutationResponse']>, ParentType, ContextType, RequireFields<MutationCreateWalletAddressWithdrawalArgs, 'input'>>;
  deleteAsset?: Resolver<ResolversTypes['DeleteAssetMutationResponse'], ParentType, ContextType, RequireFields<MutationDeleteAssetArgs, 'input'>>;
  deletePeer?: Resolver<ResolversTypes['DeletePeerMutationResponse'], ParentType, ContextType, RequireFields<MutationDeletePeerArgs, 'input'>>;
  depositAssetLiquidity?: Resolver<Maybe<ResolversTypes['LiquidityMutationResponse']>, ParentType, ContextType, RequireFields<MutationDepositAssetLiquidityArgs, 'input'>>;
  depositEventLiquidity?: Resolver<Maybe<ResolversTypes['LiquidityMutationResponse']>, ParentType, ContextType, RequireFields<MutationDepositEventLiquidityArgs, 'input'>>;
  depositOutgoingPaymentLiquidity?: Resolver<Maybe<ResolversTypes['LiquidityMutationResponse']>, ParentType, ContextType, RequireFields<MutationDepositOutgoingPaymentLiquidityArgs, 'input'>>;
  depositPeerLiquidity?: Resolver<Maybe<ResolversTypes['LiquidityMutationResponse']>, ParentType, ContextType, RequireFields<MutationDepositPeerLiquidityArgs, 'input'>>;
  postLiquidityWithdrawal?: Resolver<Maybe<ResolversTypes['LiquidityMutationResponse']>, ParentType, ContextType, RequireFields<MutationPostLiquidityWithdrawalArgs, 'input'>>;
  revokeWalletAddressKey?: Resolver<Maybe<ResolversTypes['RevokeWalletAddressKeyMutationResponse']>, ParentType, ContextType, RequireFields<MutationRevokeWalletAddressKeyArgs, 'input'>>;
  setFee?: Resolver<ResolversTypes['SetFeeResponse'], ParentType, ContextType, RequireFields<MutationSetFeeArgs, 'input'>>;
  triggerWalletAddressEvents?: Resolver<ResolversTypes['TriggerWalletAddressEventsMutationResponse'], ParentType, ContextType, RequireFields<MutationTriggerWalletAddressEventsArgs, 'input'>>;
  updateAsset?: Resolver<ResolversTypes['AssetMutationResponse'], ParentType, ContextType, RequireFields<MutationUpdateAssetArgs, 'input'>>;
  updateIncomingPayment?: Resolver<ResolversTypes['IncomingPaymentResponse'], ParentType, ContextType, RequireFields<MutationUpdateIncomingPaymentArgs, 'input'>>;
  updatePeer?: Resolver<ResolversTypes['UpdatePeerMutationResponse'], ParentType, ContextType, RequireFields<MutationUpdatePeerArgs, 'input'>>;
  updateWalletAddress?: Resolver<ResolversTypes['UpdateWalletAddressMutationResponse'], ParentType, ContextType, RequireFields<MutationUpdateWalletAddressArgs, 'input'>>;
  voidLiquidityWithdrawal?: Resolver<Maybe<ResolversTypes['LiquidityMutationResponse']>, ParentType, ContextType, RequireFields<MutationVoidLiquidityWithdrawalArgs, 'input'>>;
  withdrawEventLiquidity?: Resolver<Maybe<ResolversTypes['LiquidityMutationResponse']>, ParentType, ContextType, RequireFields<MutationWithdrawEventLiquidityArgs, 'input'>>;
};

export type OutgoingPaymentResolvers<ContextType = any, ParentType extends ResolversParentTypes['OutgoingPayment'] = ResolversParentTypes['OutgoingPayment']> = {
  client?: Resolver<Maybe<ResolversTypes['String']>, ParentType, ContextType>;
  createdAt?: Resolver<ResolversTypes['String'], ParentType, ContextType>;
  debitAmount?: Resolver<ResolversTypes['Amount'], ParentType, ContextType>;
  error?: Resolver<Maybe<ResolversTypes['String']>, ParentType, ContextType>;
  grantId?: Resolver<Maybe<ResolversTypes['String']>, ParentType, ContextType>;
  id?: Resolver<ResolversTypes['ID'], ParentType, ContextType>;
  liquidity?: Resolver<Maybe<ResolversTypes['UInt64']>, ParentType, ContextType>;
  metadata?: Resolver<Maybe<ResolversTypes['JSONObject']>, ParentType, ContextType>;
  quote?: Resolver<Maybe<ResolversTypes['Quote']>, ParentType, ContextType>;
  receiveAmount?: Resolver<ResolversTypes['Amount'], ParentType, ContextType>;
  receiver?: Resolver<ResolversTypes['String'], ParentType, ContextType>;
  sentAmount?: Resolver<ResolversTypes['Amount'], ParentType, ContextType>;
  state?: Resolver<ResolversTypes['OutgoingPaymentState'], ParentType, ContextType>;
  stateAttempts?: Resolver<ResolversTypes['Int'], ParentType, ContextType>;
  walletAddressId?: Resolver<ResolversTypes['ID'], ParentType, ContextType>;
  __isTypeOf?: IsTypeOfResolverFn<ParentType, ContextType>;
};

export type OutgoingPaymentConnectionResolvers<ContextType = any, ParentType extends ResolversParentTypes['OutgoingPaymentConnection'] = ResolversParentTypes['OutgoingPaymentConnection']> = {
  edges?: Resolver<Array<ResolversTypes['OutgoingPaymentEdge']>, ParentType, ContextType>;
  pageInfo?: Resolver<ResolversTypes['PageInfo'], ParentType, ContextType>;
  __isTypeOf?: IsTypeOfResolverFn<ParentType, ContextType>;
};

export type OutgoingPaymentEdgeResolvers<ContextType = any, ParentType extends ResolversParentTypes['OutgoingPaymentEdge'] = ResolversParentTypes['OutgoingPaymentEdge']> = {
  cursor?: Resolver<ResolversTypes['String'], ParentType, ContextType>;
  node?: Resolver<ResolversTypes['OutgoingPayment'], ParentType, ContextType>;
  __isTypeOf?: IsTypeOfResolverFn<ParentType, ContextType>;
};

export type OutgoingPaymentResponseResolvers<ContextType = any, ParentType extends ResolversParentTypes['OutgoingPaymentResponse'] = ResolversParentTypes['OutgoingPaymentResponse']> = {
  payment?: Resolver<Maybe<ResolversTypes['OutgoingPayment']>, ParentType, ContextType>;
  __isTypeOf?: IsTypeOfResolverFn<ParentType, ContextType>;
};

export type PageInfoResolvers<ContextType = any, ParentType extends ResolversParentTypes['PageInfo'] = ResolversParentTypes['PageInfo']> = {
  endCursor?: Resolver<Maybe<ResolversTypes['String']>, ParentType, ContextType>;
  hasNextPage?: Resolver<ResolversTypes['Boolean'], ParentType, ContextType>;
  hasPreviousPage?: Resolver<ResolversTypes['Boolean'], ParentType, ContextType>;
  startCursor?: Resolver<Maybe<ResolversTypes['String']>, ParentType, ContextType>;
  __isTypeOf?: IsTypeOfResolverFn<ParentType, ContextType>;
};

export type PaymentResolvers<ContextType = any, ParentType extends ResolversParentTypes['Payment'] = ResolversParentTypes['Payment']> = {
  client?: Resolver<Maybe<ResolversTypes['String']>, ParentType, ContextType>;
  createdAt?: Resolver<ResolversTypes['String'], ParentType, ContextType>;
  id?: Resolver<ResolversTypes['ID'], ParentType, ContextType>;
  liquidity?: Resolver<Maybe<ResolversTypes['UInt64']>, ParentType, ContextType>;
  metadata?: Resolver<Maybe<ResolversTypes['JSONObject']>, ParentType, ContextType>;
  state?: Resolver<ResolversTypes['String'], ParentType, ContextType>;
  type?: Resolver<ResolversTypes['PaymentType'], ParentType, ContextType>;
  walletAddressId?: Resolver<ResolversTypes['ID'], ParentType, ContextType>;
  __isTypeOf?: IsTypeOfResolverFn<ParentType, ContextType>;
};

export type PaymentConnectionResolvers<ContextType = any, ParentType extends ResolversParentTypes['PaymentConnection'] = ResolversParentTypes['PaymentConnection']> = {
  edges?: Resolver<Array<ResolversTypes['PaymentEdge']>, ParentType, ContextType>;
  pageInfo?: Resolver<ResolversTypes['PageInfo'], ParentType, ContextType>;
  __isTypeOf?: IsTypeOfResolverFn<ParentType, ContextType>;
};

export type PaymentEdgeResolvers<ContextType = any, ParentType extends ResolversParentTypes['PaymentEdge'] = ResolversParentTypes['PaymentEdge']> = {
  cursor?: Resolver<ResolversTypes['String'], ParentType, ContextType>;
  node?: Resolver<ResolversTypes['Payment'], ParentType, ContextType>;
  __isTypeOf?: IsTypeOfResolverFn<ParentType, ContextType>;
};

export type PeerResolvers<ContextType = any, ParentType extends ResolversParentTypes['Peer'] = ResolversParentTypes['Peer']> = {
  asset?: Resolver<ResolversTypes['Asset'], ParentType, ContextType>;
  createdAt?: Resolver<ResolversTypes['String'], ParentType, ContextType>;
  http?: Resolver<ResolversTypes['Http'], ParentType, ContextType>;
  id?: Resolver<ResolversTypes['ID'], ParentType, ContextType>;
  liquidity?: Resolver<Maybe<ResolversTypes['UInt64']>, ParentType, ContextType>;
  liquidityThreshold?: Resolver<Maybe<ResolversTypes['UInt64']>, ParentType, ContextType>;
  maxPacketAmount?: Resolver<Maybe<ResolversTypes['UInt64']>, ParentType, ContextType>;
  name?: Resolver<Maybe<ResolversTypes['String']>, ParentType, ContextType>;
  staticIlpAddress?: Resolver<ResolversTypes['String'], ParentType, ContextType>;
  __isTypeOf?: IsTypeOfResolverFn<ParentType, ContextType>;
};

export type PeerEdgeResolvers<ContextType = any, ParentType extends ResolversParentTypes['PeerEdge'] = ResolversParentTypes['PeerEdge']> = {
  cursor?: Resolver<ResolversTypes['String'], ParentType, ContextType>;
  node?: Resolver<ResolversTypes['Peer'], ParentType, ContextType>;
  __isTypeOf?: IsTypeOfResolverFn<ParentType, ContextType>;
};

export type PeersConnectionResolvers<ContextType = any, ParentType extends ResolversParentTypes['PeersConnection'] = ResolversParentTypes['PeersConnection']> = {
  edges?: Resolver<Array<ResolversTypes['PeerEdge']>, ParentType, ContextType>;
  pageInfo?: Resolver<ResolversTypes['PageInfo'], ParentType, ContextType>;
  __isTypeOf?: IsTypeOfResolverFn<ParentType, ContextType>;
};

export type QueryResolvers<ContextType = any, ParentType extends ResolversParentTypes['Query'] = ResolversParentTypes['Query']> = {
  accountingTransfers?: Resolver<ResolversTypes['AccountingTransferConnection'], ParentType, ContextType, RequireFields<QueryAccountingTransfersArgs, 'id'>>;
  asset?: Resolver<Maybe<ResolversTypes['Asset']>, ParentType, ContextType, RequireFields<QueryAssetArgs, 'id'>>;
  assets?: Resolver<ResolversTypes['AssetsConnection'], ParentType, ContextType, Partial<QueryAssetsArgs>>;
  incomingPayment?: Resolver<Maybe<ResolversTypes['IncomingPayment']>, ParentType, ContextType, RequireFields<QueryIncomingPaymentArgs, 'id'>>;
  outgoingPayment?: Resolver<Maybe<ResolversTypes['OutgoingPayment']>, ParentType, ContextType, RequireFields<QueryOutgoingPaymentArgs, 'id'>>;
  outgoingPayments?: Resolver<ResolversTypes['OutgoingPaymentConnection'], ParentType, ContextType, Partial<QueryOutgoingPaymentsArgs>>;
  payments?: Resolver<ResolversTypes['PaymentConnection'], ParentType, ContextType, Partial<QueryPaymentsArgs>>;
  peer?: Resolver<Maybe<ResolversTypes['Peer']>, ParentType, ContextType, RequireFields<QueryPeerArgs, 'id'>>;
  peers?: Resolver<ResolversTypes['PeersConnection'], ParentType, ContextType, Partial<QueryPeersArgs>>;
  quote?: Resolver<Maybe<ResolversTypes['Quote']>, ParentType, ContextType, RequireFields<QueryQuoteArgs, 'id'>>;
  receiver?: Resolver<Maybe<ResolversTypes['Receiver']>, ParentType, ContextType, RequireFields<QueryReceiverArgs, 'id'>>;
  walletAddress?: Resolver<Maybe<ResolversTypes['WalletAddress']>, ParentType, ContextType, RequireFields<QueryWalletAddressArgs, 'id'>>;
  walletAddresses?: Resolver<ResolversTypes['WalletAddressesConnection'], ParentType, ContextType, Partial<QueryWalletAddressesArgs>>;
  webhookEvents?: Resolver<ResolversTypes['WebhookEventsConnection'], ParentType, ContextType, Partial<QueryWebhookEventsArgs>>;
};

export type QuoteResolvers<ContextType = any, ParentType extends ResolversParentTypes['Quote'] = ResolversParentTypes['Quote']> = {
  createdAt?: Resolver<ResolversTypes['String'], ParentType, ContextType>;
  debitAmount?: Resolver<ResolversTypes['Amount'], ParentType, ContextType>;
  estimatedExchangeRate?: Resolver<Maybe<ResolversTypes['Float']>, ParentType, ContextType>;
  expiresAt?: Resolver<ResolversTypes['String'], ParentType, ContextType>;
  id?: Resolver<ResolversTypes['ID'], ParentType, ContextType>;
  receiveAmount?: Resolver<ResolversTypes['Amount'], ParentType, ContextType>;
  receiver?: Resolver<ResolversTypes['String'], ParentType, ContextType>;
  walletAddressId?: Resolver<ResolversTypes['ID'], ParentType, ContextType>;
  __isTypeOf?: IsTypeOfResolverFn<ParentType, ContextType>;
};

export type QuoteConnectionResolvers<ContextType = any, ParentType extends ResolversParentTypes['QuoteConnection'] = ResolversParentTypes['QuoteConnection']> = {
  edges?: Resolver<Array<ResolversTypes['QuoteEdge']>, ParentType, ContextType>;
  pageInfo?: Resolver<ResolversTypes['PageInfo'], ParentType, ContextType>;
  __isTypeOf?: IsTypeOfResolverFn<ParentType, ContextType>;
};

export type QuoteEdgeResolvers<ContextType = any, ParentType extends ResolversParentTypes['QuoteEdge'] = ResolversParentTypes['QuoteEdge']> = {
  cursor?: Resolver<ResolversTypes['String'], ParentType, ContextType>;
  node?: Resolver<ResolversTypes['Quote'], ParentType, ContextType>;
  __isTypeOf?: IsTypeOfResolverFn<ParentType, ContextType>;
};

export type QuoteResponseResolvers<ContextType = any, ParentType extends ResolversParentTypes['QuoteResponse'] = ResolversParentTypes['QuoteResponse']> = {
  quote?: Resolver<Maybe<ResolversTypes['Quote']>, ParentType, ContextType>;
  __isTypeOf?: IsTypeOfResolverFn<ParentType, ContextType>;
};

export type ReceiverResolvers<ContextType = any, ParentType extends ResolversParentTypes['Receiver'] = ResolversParentTypes['Receiver']> = {
  completed?: Resolver<ResolversTypes['Boolean'], ParentType, ContextType>;
  createdAt?: Resolver<ResolversTypes['String'], ParentType, ContextType>;
  expiresAt?: Resolver<Maybe<ResolversTypes['String']>, ParentType, ContextType>;
  id?: Resolver<ResolversTypes['String'], ParentType, ContextType>;
  incomingAmount?: Resolver<Maybe<ResolversTypes['Amount']>, ParentType, ContextType>;
  metadata?: Resolver<Maybe<ResolversTypes['JSONObject']>, ParentType, ContextType>;
  receivedAmount?: Resolver<ResolversTypes['Amount'], ParentType, ContextType>;
  updatedAt?: Resolver<ResolversTypes['String'], ParentType, ContextType>;
  walletAddressUrl?: Resolver<ResolversTypes['String'], ParentType, ContextType>;
  __isTypeOf?: IsTypeOfResolverFn<ParentType, ContextType>;
};

export type RevokeWalletAddressKeyMutationResponseResolvers<ContextType = any, ParentType extends ResolversParentTypes['RevokeWalletAddressKeyMutationResponse'] = ResolversParentTypes['RevokeWalletAddressKeyMutationResponse']> = {
  walletAddressKey?: Resolver<Maybe<ResolversTypes['WalletAddressKey']>, ParentType, ContextType>;
  __isTypeOf?: IsTypeOfResolverFn<ParentType, ContextType>;
};

export type SetFeeResponseResolvers<ContextType = any, ParentType extends ResolversParentTypes['SetFeeResponse'] = ResolversParentTypes['SetFeeResponse']> = {
  fee?: Resolver<Maybe<ResolversTypes['Fee']>, ParentType, ContextType>;
  __isTypeOf?: IsTypeOfResolverFn<ParentType, ContextType>;
};

export type TriggerWalletAddressEventsMutationResponseResolvers<ContextType = any, ParentType extends ResolversParentTypes['TriggerWalletAddressEventsMutationResponse'] = ResolversParentTypes['TriggerWalletAddressEventsMutationResponse']> = {
  count?: Resolver<Maybe<ResolversTypes['Int']>, ParentType, ContextType>;
  __isTypeOf?: IsTypeOfResolverFn<ParentType, ContextType>;
};

export interface UInt8ScalarConfig extends GraphQLScalarTypeConfig<ResolversTypes['UInt8'], any> {
  name: 'UInt8';
}

export interface UInt64ScalarConfig extends GraphQLScalarTypeConfig<ResolversTypes['UInt64'], any> {
  name: 'UInt64';
}

export type UpdatePeerMutationResponseResolvers<ContextType = any, ParentType extends ResolversParentTypes['UpdatePeerMutationResponse'] = ResolversParentTypes['UpdatePeerMutationResponse']> = {
  peer?: Resolver<Maybe<ResolversTypes['Peer']>, ParentType, ContextType>;
  __isTypeOf?: IsTypeOfResolverFn<ParentType, ContextType>;
};

export type UpdateWalletAddressMutationResponseResolvers<ContextType = any, ParentType extends ResolversParentTypes['UpdateWalletAddressMutationResponse'] = ResolversParentTypes['UpdateWalletAddressMutationResponse']> = {
  walletAddress?: Resolver<Maybe<ResolversTypes['WalletAddress']>, ParentType, ContextType>;
  __isTypeOf?: IsTypeOfResolverFn<ParentType, ContextType>;
};

export type WalletAddressResolvers<ContextType = any, ParentType extends ResolversParentTypes['WalletAddress'] = ResolversParentTypes['WalletAddress']> = {
  additionalProperties?: Resolver<Maybe<Array<Maybe<ResolversTypes['AdditionalProperty']>>>, ParentType, ContextType>;
  asset?: Resolver<ResolversTypes['Asset'], ParentType, ContextType>;
  createdAt?: Resolver<ResolversTypes['String'], ParentType, ContextType>;
  id?: Resolver<ResolversTypes['ID'], ParentType, ContextType>;
  incomingPayments?: Resolver<Maybe<ResolversTypes['IncomingPaymentConnection']>, ParentType, ContextType, Partial<WalletAddressIncomingPaymentsArgs>>;
  liquidity?: Resolver<Maybe<ResolversTypes['UInt64']>, ParentType, ContextType>;
  outgoingPayments?: Resolver<Maybe<ResolversTypes['OutgoingPaymentConnection']>, ParentType, ContextType, Partial<WalletAddressOutgoingPaymentsArgs>>;
  publicName?: Resolver<Maybe<ResolversTypes['String']>, ParentType, ContextType>;
  quotes?: Resolver<Maybe<ResolversTypes['QuoteConnection']>, ParentType, ContextType, Partial<WalletAddressQuotesArgs>>;
  status?: Resolver<ResolversTypes['WalletAddressStatus'], ParentType, ContextType>;
  url?: Resolver<ResolversTypes['String'], ParentType, ContextType>;
  walletAddressKeys?: Resolver<Maybe<ResolversTypes['WalletAddressKeyConnection']>, ParentType, ContextType, Partial<WalletAddressWalletAddressKeysArgs>>;
  __isTypeOf?: IsTypeOfResolverFn<ParentType, ContextType>;
};

export type WalletAddressEdgeResolvers<ContextType = any, ParentType extends ResolversParentTypes['WalletAddressEdge'] = ResolversParentTypes['WalletAddressEdge']> = {
  cursor?: Resolver<ResolversTypes['String'], ParentType, ContextType>;
  node?: Resolver<ResolversTypes['WalletAddress'], ParentType, ContextType>;
  __isTypeOf?: IsTypeOfResolverFn<ParentType, ContextType>;
};

export type WalletAddressKeyResolvers<ContextType = any, ParentType extends ResolversParentTypes['WalletAddressKey'] = ResolversParentTypes['WalletAddressKey']> = {
  createdAt?: Resolver<ResolversTypes['String'], ParentType, ContextType>;
  id?: Resolver<ResolversTypes['ID'], ParentType, ContextType>;
  jwk?: Resolver<ResolversTypes['Jwk'], ParentType, ContextType>;
  revoked?: Resolver<ResolversTypes['Boolean'], ParentType, ContextType>;
  walletAddressId?: Resolver<ResolversTypes['ID'], ParentType, ContextType>;
  __isTypeOf?: IsTypeOfResolverFn<ParentType, ContextType>;
};

export type WalletAddressKeyConnectionResolvers<ContextType = any, ParentType extends ResolversParentTypes['WalletAddressKeyConnection'] = ResolversParentTypes['WalletAddressKeyConnection']> = {
  edges?: Resolver<Array<ResolversTypes['WalletAddressKeyEdge']>, ParentType, ContextType>;
  pageInfo?: Resolver<ResolversTypes['PageInfo'], ParentType, ContextType>;
  __isTypeOf?: IsTypeOfResolverFn<ParentType, ContextType>;
};

export type WalletAddressKeyEdgeResolvers<ContextType = any, ParentType extends ResolversParentTypes['WalletAddressKeyEdge'] = ResolversParentTypes['WalletAddressKeyEdge']> = {
  cursor?: Resolver<ResolversTypes['String'], ParentType, ContextType>;
  node?: Resolver<ResolversTypes['WalletAddressKey'], ParentType, ContextType>;
  __isTypeOf?: IsTypeOfResolverFn<ParentType, ContextType>;
};

export type WalletAddressWithdrawalResolvers<ContextType = any, ParentType extends ResolversParentTypes['WalletAddressWithdrawal'] = ResolversParentTypes['WalletAddressWithdrawal']> = {
  amount?: Resolver<ResolversTypes['UInt64'], ParentType, ContextType>;
  id?: Resolver<ResolversTypes['ID'], ParentType, ContextType>;
  walletAddress?: Resolver<ResolversTypes['WalletAddress'], ParentType, ContextType>;
  __isTypeOf?: IsTypeOfResolverFn<ParentType, ContextType>;
};

export type WalletAddressWithdrawalMutationResponseResolvers<ContextType = any, ParentType extends ResolversParentTypes['WalletAddressWithdrawalMutationResponse'] = ResolversParentTypes['WalletAddressWithdrawalMutationResponse']> = {
  withdrawal?: Resolver<Maybe<ResolversTypes['WalletAddressWithdrawal']>, ParentType, ContextType>;
  __isTypeOf?: IsTypeOfResolverFn<ParentType, ContextType>;
};

export type WalletAddressesConnectionResolvers<ContextType = any, ParentType extends ResolversParentTypes['WalletAddressesConnection'] = ResolversParentTypes['WalletAddressesConnection']> = {
  edges?: Resolver<Array<ResolversTypes['WalletAddressEdge']>, ParentType, ContextType>;
  pageInfo?: Resolver<ResolversTypes['PageInfo'], ParentType, ContextType>;
  __isTypeOf?: IsTypeOfResolverFn<ParentType, ContextType>;
};

export type WebhookEventResolvers<ContextType = any, ParentType extends ResolversParentTypes['WebhookEvent'] = ResolversParentTypes['WebhookEvent']> = {
  createdAt?: Resolver<ResolversTypes['String'], ParentType, ContextType>;
  data?: Resolver<ResolversTypes['JSONObject'], ParentType, ContextType>;
  id?: Resolver<ResolversTypes['ID'], ParentType, ContextType>;
  type?: Resolver<ResolversTypes['WebhookEventType'], ParentType, ContextType>;
  __isTypeOf?: IsTypeOfResolverFn<ParentType, ContextType>;
};

export type WebhookEventsConnectionResolvers<ContextType = any, ParentType extends ResolversParentTypes['WebhookEventsConnection'] = ResolversParentTypes['WebhookEventsConnection']> = {
  edges?: Resolver<Array<ResolversTypes['WebhookEventsEdge']>, ParentType, ContextType>;
  pageInfo?: Resolver<ResolversTypes['PageInfo'], ParentType, ContextType>;
  __isTypeOf?: IsTypeOfResolverFn<ParentType, ContextType>;
};

export type WebhookEventsEdgeResolvers<ContextType = any, ParentType extends ResolversParentTypes['WebhookEventsEdge'] = ResolversParentTypes['WebhookEventsEdge']> = {
  cursor?: Resolver<ResolversTypes['String'], ParentType, ContextType>;
  node?: Resolver<ResolversTypes['WebhookEvent'], ParentType, ContextType>;
  __isTypeOf?: IsTypeOfResolverFn<ParentType, ContextType>;
};

export type Resolvers<ContextType = any> = {
  AccountingTransfer?: AccountingTransferResolvers<ContextType>;
  AccountingTransferConnection?: AccountingTransferConnectionResolvers<ContextType>;
  AdditionalProperty?: AdditionalPropertyResolvers<ContextType>;
  Amount?: AmountResolvers<ContextType>;
  ApproveIncomingPaymentResponse?: ApproveIncomingPaymentResponseResolvers<ContextType>;
  Asset?: AssetResolvers<ContextType>;
  AssetEdge?: AssetEdgeResolvers<ContextType>;
  AssetMutationResponse?: AssetMutationResponseResolvers<ContextType>;
  AssetsConnection?: AssetsConnectionResolvers<ContextType>;
  BasePayment?: BasePaymentResolvers<ContextType>;
  CancelIncomingPaymentResponse?: CancelIncomingPaymentResponseResolvers<ContextType>;
  CreateOrUpdatePeerByUrlMutationResponse?: CreateOrUpdatePeerByUrlMutationResponseResolvers<ContextType>;
  CreatePeerMutationResponse?: CreatePeerMutationResponseResolvers<ContextType>;
  CreateReceiverResponse?: CreateReceiverResponseResolvers<ContextType>;
  CreateWalletAddressKeyMutationResponse?: CreateWalletAddressKeyMutationResponseResolvers<ContextType>;
  CreateWalletAddressMutationResponse?: CreateWalletAddressMutationResponseResolvers<ContextType>;
  DeleteAssetMutationResponse?: DeleteAssetMutationResponseResolvers<ContextType>;
  DeletePeerMutationResponse?: DeletePeerMutationResponseResolvers<ContextType>;
  Fee?: FeeResolvers<ContextType>;
  FeeEdge?: FeeEdgeResolvers<ContextType>;
  FeesConnection?: FeesConnectionResolvers<ContextType>;
  Http?: HttpResolvers<ContextType>;
  HttpOutgoing?: HttpOutgoingResolvers<ContextType>;
  IncomingPayment?: IncomingPaymentResolvers<ContextType>;
  IncomingPaymentConnection?: IncomingPaymentConnectionResolvers<ContextType>;
  IncomingPaymentEdge?: IncomingPaymentEdgeResolvers<ContextType>;
  IncomingPaymentResponse?: IncomingPaymentResponseResolvers<ContextType>;
  JSONObject?: GraphQLScalarType;
  Jwk?: JwkResolvers<ContextType>;
  LiquidityMutationResponse?: LiquidityMutationResponseResolvers<ContextType>;
  Model?: ModelResolvers<ContextType>;
  Mutation?: MutationResolvers<ContextType>;
  OutgoingPayment?: OutgoingPaymentResolvers<ContextType>;
  OutgoingPaymentConnection?: OutgoingPaymentConnectionResolvers<ContextType>;
  OutgoingPaymentEdge?: OutgoingPaymentEdgeResolvers<ContextType>;
  OutgoingPaymentResponse?: OutgoingPaymentResponseResolvers<ContextType>;
  PageInfo?: PageInfoResolvers<ContextType>;
  Payment?: PaymentResolvers<ContextType>;
  PaymentConnection?: PaymentConnectionResolvers<ContextType>;
  PaymentEdge?: PaymentEdgeResolvers<ContextType>;
  Peer?: PeerResolvers<ContextType>;
  PeerEdge?: PeerEdgeResolvers<ContextType>;
  PeersConnection?: PeersConnectionResolvers<ContextType>;
  Query?: QueryResolvers<ContextType>;
  Quote?: QuoteResolvers<ContextType>;
  QuoteConnection?: QuoteConnectionResolvers<ContextType>;
  QuoteEdge?: QuoteEdgeResolvers<ContextType>;
  QuoteResponse?: QuoteResponseResolvers<ContextType>;
  Receiver?: ReceiverResolvers<ContextType>;
  RevokeWalletAddressKeyMutationResponse?: RevokeWalletAddressKeyMutationResponseResolvers<ContextType>;
  SetFeeResponse?: SetFeeResponseResolvers<ContextType>;
  TriggerWalletAddressEventsMutationResponse?: TriggerWalletAddressEventsMutationResponseResolvers<ContextType>;
  UInt8?: GraphQLScalarType;
  UInt64?: GraphQLScalarType;
  UpdatePeerMutationResponse?: UpdatePeerMutationResponseResolvers<ContextType>;
  UpdateWalletAddressMutationResponse?: UpdateWalletAddressMutationResponseResolvers<ContextType>;
  WalletAddress?: WalletAddressResolvers<ContextType>;
  WalletAddressEdge?: WalletAddressEdgeResolvers<ContextType>;
  WalletAddressKey?: WalletAddressKeyResolvers<ContextType>;
  WalletAddressKeyConnection?: WalletAddressKeyConnectionResolvers<ContextType>;
  WalletAddressKeyEdge?: WalletAddressKeyEdgeResolvers<ContextType>;
  WalletAddressWithdrawal?: WalletAddressWithdrawalResolvers<ContextType>;
  WalletAddressWithdrawalMutationResponse?: WalletAddressWithdrawalMutationResponseResolvers<ContextType>;
  WalletAddressesConnection?: WalletAddressesConnectionResolvers<ContextType>;
  WebhookEvent?: WebhookEventResolvers<ContextType>;
  WebhookEventsConnection?: WebhookEventsConnectionResolvers<ContextType>;
  WebhookEventsEdge?: WebhookEventsEdgeResolvers<ContextType>;
};


export type GetAssetQueryVariables = Exact<{
  id: Scalars['String']['input'];
}>;


export type GetAssetQuery = { __typename?: 'Query', asset?: { __typename?: 'Asset', id: string, code: string, scale: number, withdrawalThreshold?: bigint | null, liquidity?: bigint | null, createdAt: string, sendingFee?: { __typename?: 'Fee', basisPoints: number, fixed: bigint, createdAt: string } | null } | null };

export type GetAssetWithFeesQueryVariables = Exact<{
  id: Scalars['String']['input'];
  after?: InputMaybe<Scalars['String']['input']>;
  before?: InputMaybe<Scalars['String']['input']>;
  first?: InputMaybe<Scalars['Int']['input']>;
  last?: InputMaybe<Scalars['Int']['input']>;
}>;


export type GetAssetWithFeesQuery = { __typename?: 'Query', asset?: { __typename?: 'Asset', fees?: { __typename?: 'FeesConnection', edges: Array<{ __typename?: 'FeeEdge', cursor: string, node: { __typename?: 'Fee', assetId: string, basisPoints: number, createdAt: string, fixed: bigint, id: string, type: FeeType } }>, pageInfo: { __typename?: 'PageInfo', endCursor?: string | null, hasNextPage: boolean, hasPreviousPage: boolean, startCursor?: string | null } } | null } | null };

export type ListAssetsQueryVariables = Exact<{
  after?: InputMaybe<Scalars['String']['input']>;
  before?: InputMaybe<Scalars['String']['input']>;
  first?: InputMaybe<Scalars['Int']['input']>;
  last?: InputMaybe<Scalars['Int']['input']>;
}>;


export type ListAssetsQuery = { __typename?: 'Query', assets: { __typename?: 'AssetsConnection', edges: Array<{ __typename?: 'AssetEdge', node: { __typename?: 'Asset', code: string, id: string, scale: number, withdrawalThreshold?: bigint | null, createdAt: string } }>, pageInfo: { __typename?: 'PageInfo', startCursor?: string | null, endCursor?: string | null, hasNextPage: boolean, hasPreviousPage: boolean } } };

export type CreateAssetMutationVariables = Exact<{
  input: CreateAssetInput;
}>;


export type CreateAssetMutation = { __typename?: 'Mutation', createAsset: { __typename?: 'AssetMutationResponse', asset?: { __typename?: 'Asset', id: string, code: string, scale: number, withdrawalThreshold?: bigint | null, liquidity?: bigint | null, createdAt: string, sendingFee?: { __typename?: 'Fee', basisPoints: number, fixed: bigint, createdAt: string } | null } | null } };

export type UpdateAssetMutationVariables = Exact<{
  input: UpdateAssetInput;
}>;


export type UpdateAssetMutation = { __typename?: 'Mutation', updateAsset: { __typename?: 'AssetMutationResponse', asset?: { __typename?: 'Asset', id: string, code: string, scale: number, withdrawalThreshold?: bigint | null, liquidity?: bigint | null, createdAt: string, sendingFee?: { __typename?: 'Fee', basisPoints: number, fixed: bigint, createdAt: string } | null } | null } };

export type SetFeeMutationVariables = Exact<{
  input: SetFeeInput;
}>;


export type SetFeeMutation = { __typename?: 'Mutation', setFee: { __typename?: 'SetFeeResponse', fee?: { __typename?: 'Fee', assetId: string, basisPoints: number, createdAt: string, fixed: bigint, id: string, type: FeeType } | null } };

export type DepositAssetLiquidityMutationVariables = Exact<{
  input: DepositAssetLiquidityInput;
}>;


export type DepositAssetLiquidityMutation = { __typename?: 'Mutation', depositAssetLiquidity?: { __typename?: 'LiquidityMutationResponse', success: boolean } | null };

export type WithdrawAssetLiquidityVariables = Exact<{
  input: CreateAssetLiquidityWithdrawalInput;
}>;


export type WithdrawAssetLiquidity = { __typename?: 'Mutation', createAssetLiquidityWithdrawal?: { __typename?: 'LiquidityMutationResponse', success: boolean } | null };

export type DeleteAssetMutationVariables = Exact<{
  input: DeleteAssetInput;
}>;


export type DeleteAssetMutation = { __typename?: 'Mutation', deleteAsset: { __typename?: 'DeleteAssetMutationResponse', asset?: { __typename?: 'Asset', id: string, code: string, scale: number, withdrawalThreshold?: bigint | null, liquidity?: bigint | null, createdAt: string, sendingFee?: { __typename?: 'Fee', basisPoints: number, fixed: bigint, createdAt: string } | null } | null } };

export type GetIncomingPaymentVariables = Exact<{
  id: Scalars['String']['input'];
}>;


export type GetIncomingPayment = { __typename?: 'Query', incomingPayment?: { __typename?: 'IncomingPayment', id: string, walletAddressId: string, state: IncomingPaymentState, expiresAt: string, metadata?: any | null, createdAt: string, liquidity?: bigint | null, incomingAmount?: { __typename?: 'Amount', value: bigint, assetCode: string, assetScale: number } | null, receivedAmount: { __typename?: 'Amount', value: bigint, assetCode: string, assetScale: number } } | null };

export type GetOutgoingPaymentVariables = Exact<{
  id: Scalars['String']['input'];
}>;


export type GetOutgoingPayment = { __typename?: 'Query', outgoingPayment?: { __typename?: 'OutgoingPayment', id: string, createdAt: string, error?: string | null, receiver: string, walletAddressId: string, state: OutgoingPaymentState, metadata?: any | null, liquidity?: bigint | null, receiveAmount: { __typename?: 'Amount', assetCode: string, assetScale: number, value: bigint }, debitAmount: { __typename?: 'Amount', assetCode: string, assetScale: number, value: bigint }, sentAmount: { __typename?: 'Amount', assetCode: string, assetScale: number, value: bigint } } | null };

export type ListPaymentsQueryVariables = Exact<{
  after?: InputMaybe<Scalars['String']['input']>;
  before?: InputMaybe<Scalars['String']['input']>;
  first?: InputMaybe<Scalars['Int']['input']>;
  last?: InputMaybe<Scalars['Int']['input']>;
  filter?: InputMaybe<PaymentFilter>;
}>;


export type ListPaymentsQuery = { __typename?: 'Query', payments: { __typename?: 'PaymentConnection', edges: Array<{ __typename?: 'PaymentEdge', node: { __typename?: 'Payment', id: string, type: PaymentType, state: string, createdAt: string } }>, pageInfo: { __typename?: 'PageInfo', startCursor?: string | null, endCursor?: string | null, hasNextPage: boolean, hasPreviousPage: boolean } } };

export type DepositOutgoingPaymentLiquidityVariables = Exact<{
  input: DepositOutgoingPaymentLiquidityInput;
}>;


export type DepositOutgoingPaymentLiquidity = { __typename?: 'Mutation', depositOutgoingPaymentLiquidity?: { __typename?: 'LiquidityMutationResponse', success: boolean } | null };

export type CreateOutgoingPaymentWithdrawalVariables = Exact<{
  input: CreateOutgoingPaymentWithdrawalInput;
}>;


export type CreateOutgoingPaymentWithdrawal = { __typename?: 'Mutation', createOutgoingPaymentWithdrawal?: { __typename?: 'LiquidityMutationResponse', success: boolean } | null };

export type CreateIncomingPaymentWithdrawalVariables = Exact<{
  input: CreateIncomingPaymentWithdrawalInput;
}>;


export type CreateIncomingPaymentWithdrawal = { __typename?: 'Mutation', createIncomingPaymentWithdrawal?: { __typename?: 'LiquidityMutationResponse', success: boolean } | null };

export type GetPeerQueryVariables = Exact<{
  id: Scalars['String']['input'];
}>;


export type GetPeerQuery = { __typename?: 'Query', peer?: { __typename?: 'Peer', id: string, name?: string | null, staticIlpAddress: string, maxPacketAmount?: bigint | null, liquidity?: bigint | null, createdAt: string, asset: { __typename?: 'Asset', id: string, code: string, scale: number, withdrawalThreshold?: bigint | null }, http: { __typename?: 'Http', outgoing: { __typename?: 'HttpOutgoing', endpoint: string, authToken: string } } } | null };

export type ListPeersQueryVariables = Exact<{
  after?: InputMaybe<Scalars['String']['input']>;
  before?: InputMaybe<Scalars['String']['input']>;
  first?: InputMaybe<Scalars['Int']['input']>;
  last?: InputMaybe<Scalars['Int']['input']>;
}>;


export type ListPeersQuery = { __typename?: 'Query', peers: { __typename?: 'PeersConnection', edges: Array<{ __typename?: 'PeerEdge', node: { __typename?: 'Peer', id: string, name?: string | null, staticIlpAddress: string, http: { __typename?: 'Http', outgoing: { __typename?: 'HttpOutgoing', endpoint: string } }, asset: { __typename?: 'Asset', code: string, scale: number } } }>, pageInfo: { __typename?: 'PageInfo', startCursor?: string | null, endCursor?: string | null, hasNextPage: boolean, hasPreviousPage: boolean } } };

export type CreatePeerMutationVariables = Exact<{
  input: CreatePeerInput;
}>;


export type CreatePeerMutation = { __typename?: 'Mutation', createPeer: { __typename?: 'CreatePeerMutationResponse', peer?: { __typename?: 'Peer', id: string } | null } };

export type UpdatePeerMutationVariables = Exact<{
  input: UpdatePeerInput;
}>;


export type UpdatePeerMutation = { __typename?: 'Mutation', updatePeer: { __typename?: 'UpdatePeerMutationResponse', peer?: { __typename?: 'Peer', id: string } | null } };

export type DeletePeerMutationVariables = Exact<{
  input: DeletePeerInput;
}>;


export type DeletePeerMutation = { __typename?: 'Mutation', deletePeer: { __typename?: 'DeletePeerMutationResponse', success: boolean } };

export type DepositPeerLiquidityMutationVariables = Exact<{
  input: DepositPeerLiquidityInput;
}>;


export type DepositPeerLiquidityMutation = { __typename?: 'Mutation', depositPeerLiquidity?: { __typename?: 'LiquidityMutationResponse', success: boolean } | null };

export type WithdrawPeerLiquidityVariables = Exact<{
  input: CreatePeerLiquidityWithdrawalInput;
}>;


export type WithdrawPeerLiquidity = { __typename?: 'Mutation', createPeerLiquidityWithdrawal?: { __typename?: 'LiquidityMutationResponse', success: boolean } | null };

export type GetWalletAddressQueryVariables = Exact<{
  id: Scalars['String']['input'];
}>;


export type GetWalletAddressQuery = { __typename?: 'Query', walletAddress?: { __typename?: 'WalletAddress', id: string, url: string, publicName?: string | null, status: WalletAddressStatus, createdAt: string, liquidity?: bigint | null, asset: { __typename?: 'Asset', id: string, code: string, scale: number, withdrawalThreshold?: bigint | null } } | null };

export type ListWalletAddresssQueryVariables = Exact<{
  after?: InputMaybe<Scalars['String']['input']>;
  before?: InputMaybe<Scalars['String']['input']>;
  first?: InputMaybe<Scalars['Int']['input']>;
  last?: InputMaybe<Scalars['Int']['input']>;
}>;


export type ListWalletAddresssQuery = { __typename?: 'Query', walletAddresses: { __typename?: 'WalletAddressesConnection', edges: Array<{ __typename?: 'WalletAddressEdge', cursor: string, node: { __typename?: 'WalletAddress', id: string, publicName?: string | null, status: WalletAddressStatus, url: string } }>, pageInfo: { __typename?: 'PageInfo', startCursor?: string | null, endCursor?: string | null, hasNextPage: boolean, hasPreviousPage: boolean } } };

export type UpdateWalletAddressMutationVariables = Exact<{
  input: UpdateWalletAddressInput;
}>;


export type UpdateWalletAddressMutation = { __typename?: 'Mutation', updateWalletAddress: { __typename?: 'UpdateWalletAddressMutationResponse', walletAddress?: { __typename?: 'WalletAddress', id: string } | null } };

export type CreateWalletAddressMutationVariables = Exact<{
  input: CreateWalletAddressInput;
}>;


export type CreateWalletAddressMutation = { __typename?: 'Mutation', createWalletAddress: { __typename?: 'CreateWalletAddressMutationResponse', walletAddress?: { __typename?: 'WalletAddress', id: string } | null } };

export type CreateWalletAddressWithdrawalVariables = Exact<{
  input: CreateWalletAddressWithdrawalInput;
}>;


export type CreateWalletAddressWithdrawal = { __typename?: 'Mutation', createWalletAddressWithdrawal?: { __typename?: 'WalletAddressWithdrawalMutationResponse', withdrawal?: { __typename?: 'WalletAddressWithdrawal', id: string } | null } | null };

export type ListWebhookEventsVariables = Exact<{
  after?: InputMaybe<Scalars['String']['input']>;
  before?: InputMaybe<Scalars['String']['input']>;
  first?: InputMaybe<Scalars['Int']['input']>;
  last?: InputMaybe<Scalars['Int']['input']>;
  filter?: InputMaybe<WebhookEventFilter>;
}>;


export type ListWebhookEvents = { __typename?: 'Query', webhookEvents: { __typename?: 'WebhookEventsConnection', edges: Array<{ __typename?: 'WebhookEventsEdge', cursor: string, node: { __typename?: 'WebhookEvent', id: string, data: any, type: WebhookEventType, createdAt: string } }>, pageInfo: { __typename?: 'PageInfo', startCursor?: string | null, endCursor?: string | null, hasNextPage: boolean, hasPreviousPage: boolean } } };<|MERGE_RESOLUTION|>--- conflicted
+++ resolved
@@ -1579,13 +1579,8 @@
   data: Scalars['JSONObject']['output'];
   /** Unique identifier of the webhook event. */
   id: Scalars['ID']['output'];
-<<<<<<< HEAD
-  /** Type of event */
+  /** Type of webhook event. */
   type: WebhookEventType;
-=======
-  /** Type of webhook event. */
-  type: Scalars['String']['output'];
->>>>>>> e3abc18d
 };
 
 export type WebhookEventFilter = {
