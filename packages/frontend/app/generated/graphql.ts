--- conflicted
+++ resolved
@@ -1270,14 +1270,9 @@
 
 /** Mapping of interface types */
 export type ResolversInterfaceTypes<RefType extends Record<string, unknown>> = {
-<<<<<<< HEAD
-  Model: ( Partial<Asset> ) | ( Partial<IncomingPayment> ) | ( Partial<OutgoingPayment> ) | ( Partial<PaymentPointer> ) | ( Partial<PaymentPointerKey> ) | ( Partial<Peer> ) | ( Partial<WebhookEvent> );
-  MutationResponse: ( Partial<AssetMutationResponse> ) | ( Partial<CreatePaymentPointerKeyMutationResponse> ) | ( Partial<CreatePaymentPointerMutationResponse> ) | ( Partial<CreatePeerMutationResponse> ) | ( Partial<DeletePeerMutationResponse> ) | ( Partial<LiquidityMutationResponse> ) | ( Partial<PaymentPointerWithdrawalMutationResponse> ) | ( Partial<RevokePaymentPointerKeyMutationResponse> ) | ( Partial<TransferMutationResponse> ) | ( Partial<TriggerPaymentPointerEventsMutationResponse> ) | ( Partial<UpdateFeeResponse> ) | ( Partial<UpdatePaymentPointerMutationResponse> ) | ( Partial<UpdatePeerMutationResponse> );
-=======
   BasePayment: ( Partial<IncomingPayment> ) | ( Partial<OutgoingPayment> ) | ( Partial<Payment> );
   Model: ( Partial<Asset> ) | ( Partial<IncomingPayment> ) | ( Partial<OutgoingPayment> ) | ( Partial<Payment> ) | ( Partial<PaymentPointer> ) | ( Partial<PaymentPointerKey> ) | ( Partial<Peer> ) | ( Partial<WebhookEvent> );
-  MutationResponse: ( Partial<AssetMutationResponse> ) | ( Partial<CreatePaymentPointerKeyMutationResponse> ) | ( Partial<CreatePaymentPointerMutationResponse> ) | ( Partial<CreatePeerMutationResponse> ) | ( Partial<DeletePeerMutationResponse> ) | ( Partial<LiquidityMutationResponse> ) | ( Partial<PaymentPointerWithdrawalMutationResponse> ) | ( Partial<RevokePaymentPointerKeyMutationResponse> ) | ( Partial<TransferMutationResponse> ) | ( Partial<TriggerPaymentPointerEventsMutationResponse> ) | ( Partial<UpdatePaymentPointerMutationResponse> ) | ( Partial<UpdatePeerMutationResponse> );
->>>>>>> b2c6ff7f
+  MutationResponse: ( Partial<AssetMutationResponse> ) | ( Partial<CreatePaymentPointerKeyMutationResponse> ) | ( Partial<CreatePaymentPointerMutationResponse> ) | ( Partial<CreatePeerMutationResponse> ) | ( Partial<DeletePeerMutationResponse> ) | ( Partial<LiquidityMutationResponse> ) | ( Partial<PaymentPointerWithdrawalMutationResponse> ) | ( Partial<RevokePaymentPointerKeyMutationResponse> ) | ( Partial<TransferMutationResponse> ) | ( Partial<TriggerPaymentPointerEventsMutationResponse> ) | ( Partial<UpdateFeeResponse> ) | ( Partial<UpdatePaymentPointerMutationResponse> ) | ( Partial<UpdatePeerMutationResponse> );
 };
 
 /** Mapping between all available schema types and the resolvers types */
