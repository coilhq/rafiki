import { GraphQLResolveInfo, GraphQLScalarType, GraphQLScalarTypeConfig } from 'graphql';
export type Maybe<T> = T | null;
export type InputMaybe<T> = T | undefined;
export type Exact<T extends { [key: string]: unknown }> = { [K in keyof T]: T[K] };
export type MakeOptional<T, K extends keyof T> = Omit<T, K> & { [SubKey in K]?: Maybe<T[SubKey]> };
export type MakeMaybe<T, K extends keyof T> = Omit<T, K> & { [SubKey in K]: Maybe<T[SubKey]> };
export type MakeEmpty<T extends { [key: string]: unknown }, K extends keyof T> = { [_ in K]?: never };
export type Incremental<T> = T | { [P in keyof T]?: P extends ' $fragmentName' | '__typename' ? T[P] : never };
export type RequireFields<T, K extends keyof T> = Omit<T, K> & { [P in K]-?: NonNullable<T[P]> };
/** All built-in and custom scalars, mapped to their actual values */
export type Scalars = {
  ID: { input: string; output: string; }
  String: { input: string; output: string; }
  Boolean: { input: boolean; output: boolean; }
  Int: { input: number; output: number; }
  Float: { input: number; output: number; }
  /** The `JSONObject` scalar type represents JSON objects as specified by the [ECMA-404](http://www.ecma-international.org/publications/files/ECMA-ST/ECMA-404.pdf) standard. */
  JSONObject: { input: any; output: any; }
  /** The `UInt8` scalar type represents unsigned 8-bit whole numeric values, ranging from 0 to 255. */
  UInt8: { input: number; output: number; }
  /** The `UInt64` scalar type represents unsigned 64-bit whole numeric values. It is capable of handling values that are larger than the JavaScript `Number` type limit (greater than 2^53). */
  UInt64: { input: bigint; output: bigint; }
};

export type AccountingTransfer = Model & {
  __typename?: 'AccountingTransfer';
  /** Amount sent (fixed send). */
  amount: Scalars['UInt64']['output'];
  /** The date and time that the accounting transfer was created. */
  createdAt: Scalars['String']['output'];
  /** Unique identifier for the credit account. */
  creditAccountId: Scalars['ID']['output'];
  /** Unique identifier for the debit account. */
  debitAccountId: Scalars['ID']['output'];
  /** The date and time that the accounting transfer will expire. */
  expiresAt?: Maybe<Scalars['String']['output']>;
  /** Unique identifier for the accounting transfer. */
  id: Scalars['ID']['output'];
  /** Identifier that partitions the sets of accounts that can transact with each other. */
  ledger: Scalars['UInt8']['output'];
  /** The state of the accounting transfer. */
  state: TransferState;
  /** Type of the accounting transfer. */
  transferType: TransferType;
};

export type AccountingTransferConnection = {
  __typename?: 'AccountingTransferConnection';
  credits: Array<AccountingTransfer>;
  debits: Array<AccountingTransfer>;
};

export type AdditionalProperty = {
  __typename?: 'AdditionalProperty';
  /** Key for the additional property. */
  key: Scalars['String']['output'];
  /** Value for the additional property. */
  value: Scalars['String']['output'];
  /** Indicates whether the property is visible in Open Payments wallet address requests. */
  visibleInOpenPayments: Scalars['Boolean']['output'];
};

export type AdditionalPropertyInput = {
  /** Key for the additional property. */
  key: Scalars['String']['input'];
  /** Value for the additional property. */
  value: Scalars['String']['input'];
  /** Indicates whether the property is visible in Open Payments wallet address requests. */
  visibleInOpenPayments: Scalars['Boolean']['input'];
};

export enum Alg {
  /** EdDSA cryptographic algorithm. */
  EdDsa = 'EdDSA'
}

export type Amount = {
  __typename?: 'Amount';
  /** Should be an ISO 4217 currency code whenever possible, e.g. `USD`. For more information, refer to [assets](https://rafiki.dev/overview/concepts/accounting/#assets). */
  assetCode: Scalars['String']['output'];
  /** Difference in order of magnitude between the standard unit of an asset and its corresponding fractional unit. */
  assetScale: Scalars['UInt8']['output'];
  /** Numerical value. */
  value: Scalars['UInt64']['output'];
};

export type AmountInput = {
  /** Should be an ISO 4217 currency code whenever possible, e.g. `USD`. For more information, refer to [assets](https://rafiki.dev/overview/concepts/accounting/#assets). */
  assetCode: Scalars['String']['input'];
  /** Difference in order of magnitude between the standard unit of an asset and its corresponding fractional unit. */
  assetScale: Scalars['UInt8']['input'];
  /** Numerical value. */
  value: Scalars['UInt64']['input'];
};

export type ApproveIncomingPaymentInput = {
  /** Unique identifier of the incoming payment to be approved. Note: incoming payment must be PENDING. */
  id: Scalars['ID']['input'];
};

export type ApproveIncomingPaymentResponse = {
  __typename?: 'ApproveIncomingPaymentResponse';
  /** The incoming payment that was approved. */
  payment?: Maybe<IncomingPayment>;
};

export type Asset = Model & {
  __typename?: 'Asset';
  /** Should be an ISO 4217 currency code whenever possible, e.g. `USD`. For more information, refer to [assets](https://rafiki.dev/overview/concepts/accounting/#assets). */
  code: Scalars['String']['output'];
  /** The date and time when the asset was created. */
  createdAt: Scalars['String']['output'];
  /** Fetches a paginated list of fees associated with this asset. */
  fees?: Maybe<FeesConnection>;
  /** Unique identifier of the asset. */
  id: Scalars['ID']['output'];
  /** Available liquidity */
  liquidity?: Maybe<Scalars['UInt64']['output']>;
  /** A webhook event will notify the Account Servicing Entity if liquidity falls below this value. */
  liquidityThreshold?: Maybe<Scalars['UInt64']['output']>;
  /** The receiving fee structure for the asset. */
  receivingFee?: Maybe<Fee>;
  /** Difference in order of magnitude between the standard unit of an asset and its corresponding fractional unit. */
  scale: Scalars['UInt8']['output'];
  /** The sending fee structure for the asset. */
  sendingFee?: Maybe<Fee>;
  /** Minimum amount of liquidity that can be withdrawn from the asset. */
  withdrawalThreshold?: Maybe<Scalars['UInt64']['output']>;
};


export type AssetFeesArgs = {
  after?: InputMaybe<Scalars['String']['input']>;
  before?: InputMaybe<Scalars['String']['input']>;
  first?: InputMaybe<Scalars['Int']['input']>;
  last?: InputMaybe<Scalars['Int']['input']>;
  sortOrder?: InputMaybe<SortOrder>;
};

export type AssetEdge = {
  __typename?: 'AssetEdge';
  /** A cursor for paginating through the assets. */
  cursor: Scalars['String']['output'];
  /** An asset node in the list. */
  node: Asset;
};

export type AssetMutationResponse = {
  __typename?: 'AssetMutationResponse';
  /** The asset affected by the mutation. */
  asset?: Maybe<Asset>;
};

export type AssetsConnection = {
  __typename?: 'AssetsConnection';
  /** A list of edges representing assets and cursors for pagination. */
  edges: Array<AssetEdge>;
  /** Information to aid in pagination. */
  pageInfo: PageInfo;
};

export type BasePayment = {
  /** Information about the wallet address of the Open Payments client that created the payment. */
  client?: Maybe<Scalars['String']['output']>;
  /** The date and time that the payment was created. */
  createdAt: Scalars['String']['output'];
  /** Unique identifier for the payment. */
  id: Scalars['ID']['output'];
  /** Additional metadata associated with the payment. */
  metadata?: Maybe<Scalars['JSONObject']['output']>;
  /** Unique identifier of the wallet address under which the payment was created. */
  walletAddressId: Scalars['ID']['output'];
};

export type CancelIncomingPaymentInput = {
  /** Unique identifier of the incoming payment to be canceled. Note: incoming payment must be PENDING. */
  id: Scalars['ID']['input'];
};

export type CancelIncomingPaymentResponse = {
  __typename?: 'CancelIncomingPaymentResponse';
  /** The incoming payment that was canceled. */
  payment?: Maybe<IncomingPayment>;
};

export type CancelOutgoingPaymentInput = {
  /** Unique identifier of the outgoing payment to cancel. */
  id: Scalars['ID']['input'];
  /** Reason why this outgoing payment has been canceled. This value will be publicly visible in the metadata field if this outgoing payment is requested through Open Payments. */
  reason?: InputMaybe<Scalars['String']['input']>;
};

export type CreateAssetInput = {
  /** Should be an ISO 4217 currency code whenever possible, e.g. `USD`. For more information, refer to [assets](https://rafiki.dev/overview/concepts/accounting/#assets). */
  code: Scalars['String']['input'];
  /** Unique key to ensure duplicate or retried requests are processed only once. For more information, refer to [idempotency](https://rafiki.dev/apis/graphql/admin-api-overview/#idempotency). */
  idempotencyKey?: InputMaybe<Scalars['String']['input']>;
  /** A webhook event will notify the Account Servicing Entity if liquidity falls below this value. */
  liquidityThreshold?: InputMaybe<Scalars['UInt64']['input']>;
  /** Difference in order of magnitude between the standard unit of an asset and its corresponding fractional unit. */
  scale: Scalars['UInt8']['input'];
  /** Minimum amount of liquidity that can be withdrawn from the asset. */
  withdrawalThreshold?: InputMaybe<Scalars['UInt64']['input']>;
};

export type CreateAssetLiquidityWithdrawalInput = {
  /** Amount of liquidity to withdraw. */
  amount: Scalars['UInt64']['input'];
  /** Unique identifier of the asset to create the withdrawal for. */
  assetId: Scalars['String']['input'];
  /** Unique identifier of the withdrawal. */
  id: Scalars['String']['input'];
  /** Unique key to ensure duplicate or retried requests are processed only once. For more information, refer to [idempotency](https://rafiki.dev/apis/graphql/admin-api-overview/#idempotency). */
  idempotencyKey: Scalars['String']['input'];
  /** Interval in seconds after a pending transfer's created at which it may be posted or voided. Zero denotes a no timeout single-phase posted transfer. */
  timeoutSeconds: Scalars['UInt64']['input'];
};

export type CreateIncomingPaymentInput = {
  /** Date and time that the incoming payment will expire. */
  expiresAt?: InputMaybe<Scalars['String']['input']>;
  /** Unique key to ensure duplicate or retried requests are processed only once. For more information, refer to [idempotency](https://rafiki.dev/apis/graphql/admin-api-overview/#idempotency). */
  idempotencyKey?: InputMaybe<Scalars['String']['input']>;
  /** Maximum amount to be received for this incoming payment. */
  incomingAmount?: InputMaybe<AmountInput>;
  /** Additional metadata associated with the incoming payment. */
  metadata?: InputMaybe<Scalars['JSONObject']['input']>;
  /** Unique identifier of the wallet address under which the incoming payment will be created. */
  walletAddressId: Scalars['String']['input'];
};

export type CreateIncomingPaymentWithdrawalInput = {
  /** Unique key to ensure duplicate or retried requests are processed only once. For more information, refer to [idempotency](https://rafiki.dev/apis/graphql/admin-api-overview/#idempotency). */
  idempotencyKey: Scalars['String']['input'];
  /** Unique identifier of the incoming payment to withdraw liquidity from. */
  incomingPaymentId: Scalars['String']['input'];
  /** Interval in seconds after a pending transfer's created at which it may be posted or voided. Zero denotes a no timeout single-phase posted transfer. */
  timeoutSeconds: Scalars['UInt64']['input'];
};

export type CreateOrUpdatePeerByUrlInput = {
  /** Unique identifier of the asset associated with the peering relationship. */
  assetId: Scalars['String']['input'];
  /** Unique key to ensure duplicate or retried requests are processed only once. For more information, refer to [idempotency](https://rafiki.dev/apis/graphql/admin-api-overview/#idempotency). */
  idempotencyKey?: InputMaybe<Scalars['String']['input']>;
  /** A webhook event will notify the Account Servicing Entity if peer liquidity falls below this value. */
  liquidityThreshold?: InputMaybe<Scalars['UInt64']['input']>;
  /** Amount of liquidity to deposit for the peer. */
  liquidityToDeposit?: InputMaybe<Scalars['UInt64']['input']>;
  /** Maximum packet amount that the peer accepts. */
  maxPacketAmount?: InputMaybe<Scalars['UInt64']['input']>;
  /** Internal name for the peer, used to override auto-peering default names. */
  name?: InputMaybe<Scalars['String']['input']>;
  /** Peer's URL address, where auto-peering requests are accepted. */
  peerUrl: Scalars['String']['input'];
};

export type CreateOrUpdatePeerByUrlMutationResponse = {
  __typename?: 'CreateOrUpdatePeerByUrlMutationResponse';
  /** The peer created or updated based on a URL. */
  peer?: Maybe<Peer>;
};

export type CreateOutgoingPaymentFromIncomingPaymentInput = {
  /** Amount to send (fixed send). */
  debitAmount: AmountInput;
  /** Unique key to ensure duplicate or retried requests are processed only once. For more information, refer to [idempotency](https://rafiki.dev/apis/graphql/admin-api-overview/#idempotency). */
  idempotencyKey?: InputMaybe<Scalars['String']['input']>;
  /** Incoming payment URL to create the outgoing payment from. */
  incomingPayment: Scalars['String']['input'];
  /** Additional metadata associated with the outgoing payment. */
  metadata?: InputMaybe<Scalars['JSONObject']['input']>;
  /** Unique identifier of the wallet address under which the outgoing payment will be created. */
  walletAddressId: Scalars['String']['input'];
};

export type CreateOutgoingPaymentInput = {
  /** Unique key to ensure duplicate or retried requests are processed only once. For more information, refer to [idempotency](https://rafiki.dev/apis/graphql/admin-api-overview/#idempotency). */
  idempotencyKey?: InputMaybe<Scalars['String']['input']>;
  /** Additional metadata associated with the outgoing payment. */
  metadata?: InputMaybe<Scalars['JSONObject']['input']>;
  /** Unique identifier of the corresponding quote for that outgoing payment. */
  quoteId: Scalars['String']['input'];
  /** Unique identifier of the wallet address under which the outgoing payment will be created. */
  walletAddressId: Scalars['String']['input'];
};

export type CreateOutgoingPaymentWithdrawalInput = {
  /** Unique key to ensure duplicate or retried requests are processed only once. For more information, refer to [idempotency](https://rafiki.dev/apis/graphql/admin-api-overview/#idempotency). */
  idempotencyKey: Scalars['String']['input'];
  /** Unique identifier of the outgoing payment to withdraw liquidity from. */
  outgoingPaymentId: Scalars['String']['input'];
  /** Interval in seconds after a pending transfer's created at which it may be posted or voided. Zero denotes a no timeout single-phase posted transfer. */
  timeoutSeconds: Scalars['UInt64']['input'];
};

export type CreatePeerInput = {
  /** Unique identifier of the asset associated with the peering relationship. */
  assetId: Scalars['String']['input'];
  /** Peering connection details. */
  http: HttpInput;
  /** Unique key to ensure duplicate or retried requests are processed only once. For more information, refer to [idempotency](https://rafiki.dev/apis/graphql/admin-api-overview/#idempotency). */
  idempotencyKey?: InputMaybe<Scalars['String']['input']>;
  /** Initial amount of liquidity to deposit for the peer. */
  initialLiquidity?: InputMaybe<Scalars['UInt64']['input']>;
  /** A webhook event will notify the Account Servicing Entity if peer liquidity falls below this value. */
  liquidityThreshold?: InputMaybe<Scalars['UInt64']['input']>;
  /** Maximum packet amount that the peer accepts. */
  maxPacketAmount?: InputMaybe<Scalars['UInt64']['input']>;
  /** Internal name of the peer. */
  name?: InputMaybe<Scalars['String']['input']>;
  /** ILP address of the peer. */
  staticIlpAddress: Scalars['String']['input'];
};

export type CreatePeerLiquidityWithdrawalInput = {
  /** Amount of liquidity to withdraw. */
  amount: Scalars['UInt64']['input'];
  /** Unique identifier of the withdrawal. */
  id: Scalars['String']['input'];
  /** Unique key to ensure duplicate or retried requests are processed only once. For more information, refer to [idempotency](https://rafiki.dev/apis/graphql/admin-api-overview/#idempotency). */
  idempotencyKey: Scalars['String']['input'];
  /** Unique identifier of the peer to create the withdrawal for. */
  peerId: Scalars['String']['input'];
  /** Interval in seconds after a pending transfer's created at which it may be posted or voided. Zero denotes a no timeout single-phase posted transfer. */
  timeoutSeconds: Scalars['UInt64']['input'];
};

export type CreatePeerMutationResponse = {
  __typename?: 'CreatePeerMutationResponse';
  /** The peer created by the mutation. */
  peer?: Maybe<Peer>;
};

export type CreateQuoteInput = {
  /** Amount to send (fixed send). */
  debitAmount?: InputMaybe<AmountInput>;
  /** Unique key to ensure duplicate or retried requests are processed only once. For more information, refer to [idempotency](https://rafiki.dev/apis/graphql/admin-api-overview/#idempotency). */
  idempotencyKey?: InputMaybe<Scalars['String']['input']>;
  /** Amount to receive (fixed receive). */
  receiveAmount?: InputMaybe<AmountInput>;
  /** Wallet address URL of the receiver. */
  receiver: Scalars['String']['input'];
  /** Unique identifier of the wallet address under which the quote will be created. */
  walletAddressId: Scalars['String']['input'];
};

export type CreateReceiverInput = {
  /** Date and time that the incoming payment expires for the receiver. */
  expiresAt?: InputMaybe<Scalars['String']['input']>;
  /** Unique key to ensure duplicate or retried requests are processed only once. For more information, refer to [idempotency](https://rafiki.dev/apis/graphql/admin-api-overview/#idempotency). */
  idempotencyKey?: InputMaybe<Scalars['String']['input']>;
  /** Maximum amount to be received for this incoming payment. */
  incomingAmount?: InputMaybe<AmountInput>;
  /** Additional metadata associated with the incoming payment. */
  metadata?: InputMaybe<Scalars['JSONObject']['input']>;
  /** Receiving wallet address URL. */
  walletAddressUrl: Scalars['String']['input'];
};

export type CreateReceiverResponse = {
  __typename?: 'CreateReceiverResponse';
  /** The receiver object returned in the response. */
  receiver?: Maybe<Receiver>;
};

export type CreateTenantInput = {
  /** Secret used to secure requests made for this tenant. */
  apiSecret: Scalars['String']['input'];
  /** Contact email of the tenant owner. */
  email?: InputMaybe<Scalars['String']['input']>;
  /** URL of the tenant's identity provider's consent screen. */
  idpConsentUrl?: InputMaybe<Scalars['String']['input']>;
  /** Secret used to secure requests from the tenant's identity provider. */
  idpSecret?: InputMaybe<Scalars['String']['input']>;
  /** Public name for the tenant. */
  publicName?: InputMaybe<Scalars['String']['input']>;
};

export type CreateWalletAddressInput = {
  /** Additional properties associated with the wallet address. */
  additionalProperties?: InputMaybe<Array<AdditionalPropertyInput>>;
  /** Unique identifier of the asset associated with the wallet address. This cannot be changed. */
  assetId: Scalars['String']['input'];
  /** Unique key to ensure duplicate or retried requests are processed only once. For more information, refer to [idempotency](https://rafiki.dev/apis/graphql/admin-api-overview/#idempotency). */
  idempotencyKey?: InputMaybe<Scalars['String']['input']>;
  /** Public name associated with the wallet address. This is visible to anyone with the wallet address URL. */
  publicName?: InputMaybe<Scalars['String']['input']>;
  /** Unique identifier of the tenant associated with the wallet address. This cannot be changed. Optional, if not provided, the tenantId will be obtained from the signature. */
  tenantId?: InputMaybe<Scalars['ID']['input']>;
  /** Wallet address URL. This cannot be changed. */
  url: Scalars['String']['input'];
};

export type CreateWalletAddressKeyInput = {
  /** Unique key to ensure duplicate or retried requests are processed only once. For more information, refer to [idempotency](https://rafiki.dev/apis/graphql/admin-api-overview/#idempotency). */
  idempotencyKey?: InputMaybe<Scalars['String']['input']>;
  /** Public key in JSON Web Key (JWK) format. */
  jwk: JwkInput;
  /** Unique identifier of the wallet address to associate with the key. */
  walletAddressId: Scalars['String']['input'];
};

export type CreateWalletAddressKeyMutationResponse = {
  __typename?: 'CreateWalletAddressKeyMutationResponse';
  /** The wallet address key that was created. */
  walletAddressKey?: Maybe<WalletAddressKey>;
};

export type CreateWalletAddressMutationResponse = {
  __typename?: 'CreateWalletAddressMutationResponse';
  /** The newly created wallet address. */
  walletAddress?: Maybe<WalletAddress>;
};

export type CreateWalletAddressWithdrawalInput = {
  /** Unique identifier of the withdrawal. */
  id: Scalars['String']['input'];
  /** Unique key to ensure duplicate or retried requests are processed only once. For more information, refer to [idempotency](https://rafiki.dev/apis/graphql/admin-api-overview/#idempotency). */
  idempotencyKey: Scalars['String']['input'];
  /** Interval in seconds after a pending transfer's created at which it may be posted or voided. Zero denotes a no timeout single-phase posted transfer. */
  timeoutSeconds: Scalars['UInt64']['input'];
  /** Unique identifier of the Open Payments wallet address to create the withdrawal for. */
  walletAddressId: Scalars['String']['input'];
};

export enum Crv {
  /** Elliptic curve `Ed25519`, used in EdDSA. */
  Ed25519 = 'Ed25519'
}

export type DeleteAssetInput = {
  /** Unique identifier of the asset to delete. */
  id: Scalars['ID']['input'];
  /** Unique key to ensure duplicate or retried requests are processed only once. For more information, refer to [idempotency](https://rafiki.dev/apis/graphql/admin-api-overview/#idempotency). */
  idempotencyKey?: InputMaybe<Scalars['String']['input']>;
};

export type DeleteAssetMutationResponse = {
  __typename?: 'DeleteAssetMutationResponse';
  /** The asset that was deleted. */
  asset?: Maybe<Asset>;
};

export type DeletePeerInput = {
  /** Unique identifier of the peer to be deleted. */
  id: Scalars['ID']['input'];
  /** Unique key to ensure duplicate or retried requests are processed only once. For more information, refer to [idempotency](https://rafiki.dev/apis/graphql/admin-api-overview/#idempotency). */
  idempotencyKey?: InputMaybe<Scalars['String']['input']>;
};

export type DeletePeerMutationResponse = {
  __typename?: 'DeletePeerMutationResponse';
  /** Indicates whether the peer deletion was successful. */
  success: Scalars['Boolean']['output'];
};

export type DeleteTenantMutationResponse = {
  __typename?: 'DeleteTenantMutationResponse';
  success: Scalars['Boolean']['output'];
};

export type DepositAssetLiquidityInput = {
  /** Amount of liquidity to deposit. */
  amount: Scalars['UInt64']['input'];
  /** Unique identifier of the asset to deposit liquidity into. */
  assetId: Scalars['String']['input'];
  /** Unique identifier of the liquidity transfer. */
  id: Scalars['String']['input'];
  /** Unique key to ensure duplicate or retried requests are processed only once. For more information, refer to [idempotency](https://rafiki.dev/apis/graphql/admin-api-overview/#idempotency). */
  idempotencyKey: Scalars['String']['input'];
};

export type DepositEventLiquidityInput = {
  /** Unique identifier of the event to deposit liquidity into. */
  eventId: Scalars['String']['input'];
  /** Unique key to ensure duplicate or retried requests are processed only once. For more information, refer to [idempotency](https://rafiki.dev/apis/graphql/admin-api-overview/#idempotency). */
  idempotencyKey: Scalars['String']['input'];
};

export type DepositOutgoingPaymentLiquidityInput = {
  /** Unique key to ensure duplicate or retried requests are processed only once. For more information, refer to [idempotency](https://rafiki.dev/apis/graphql/admin-api-overview/#idempotency). */
  idempotencyKey: Scalars['String']['input'];
  /** Unique identifier of the outgoing payment to deposit liquidity into. */
  outgoingPaymentId: Scalars['String']['input'];
};

export type DepositPeerLiquidityInput = {
  /** Amount of liquidity to deposit. */
  amount: Scalars['UInt64']['input'];
  /** Unique identifier of the liquidity transfer. */
  id: Scalars['String']['input'];
  /** Unique key to ensure duplicate or retried requests are processed only once. For more information, refer to [idempotency](https://rafiki.dev/apis/graphql/admin-api-overview/#idempotency). */
  idempotencyKey: Scalars['String']['input'];
  /** Unique identifier of the peer to deposit liquidity into. */
  peerId: Scalars['String']['input'];
};

export type Fee = Model & {
  __typename?: 'Fee';
  /** Unique identifier of the asset associated with the fee. */
  assetId: Scalars['ID']['output'];
  /** Basis points fee is a variable fee charged based on the total amount. Should be between 0 and 10000 (inclusive). 1 basis point = 0.01%, 100 basis points = 1%, 10000 basis points = 100%. */
  basisPoints: Scalars['Int']['output'];
  /** The date and time that this fee was created. */
  createdAt: Scalars['String']['output'];
  /** Amount of the flat, fixed fee to charge. */
  fixed: Scalars['UInt64']['output'];
  /** Unique identifier of the fee. */
  id: Scalars['ID']['output'];
  /** Type of fee, either sending or receiving. */
  type: FeeType;
};

export type FeeDetails = {
  /** Basis points fee is a variable fee charged based on the total amount. Should be between 0 and 10000 (inclusive). 1 basis point = 0.01%, 100 basis points = 1%, 10000 basis points = 100%. */
  basisPoints: Scalars['Int']['input'];
  /** Amount of the flat, fixed fee to charge. */
  fixed: Scalars['UInt64']['input'];
};

export type FeeEdge = {
  __typename?: 'FeeEdge';
  /** A cursor for paginating through the fees. */
  cursor: Scalars['String']['output'];
  /** A fee node in the list. */
  node: Fee;
};

export enum FeeType {
  /** The receiver is responsible for paying the fees. */
  Receiving = 'RECEIVING',
  /** The sender is responsible for paying the fees. */
  Sending = 'SENDING'
}

export type FeesConnection = {
  __typename?: 'FeesConnection';
  /** A list of fee edges, containing fee nodes and cursors for pagination. */
  edges: Array<FeeEdge>;
  /** Pagination information for fees. */
  pageInfo: PageInfo;
};

export type FilterString = {
  /** Array of strings to filter by. */
  in: Array<Scalars['String']['input']>;
};

export type Http = {
  __typename?: 'Http';
  /** Details of the outgoing connection for peering. */
  outgoing: HttpOutgoing;
};

export type HttpIncomingInput = {
  /** Array of authorization tokens accepted by this Rafiki instance. */
  authTokens: Array<Scalars['String']['input']>;
};

export type HttpInput = {
  /** Incoming connection details. */
  incoming?: InputMaybe<HttpIncomingInput>;
  /** Outgoing connection details. */
  outgoing: HttpOutgoingInput;
};

export type HttpOutgoing = {
  __typename?: 'HttpOutgoing';
  /** Authorization token to be presented to the peer's Rafiki instance. */
  authToken: Scalars['String']['output'];
  /** Connection endpoint of the peer. */
  endpoint: Scalars['String']['output'];
};

export type HttpOutgoingInput = {
  /** Authorization token to present at the peer's Rafiki instance. */
  authToken: Scalars['String']['input'];
  /** Connection endpoint of the peer. */
  endpoint: Scalars['String']['input'];
};

export type IncomingPayment = BasePayment & Model & {
  __typename?: 'IncomingPayment';
  /** Information about the wallet address of the Open Payments client that created the incoming payment. */
  client?: Maybe<Scalars['String']['output']>;
  /** The date and time that the incoming payment was created. */
  createdAt: Scalars['String']['output'];
  /** Date and time that the incoming payment will expire. After this time, the incoming payment will not accept further payments made to it. */
  expiresAt: Scalars['String']['output'];
  /** Unique identifier of the incoming payment. */
  id: Scalars['ID']['output'];
  /** The maximum amount that should be paid into the wallet address under this incoming payment. */
  incomingAmount?: Maybe<Amount>;
  /** Current amount of liquidity available for this incoming payment. */
  liquidity?: Maybe<Scalars['UInt64']['output']>;
  /** Additional metadata associated with the incoming payment. */
  metadata?: Maybe<Scalars['JSONObject']['output']>;
  /** The total amount that has been paid into the wallet address under this incoming payment. */
  receivedAmount: Amount;
  /** State of the incoming payment. */
  state: IncomingPaymentState;
  /** Unique identifier of the wallet address under which the incoming payment was created. */
  walletAddressId: Scalars['ID']['output'];
};

export type IncomingPaymentConnection = {
  __typename?: 'IncomingPaymentConnection';
  /** A list of incoming payment edges, containing incoming payment nodes and cursors for pagination. */
  edges: Array<IncomingPaymentEdge>;
  /** Pagination information for the incoming payments. */
  pageInfo: PageInfo;
};

export type IncomingPaymentEdge = {
  __typename?: 'IncomingPaymentEdge';
  /** A cursor for paginating through the incoming payments. */
  cursor: Scalars['String']['output'];
  /** An incoming payment node in the list. */
  node: IncomingPayment;
};

export type IncomingPaymentResponse = {
  __typename?: 'IncomingPaymentResponse';
  /** The incoming payment object returned in the response. */
  payment?: Maybe<IncomingPayment>;
};

export enum IncomingPaymentState {
  /** The payment is completed automatically once the expected `incomingAmount` is received or manually via an API call. */
  Completed = 'COMPLETED',
  /** The payment has expired before completion, and no further funds will be accepted. */
  Expired = 'EXPIRED',
  /** The payment is pending when it is initially created and has not started processing. */
  Pending = 'PENDING',
  /** The payment is being processed after funds have started clearing into the account. */
  Processing = 'PROCESSING'
}

export type Jwk = {
  __typename?: 'Jwk';
  /** Cryptographic algorithm used with the key. The only allowed value is `EdDSA`. */
  alg: Alg;
  /** Cryptographic curve that the key pair is derived from. The only allowed value is `Ed25519`. */
  crv: Crv;
  /** Unique identifier for the key. */
  kid: Scalars['String']['output'];
  /** Key type. The only allowed value is `OKP`. */
  kty: Kty;
  /** Base64 url-encoded public key. */
  x: Scalars['String']['output'];
};

export type JwkInput = {
  /** Cryptographic algorithm used with the key. The only allowed value is `EdDSA`. */
  alg: Alg;
  /** Cryptographic curve that the key pair is derived from. The only allowed value is `Ed25519`. */
  crv: Crv;
  /** Unique identifier for the key. */
  kid: Scalars['String']['input'];
  /** Key type. The only allowed value is `OKP`. */
  kty: Kty;
  /** Base64 url-encoded public key. */
  x: Scalars['String']['input'];
};

export enum Kty {
  /** Octet Key Pair (OKP) key type. */
  Okp = 'OKP'
}

export enum LiquidityError {
  /** The transfer has already been posted. */
  AlreadyPosted = 'AlreadyPosted',
  /** The transfer has already been voided. */
  AlreadyVoided = 'AlreadyVoided',
  /** The amount specified for the transfer is zero. */
  AmountZero = 'AmountZero',
  /** Insufficient balance to complete the transfer. */
  InsufficientBalance = 'InsufficientBalance',
  /** The provided ID for the transfer is invalid. */
  InvalidId = 'InvalidId',
  /** A transfer with the same ID already exists. */
  TransferExists = 'TransferExists',
  /** The specified asset could not be found. */
  UnknownAsset = 'UnknownAsset',
  /** The specified incoming payment could not be found. */
  UnknownIncomingPayment = 'UnknownIncomingPayment',
  /** The specified payment could not be found. */
  UnknownPayment = 'UnknownPayment',
  /** The specified peer could not be found. */
  UnknownPeer = 'UnknownPeer',
  /** The specified transfer could not be found. */
  UnknownTransfer = 'UnknownTransfer',
  /** The specified wallet address could not be found. */
  UnknownWalletAddress = 'UnknownWalletAddress'
}

export type LiquidityMutationResponse = {
  __typename?: 'LiquidityMutationResponse';
  /** Indicates whether the liquidity operation was successful. */
  success: Scalars['Boolean']['output'];
};

export type Model = {
  /** The date and time that the entity was created. */
  createdAt: Scalars['String']['output'];
  /** Unique identifier for the entity. */
  id: Scalars['ID']['output'];
};

export type Mutation = {
  __typename?: 'Mutation';
  /** Approves the incoming payment if the incoming payment is in the PENDING state */
  approveIncomingPayment: ApproveIncomingPaymentResponse;
  /** Cancel the incoming payment if the incoming payment is in the PENDING state */
  cancelIncomingPayment: CancelIncomingPaymentResponse;
  /** Cancel an outgoing payment. */
  cancelOutgoingPayment: OutgoingPaymentResponse;
  /** Create a new asset. */
  createAsset: AssetMutationResponse;
  /** Withdraw asset liquidity. */
  createAssetLiquidityWithdrawal?: Maybe<LiquidityMutationResponse>;
  /** Create an internal Open Payments incoming payment. The receiver has a wallet address on this Rafiki instance. */
  createIncomingPayment: IncomingPaymentResponse;
  /** Withdraw incoming payment liquidity. */
  createIncomingPaymentWithdrawal?: Maybe<LiquidityMutationResponse>;
  /** Create or update a peer using a URL. */
  createOrUpdatePeerByUrl: CreateOrUpdatePeerByUrlMutationResponse;
  /** Create an Open Payments outgoing payment. */
  createOutgoingPayment: OutgoingPaymentResponse;
  /** Create an Open Payments outgoing payment from an incoming payment. */
  createOutgoingPaymentFromIncomingPayment: OutgoingPaymentResponse;
  /** Withdraw outgoing payment liquidity. */
  createOutgoingPaymentWithdrawal?: Maybe<LiquidityMutationResponse>;
  /** Create a new peer. */
  createPeer: CreatePeerMutationResponse;
  /** Withdraw peer liquidity. */
  createPeerLiquidityWithdrawal?: Maybe<LiquidityMutationResponse>;
  /** Create an Open Payments quote. */
  createQuote: QuoteResponse;
  /** Create an internal or external Open Payments incoming payment. The receiver has a wallet address on either this or another Open Payments resource server. */
  createReceiver: CreateReceiverResponse;
  /** As an operator, create a tenant. */
  createTenant: TenantMutationResponse;
  /** Create a new wallet address. */
  createWalletAddress: CreateWalletAddressMutationResponse;
  /** Add a public key to a wallet address that is used to verify Open Payments requests. */
  createWalletAddressKey?: Maybe<CreateWalletAddressKeyMutationResponse>;
  /** Withdraw liquidity from a wallet address received via Web Monetization. */
  createWalletAddressWithdrawal?: Maybe<WalletAddressWithdrawalMutationResponse>;
  /** Delete an asset. */
  deleteAsset: DeleteAssetMutationResponse;
  /** Delete a peer. */
  deletePeer: DeletePeerMutationResponse;
  /** Delete a tenant. */
  deleteTenant: DeleteTenantMutationResponse;
  /** Deposit asset liquidity. */
  depositAssetLiquidity?: Maybe<LiquidityMutationResponse>;
  /**
   * Deposit webhook event liquidity (deprecated).
   * @deprecated Use `depositOutgoingPaymentLiquidity`
   */
  depositEventLiquidity?: Maybe<LiquidityMutationResponse>;
  /** Deposit outgoing payment liquidity. */
  depositOutgoingPaymentLiquidity?: Maybe<LiquidityMutationResponse>;
  /** Deposit peer liquidity. */
  depositPeerLiquidity?: Maybe<LiquidityMutationResponse>;
  /** Post liquidity withdrawal. Withdrawals are two-phase commits and are committed via this mutation. */
  postLiquidityWithdrawal?: Maybe<LiquidityMutationResponse>;
  /** Revoke a public key associated with a wallet address. Open Payment requests using this key for request signatures will be denied going forward. */
  revokeWalletAddressKey?: Maybe<RevokeWalletAddressKeyMutationResponse>;
  /** Set the fee structure on an asset. */
  setFee: SetFeeResponse;
  /** If automatic withdrawal of funds received via Web Monetization by the wallet address are disabled, this mutation can be used to trigger up to **n** withdrawal events. */
  triggerWalletAddressEvents: TriggerWalletAddressEventsMutationResponse;
  /** Update an existing asset. */
  updateAsset: AssetMutationResponse;
  /** Update an existing incoming payment. */
  updateIncomingPayment: IncomingPaymentResponse;
  /** Update an existing peer. */
  updatePeer: UpdatePeerMutationResponse;
  /** Update a tenant. */
  updateTenant: TenantMutationResponse;
  /** Update an existing wallet address. */
  updateWalletAddress: UpdateWalletAddressMutationResponse;
  /** Void liquidity withdrawal. Withdrawals are two-phase commits and are rolled back via this mutation. */
  voidLiquidityWithdrawal?: Maybe<LiquidityMutationResponse>;
  /**
   * Withdraw webhook event liquidity (deprecated).
   * @deprecated Use `createOutgoingPaymentWithdrawal, createIncomingPaymentWithdrawal, or createWalletAddressWithdrawal`
   */
  withdrawEventLiquidity?: Maybe<LiquidityMutationResponse>;
};


export type MutationApproveIncomingPaymentArgs = {
  input: ApproveIncomingPaymentInput;
};


export type MutationCancelIncomingPaymentArgs = {
  input: CancelIncomingPaymentInput;
};


export type MutationCancelOutgoingPaymentArgs = {
  input: CancelOutgoingPaymentInput;
};


export type MutationCreateAssetArgs = {
  input: CreateAssetInput;
};


export type MutationCreateAssetLiquidityWithdrawalArgs = {
  input: CreateAssetLiquidityWithdrawalInput;
};


export type MutationCreateIncomingPaymentArgs = {
  input: CreateIncomingPaymentInput;
};


export type MutationCreateIncomingPaymentWithdrawalArgs = {
  input: CreateIncomingPaymentWithdrawalInput;
};


export type MutationCreateOrUpdatePeerByUrlArgs = {
  input: CreateOrUpdatePeerByUrlInput;
};


export type MutationCreateOutgoingPaymentArgs = {
  input: CreateOutgoingPaymentInput;
};


export type MutationCreateOutgoingPaymentFromIncomingPaymentArgs = {
  input: CreateOutgoingPaymentFromIncomingPaymentInput;
};


export type MutationCreateOutgoingPaymentWithdrawalArgs = {
  input: CreateOutgoingPaymentWithdrawalInput;
};


export type MutationCreatePeerArgs = {
  input: CreatePeerInput;
};


export type MutationCreatePeerLiquidityWithdrawalArgs = {
  input: CreatePeerLiquidityWithdrawalInput;
};


export type MutationCreateQuoteArgs = {
  input: CreateQuoteInput;
};


export type MutationCreateReceiverArgs = {
  input: CreateReceiverInput;
};


export type MutationCreateTenantArgs = {
  input: CreateTenantInput;
};


export type MutationCreateWalletAddressArgs = {
  input: CreateWalletAddressInput;
};


export type MutationCreateWalletAddressKeyArgs = {
  input: CreateWalletAddressKeyInput;
};


export type MutationCreateWalletAddressWithdrawalArgs = {
  input: CreateWalletAddressWithdrawalInput;
};


export type MutationDeleteAssetArgs = {
  input: DeleteAssetInput;
};


export type MutationDeletePeerArgs = {
  input: DeletePeerInput;
};


export type MutationDeleteTenantArgs = {
  id: Scalars['String']['input'];
};


export type MutationDepositAssetLiquidityArgs = {
  input: DepositAssetLiquidityInput;
};


export type MutationDepositEventLiquidityArgs = {
  input: DepositEventLiquidityInput;
};


export type MutationDepositOutgoingPaymentLiquidityArgs = {
  input: DepositOutgoingPaymentLiquidityInput;
};


export type MutationDepositPeerLiquidityArgs = {
  input: DepositPeerLiquidityInput;
};


export type MutationPostLiquidityWithdrawalArgs = {
  input: PostLiquidityWithdrawalInput;
};


export type MutationRevokeWalletAddressKeyArgs = {
  input: RevokeWalletAddressKeyInput;
};


export type MutationSetFeeArgs = {
  input: SetFeeInput;
};


export type MutationTriggerWalletAddressEventsArgs = {
  input: TriggerWalletAddressEventsInput;
};


export type MutationUpdateAssetArgs = {
  input: UpdateAssetInput;
};


export type MutationUpdateIncomingPaymentArgs = {
  input: UpdateIncomingPaymentInput;
};


export type MutationUpdatePeerArgs = {
  input: UpdatePeerInput;
};


export type MutationUpdateTenantArgs = {
  input: UpdateTenantInput;
};


export type MutationUpdateWalletAddressArgs = {
  input: UpdateWalletAddressInput;
};


export type MutationVoidLiquidityWithdrawalArgs = {
  input: VoidLiquidityWithdrawalInput;
};


export type MutationWithdrawEventLiquidityArgs = {
  input: WithdrawEventLiquidityInput;
};

export type OutgoingPayment = BasePayment & Model & {
  __typename?: 'OutgoingPayment';
  /** Information about the wallet address of the Open Payments client that created the outgoing payment. */
  client?: Maybe<Scalars['String']['output']>;
  /** The date and time that the outgoing payment was created. */
  createdAt: Scalars['String']['output'];
  /** Amount to send (fixed send). */
  debitAmount: Amount;
  /** Any error encountered during the payment process. */
  error?: Maybe<Scalars['String']['output']>;
  /** Unique identifier of the grant under which the outgoing payment was created. */
  grantId?: Maybe<Scalars['String']['output']>;
  /** Unique identifier of the outgoing payment. */
  id: Scalars['ID']['output'];
  /** Current amount of liquidity available for this outgoing payment. */
  liquidity?: Maybe<Scalars['UInt64']['output']>;
  /** Additional metadata associated with the outgoing payment. */
  metadata?: Maybe<Scalars['JSONObject']['output']>;
  /** Corresponding quote for the outgoing payment. */
  quote?: Maybe<Quote>;
  /** Amount to receive (fixed receive). */
  receiveAmount: Amount;
  /** Wallet address URL of the receiver. */
  receiver: Scalars['String']['output'];
  /** Amount already sent. */
  sentAmount: Amount;
  /** State of the outgoing payment. */
  state: OutgoingPaymentState;
  /** Number of attempts made to send an outgoing payment. */
  stateAttempts: Scalars['Int']['output'];
  /** Unique identifier of the wallet address under which the outgoing payment was created. */
  walletAddressId: Scalars['ID']['output'];
};

export type OutgoingPaymentConnection = {
  __typename?: 'OutgoingPaymentConnection';
  /** A list of outgoing payment edges, containing outgoing payment nodes and cursors for pagination. */
  edges: Array<OutgoingPaymentEdge>;
  /** Pagination information for the outgoing payments. */
  pageInfo: PageInfo;
};

export type OutgoingPaymentEdge = {
  __typename?: 'OutgoingPaymentEdge';
  /** A cursor for paginating through the outgoing payments. */
  cursor: Scalars['String']['output'];
  /** An outgoing payment node in the list. */
  node: OutgoingPayment;
};

export type OutgoingPaymentFilter = {
  /** Filter for outgoing payments based on the receiver's details. */
  receiver?: InputMaybe<FilterString>;
  /** Filter for outgoing payments based on their state. */
  state?: InputMaybe<FilterString>;
  /** Filter for outgoing payments based on the wallet address ID. */
  walletAddressId?: InputMaybe<FilterString>;
};

export type OutgoingPaymentResponse = {
  __typename?: 'OutgoingPaymentResponse';
  /** The outgoing payment object returned in the response. */
  payment?: Maybe<OutgoingPayment>;
};

export enum OutgoingPaymentState {
  /** The payment has been canceled. */
  Cancelled = 'CANCELLED',
  /** The payment has been successfully completed. */
  Completed = 'COMPLETED',
  /** The payment has failed. */
  Failed = 'FAILED',
  /** The payment is reserving funds and will transition to `SENDING` once funds are secured. */
  Funding = 'FUNDING',
  /** The payment is in progress and will transition to `COMPLETED` upon success. */
  Sending = 'SENDING'
}

export type PageInfo = {
  __typename?: 'PageInfo';
  /** The cursor used to fetch the next page when paginating forwards. */
  endCursor?: Maybe<Scalars['String']['output']>;
  /** Indicates if there are more pages when paginating forwards. */
  hasNextPage: Scalars['Boolean']['output'];
  /** Indicates if there are more pages when paginating backwards. */
  hasPreviousPage: Scalars['Boolean']['output'];
  /** The cursor used to fetch the next page when paginating backwards. */
  startCursor?: Maybe<Scalars['String']['output']>;
};

export type Payment = BasePayment & Model & {
  __typename?: 'Payment';
  /** Information about the wallet address of the Open Payments client that created the payment. */
  client?: Maybe<Scalars['String']['output']>;
  /** The date and time that the payment was created. */
  createdAt: Scalars['String']['output'];
  /** Unique identifier of the payment. */
  id: Scalars['ID']['output'];
  /** Current amount of liquidity available for this payment. */
  liquidity?: Maybe<Scalars['UInt64']['output']>;
  /** Additional metadata associated with the payment. */
  metadata?: Maybe<Scalars['JSONObject']['output']>;
  /** State of the payment, either `IncomingPaymentState` or `OutgoingPaymentState` according to payment type */
  state: Scalars['String']['output'];
  /** Type of payment, either incoming or outgoing. */
  type: PaymentType;
  /** Unique identifier of the wallet address under which the payment was created. */
  walletAddressId: Scalars['ID']['output'];
};

export type PaymentConnection = {
  __typename?: 'PaymentConnection';
  /** A list of payment edges, containing payment nodes and cursors for pagination. */
  edges: Array<PaymentEdge>;
  /** Pagination information for the payments. */
  pageInfo: PageInfo;
};

export type PaymentEdge = {
  __typename?: 'PaymentEdge';
  /** A cursor for paginating through the payments. */
  cursor: Scalars['String']['output'];
  /** A payment node in the list. */
  node: Payment;
};

export type PaymentFilter = {
  /** Filter for payments based on their type. */
  type?: InputMaybe<FilterString>;
  /** Filter for payments based on the wallet address ID. */
  walletAddressId?: InputMaybe<FilterString>;
};

export enum PaymentType {
  /** Represents an incoming payment. */
  Incoming = 'INCOMING',
  /** Represents an outgoing payment. */
  Outgoing = 'OUTGOING'
}

export type Peer = Model & {
  __typename?: 'Peer';
  /** Asset of peering relationship. */
  asset: Asset;
  /** The date and time when the peer was created. */
  createdAt: Scalars['String']['output'];
  /** Peering connection details. */
  http: Http;
  /** Unique identifier of the peer. */
  id: Scalars['ID']['output'];
  /** Current amount of peer liquidity available. */
  liquidity?: Maybe<Scalars['UInt64']['output']>;
  /** A webhook event will notify the Account Servicing Entity if liquidity falls below this value. */
  liquidityThreshold?: Maybe<Scalars['UInt64']['output']>;
  /** Maximum packet amount that the peer accepts. */
  maxPacketAmount?: Maybe<Scalars['UInt64']['output']>;
  /** Public name for the peer. */
  name?: Maybe<Scalars['String']['output']>;
  /** ILP address of the peer. */
  staticIlpAddress: Scalars['String']['output'];
};

export type PeerEdge = {
  __typename?: 'PeerEdge';
  /** A cursor for paginating through the peers. */
  cursor: Scalars['String']['output'];
  /** A peer node in the list. */
  node: Peer;
};

export type PeersConnection = {
  __typename?: 'PeersConnection';
  /** A list of edges representing peers and cursors for pagination. */
  edges: Array<PeerEdge>;
  /** Information to aid in pagination. */
  pageInfo: PageInfo;
};

export type PostLiquidityWithdrawalInput = {
  /** Unique key to ensure duplicate or retried requests are processed only once. For more information, refer to [idempotency](https://rafiki.dev/apis/graphql/admin-api-overview/#idempotency). */
  idempotencyKey: Scalars['String']['input'];
  /** Unique identifier of the liquidity withdrawal to post. */
  withdrawalId: Scalars['String']['input'];
};

export type Query = {
  __typename?: 'Query';
  /** Fetch a paginated list of accounting transfers for a given account. */
  accountingTransfers: AccountingTransferConnection;
  /** Fetch an asset by its ID. */
  asset?: Maybe<Asset>;
  /** Get an asset based on its currency code and scale if it exists. */
  assetByCodeAndScale?: Maybe<Asset>;
  /** Fetch a paginated list of assets. */
  assets: AssetsConnection;
  /** Fetch an Open Payments incoming payment by its ID. */
  incomingPayment?: Maybe<IncomingPayment>;
  /** Fetch an Open Payments outgoing payment by its ID. */
  outgoingPayment?: Maybe<OutgoingPayment>;
  /** Fetch a paginated list of outgoing payments by receiver. */
  outgoingPayments: OutgoingPaymentConnection;
  /** Fetch a paginated list of combined payments, including incoming and outgoing payments. */
  payments: PaymentConnection;
  /** Fetch a peer by its ID. */
  peer?: Maybe<Peer>;
  /** Get a peer based on its ILP address and asset ID if it exists. */
  peerByAddressAndAsset?: Maybe<Peer>;
  /** Fetch a paginated list of peers. */
  peers: PeersConnection;
  /** Fetch an Open Payments quote by its ID. */
  quote?: Maybe<Quote>;
  /** Retrieve an Open Payments incoming payment by receiver ID. The receiver's wallet address can be hosted on this server or a remote Open Payments resource server. */
  receiver?: Maybe<Receiver>;
  /** Retrieve a tenant of the instance. */
  tenant: Tenant;
  /** As an operator, fetch a paginated list of tenants on the instance. */
  tenants: TenantsConnection;
  /** Fetch a wallet address by its ID. */
  walletAddress?: Maybe<WalletAddress>;
  /** Get a wallet address by its url if it exists */
  walletAddressByUrl?: Maybe<WalletAddress>;
  /** Fetch a paginated list of wallet addresses. */
  walletAddresses: WalletAddressesConnection;
  /** Fetch a paginated list of webhook events. */
  webhookEvents: WebhookEventsConnection;
  /** Determine if the requester has operator permissions */
  whoami: WhoamiResponse;
};


export type QueryAccountingTransfersArgs = {
  id: Scalars['String']['input'];
  limit?: InputMaybe<Scalars['Int']['input']>;
};


export type QueryAssetArgs = {
  id: Scalars['String']['input'];
};


export type QueryAssetByCodeAndScaleArgs = {
  code: Scalars['String']['input'];
  scale: Scalars['UInt8']['input'];
};


export type QueryAssetsArgs = {
  after?: InputMaybe<Scalars['String']['input']>;
  before?: InputMaybe<Scalars['String']['input']>;
  first?: InputMaybe<Scalars['Int']['input']>;
  last?: InputMaybe<Scalars['Int']['input']>;
  sortOrder?: InputMaybe<SortOrder>;
};


export type QueryIncomingPaymentArgs = {
  id: Scalars['String']['input'];
};


export type QueryOutgoingPaymentArgs = {
  id: Scalars['String']['input'];
};


export type QueryOutgoingPaymentsArgs = {
  after?: InputMaybe<Scalars['String']['input']>;
  before?: InputMaybe<Scalars['String']['input']>;
  filter?: InputMaybe<OutgoingPaymentFilter>;
  first?: InputMaybe<Scalars['Int']['input']>;
  last?: InputMaybe<Scalars['Int']['input']>;
  sortOrder?: InputMaybe<SortOrder>;
};


export type QueryPaymentsArgs = {
  after?: InputMaybe<Scalars['String']['input']>;
  before?: InputMaybe<Scalars['String']['input']>;
  filter?: InputMaybe<PaymentFilter>;
  first?: InputMaybe<Scalars['Int']['input']>;
  last?: InputMaybe<Scalars['Int']['input']>;
  sortOrder?: InputMaybe<SortOrder>;
};


export type QueryPeerArgs = {
  id: Scalars['String']['input'];
};


export type QueryPeerByAddressAndAssetArgs = {
  assetId: Scalars['String']['input'];
  staticIlpAddress: Scalars['String']['input'];
};


export type QueryPeersArgs = {
  after?: InputMaybe<Scalars['String']['input']>;
  before?: InputMaybe<Scalars['String']['input']>;
  first?: InputMaybe<Scalars['Int']['input']>;
  last?: InputMaybe<Scalars['Int']['input']>;
  sortOrder?: InputMaybe<SortOrder>;
};


export type QueryQuoteArgs = {
  id: Scalars['String']['input'];
};


export type QueryReceiverArgs = {
  id: Scalars['String']['input'];
};


export type QueryTenantArgs = {
  id: Scalars['String']['input'];
};


export type QueryTenantsArgs = {
  after?: InputMaybe<Scalars['String']['input']>;
  before?: InputMaybe<Scalars['String']['input']>;
  first?: InputMaybe<Scalars['Int']['input']>;
  last?: InputMaybe<Scalars['Int']['input']>;
  sortOrder?: InputMaybe<SortOrder>;
};


export type QueryWalletAddressArgs = {
  id: Scalars['String']['input'];
};


export type QueryWalletAddressByUrlArgs = {
  url: Scalars['String']['input'];
};


export type QueryWalletAddressesArgs = {
  after?: InputMaybe<Scalars['String']['input']>;
  before?: InputMaybe<Scalars['String']['input']>;
  first?: InputMaybe<Scalars['Int']['input']>;
  last?: InputMaybe<Scalars['Int']['input']>;
  sortOrder?: InputMaybe<SortOrder>;
  tenantId?: InputMaybe<Scalars['String']['input']>;
};


export type QueryWebhookEventsArgs = {
  after?: InputMaybe<Scalars['String']['input']>;
  before?: InputMaybe<Scalars['String']['input']>;
  filter?: InputMaybe<WebhookEventFilter>;
  first?: InputMaybe<Scalars['Int']['input']>;
  last?: InputMaybe<Scalars['Int']['input']>;
  sortOrder?: InputMaybe<SortOrder>;
};

export type Quote = {
  __typename?: 'Quote';
  /** The date and time that the quote was created. */
  createdAt: Scalars['String']['output'];
  /** Amount to send (fixed send). */
  debitAmount: Amount;
  /** Estimated exchange rate for this quote. */
  estimatedExchangeRate?: Maybe<Scalars['Float']['output']>;
  /** The date and time that the quote will expire. */
  expiresAt: Scalars['String']['output'];
  /** Unique identifier of the quote. */
  id: Scalars['ID']['output'];
  /** Amount to receive (fixed receive). */
  receiveAmount: Amount;
  /** Wallet address URL of the receiver. */
  receiver: Scalars['String']['output'];
  /** Unique identifier of the wallet address under which the quote was created. */
  walletAddressId: Scalars['ID']['output'];
};

export type QuoteConnection = {
  __typename?: 'QuoteConnection';
  /** A list of quote edges, containing quote nodes and cursors for pagination. */
  edges: Array<QuoteEdge>;
  /** Pagination information for quotes. */
  pageInfo: PageInfo;
};

export type QuoteEdge = {
  __typename?: 'QuoteEdge';
  /** A cursor for paginating through the quotes. */
  cursor: Scalars['String']['output'];
  /** A quote node in the list. */
  node: Quote;
};

export type QuoteResponse = {
  __typename?: 'QuoteResponse';
  /** The quote object returned in the response. */
  quote?: Maybe<Quote>;
};

export type Receiver = {
  __typename?: 'Receiver';
  /** Indicates whether the incoming payment has completed receiving funds. */
  completed: Scalars['Boolean']['output'];
  /** The date and time that the incoming payment was created. */
  createdAt: Scalars['String']['output'];
  /** Date and time that the incoming payment will expire. After this time, the incoming payment will not accept further payments made to it. */
  expiresAt?: Maybe<Scalars['String']['output']>;
  /** Unique identifier of the receiver (incoming payment URL). */
  id: Scalars['String']['output'];
  /** The maximum amount that should be paid into the wallet address under this incoming payment. */
  incomingAmount?: Maybe<Amount>;
  /** Additional metadata associated with the incoming payment. */
  metadata?: Maybe<Scalars['JSONObject']['output']>;
  /** The total amount that has been paid into the wallet address under this incoming payment. */
  receivedAmount: Amount;
  /** The date and time that the incoming payment was last updated. */
  updatedAt: Scalars['String']['output'];
  /** Wallet address URL under which the incoming payment was created. */
  walletAddressUrl: Scalars['String']['output'];
};

export type RevokeWalletAddressKeyInput = {
  /** Internal unique identifier of the key to revoke. */
  id: Scalars['String']['input'];
  /** Unique key to ensure duplicate or retried requests are processed only once. For more information, refer to [idempotency](https://rafiki.dev/apis/graphql/admin-api-overview/#idempotency). */
  idempotencyKey?: InputMaybe<Scalars['String']['input']>;
};

export type RevokeWalletAddressKeyMutationResponse = {
  __typename?: 'RevokeWalletAddressKeyMutationResponse';
  /** The wallet address key that was revoked. */
  walletAddressKey?: Maybe<WalletAddressKey>;
};

export type SetFeeInput = {
  /** Unique identifier of the asset id to add the fees to. */
  assetId: Scalars['ID']['input'];
  /** Fee values */
  fee: FeeDetails;
  /** Unique key to ensure duplicate or retried requests are processed only once. For more information, refer to [idempotency](https://rafiki.dev/apis/graphql/admin-api-overview/#idempotency). */
  idempotencyKey?: InputMaybe<Scalars['String']['input']>;
  /** Type of fee, either sending or receiving. */
  type: FeeType;
};

export type SetFeeResponse = {
  __typename?: 'SetFeeResponse';
  /** The fee that was set. */
  fee?: Maybe<Fee>;
};

export enum SortOrder {
  /** Sort the results in ascending order. */
  Asc = 'ASC',
  /** Sort the results in descending order. */
  Desc = 'DESC'
}

export type Tenant = Model & {
  __typename?: 'Tenant';
  /** Secret used to secure requests made for this tenant. */
  apiSecret: Scalars['String']['output'];
  /** The date and time that this tenant was created. */
  createdAt: Scalars['String']['output'];
  /** The date and time that this tenant was deleted. */
  deletedAt?: Maybe<Scalars['String']['output']>;
  /** Contact email of the tenant owner. */
  email?: Maybe<Scalars['String']['output']>;
  /** Unique identifier of the tenant. */
  id: Scalars['ID']['output'];
  /** URL of the tenant's identity provider's consent screen. */
  idpConsentUrl?: Maybe<Scalars['String']['output']>;
  /** Secret used to secure requests from the tenant's identity provider. */
  idpSecret?: Maybe<Scalars['String']['output']>;
<<<<<<< HEAD
  /** Is the tenant an Operator tenant. */
  isOperator: Scalars['Boolean']['output'];
=======
>>>>>>> 31df89e8
  /** Public name for the tenant. */
  publicName?: Maybe<Scalars['String']['output']>;
};

export type TenantEdge = {
  __typename?: 'TenantEdge';
  /** A cursor for paginating through the tenants. */
  cursor: Scalars['String']['output'];
  /** A tenant node in the list. */
  node: Tenant;
};

export type TenantMutationResponse = {
  __typename?: 'TenantMutationResponse';
  tenant: Tenant;
};

export type TenantsConnection = {
  __typename?: 'TenantsConnection';
  /** A list of edges representing tenants and cursors for pagination. */
  edges: Array<TenantEdge>;
  /** Information to aid in pagination. */
  pageInfo: PageInfo;
};

export enum TransferState {
  /** The accounting transfer is pending */
  Pending = 'PENDING',
  /** The accounting transfer is posted */
  Posted = 'POSTED',
  /** The accounting transfer is voided */
  Voided = 'VOIDED'
}

export enum TransferType {
  /** Represents a deposit transfer. */
  Deposit = 'DEPOSIT',
  /** Represents a generic transfer within Rafiki. */
  Transfer = 'TRANSFER',
  /** Represents a withdrawal transfer. */
  Withdrawal = 'WITHDRAWAL'
}

export type TriggerWalletAddressEventsInput = {
  /** Unique key to ensure duplicate or retried requests are processed only once. For more information, refer to [idempotency](https://rafiki.dev/apis/graphql/admin-api-overview/#idempotency). */
  idempotencyKey?: InputMaybe<Scalars['String']['input']>;
  /** Maximum number of events being triggered (n). */
  limit: Scalars['Int']['input'];
};

export type TriggerWalletAddressEventsMutationResponse = {
  __typename?: 'TriggerWalletAddressEventsMutationResponse';
  /** The number of events that were triggered. */
  count?: Maybe<Scalars['Int']['output']>;
};

export type UpdateAssetInput = {
  /** Unique identifier of the asset to update. */
  id: Scalars['String']['input'];
  /** Unique key to ensure duplicate or retried requests are processed only once. For more information, refer to [idempotency](https://rafiki.dev/apis/graphql/admin-api-overview/#idempotency). */
  idempotencyKey?: InputMaybe<Scalars['String']['input']>;
  /** A webhook event will notify the Account Servicing Entity if liquidity falls below this new value. */
  liquidityThreshold?: InputMaybe<Scalars['UInt64']['input']>;
  /** New minimum amount of liquidity that can be withdrawn from the asset. */
  withdrawalThreshold?: InputMaybe<Scalars['UInt64']['input']>;
};

export type UpdateIncomingPaymentInput = {
  /** Unique identifier of the incoming payment to update. */
  id: Scalars['ID']['input'];
  /** The new metadata object to save for the incoming payment. It will overwrite any existing metadata. */
  metadata: Scalars['JSONObject']['input'];
};

export type UpdatePeerInput = {
  /** New peering connection details. */
  http?: InputMaybe<HttpInput>;
  /** Unique identifier of the peer to update. */
  id: Scalars['String']['input'];
  /** Unique key to ensure duplicate or retried requests are processed only once. For more information, refer to [idempotency](https://rafiki.dev/apis/graphql/admin-api-overview/#idempotency). */
  idempotencyKey?: InputMaybe<Scalars['String']['input']>;
  /** A webhook event will notify the Account Servicing Entity if peer liquidity falls below this new value. */
  liquidityThreshold?: InputMaybe<Scalars['UInt64']['input']>;
  /** New maximum packet amount that the peer accepts. */
  maxPacketAmount?: InputMaybe<Scalars['UInt64']['input']>;
  /** New public name for the peer. */
  name?: InputMaybe<Scalars['String']['input']>;
  /** New ILP address for the peer. */
  staticIlpAddress?: InputMaybe<Scalars['String']['input']>;
};

export type UpdatePeerMutationResponse = {
  __typename?: 'UpdatePeerMutationResponse';
  /** The peer that was updated. */
  peer?: Maybe<Peer>;
};

export type UpdateTenantInput = {
  /** Secret used to secure requests made for this tenant. */
  apiSecret?: InputMaybe<Scalars['String']['input']>;
  /** Contact email of the tenant owner. */
  email?: InputMaybe<Scalars['String']['input']>;
  /** Unique identifier of the tenant. */
  id: Scalars['ID']['input'];
  /** URL of the tenant's identity provider's consent screen. */
  idpConsentUrl?: InputMaybe<Scalars['String']['input']>;
  /** Secret used to secure requests from the tenant's identity provider. */
  idpSecret?: InputMaybe<Scalars['String']['input']>;
  /** Public name for the tenant. */
  publicName?: InputMaybe<Scalars['String']['input']>;
};

export type UpdateWalletAddressInput = {
  /** Additional properties associated with this wallet address. */
  additionalProperties?: InputMaybe<Array<AdditionalPropertyInput>>;
  /** Unique identifier of the wallet address to update. This cannot be changed. */
  id: Scalars['ID']['input'];
  /** Unique key to ensure duplicate or retried requests are processed only once. For more information, refer to [idempotency](https://rafiki.dev/apis/graphql/admin-api-overview/#idempotency). */
  idempotencyKey?: InputMaybe<Scalars['String']['input']>;
  /** New public name for the wallet address. This is visible to anyone with the wallet address URL. */
  publicName?: InputMaybe<Scalars['String']['input']>;
  /** New status to set the wallet address to, either active or inactive. */
  status?: InputMaybe<WalletAddressStatus>;
};

export type UpdateWalletAddressMutationResponse = {
  __typename?: 'UpdateWalletAddressMutationResponse';
  /** The updated wallet address. */
  walletAddress?: Maybe<WalletAddress>;
};

export type VoidLiquidityWithdrawalInput = {
  /** Unique key to ensure duplicate or retried requests are processed only once. For more information, refer to [idempotency](https://rafiki.dev/apis/graphql/admin-api-overview/#idempotency). */
  idempotencyKey: Scalars['String']['input'];
  /** Unique identifier of the liquidity withdrawal to void. */
  withdrawalId: Scalars['String']['input'];
};

export type WalletAddress = Model & {
  __typename?: 'WalletAddress';
  /** Additional properties associated with the wallet address. */
  additionalProperties?: Maybe<Array<Maybe<AdditionalProperty>>>;
  /** Asset of the wallet address. */
  asset: Asset;
  /** The date and time when the wallet address was created. */
  createdAt: Scalars['String']['output'];
  /** Unique identifier of the wallet address. */
  id: Scalars['ID']['output'];
  /** List of incoming payments received by this wallet address */
  incomingPayments?: Maybe<IncomingPaymentConnection>;
  /** Current amount of liquidity available for this wallet address. */
  liquidity?: Maybe<Scalars['UInt64']['output']>;
  /** List of outgoing payments sent from this wallet address */
  outgoingPayments?: Maybe<OutgoingPaymentConnection>;
  /** Public name associated with the wallet address. This is visible to anyone with the wallet address URL. */
  publicName?: Maybe<Scalars['String']['output']>;
  /** List of quotes created at this wallet address */
  quotes?: Maybe<QuoteConnection>;
  /** The current status of the wallet, either active or inactive. */
  status: WalletAddressStatus;
  /** Tenant ID of the wallet address. */
  tenantId?: Maybe<Scalars['String']['output']>;
  /** Wallet Address URL. */
  url: Scalars['String']['output'];
  /** List of keys associated with this wallet address */
  walletAddressKeys?: Maybe<WalletAddressKeyConnection>;
};


export type WalletAddressIncomingPaymentsArgs = {
  after?: InputMaybe<Scalars['String']['input']>;
  before?: InputMaybe<Scalars['String']['input']>;
  first?: InputMaybe<Scalars['Int']['input']>;
  last?: InputMaybe<Scalars['Int']['input']>;
  sortOrder?: InputMaybe<SortOrder>;
};


export type WalletAddressOutgoingPaymentsArgs = {
  after?: InputMaybe<Scalars['String']['input']>;
  before?: InputMaybe<Scalars['String']['input']>;
  first?: InputMaybe<Scalars['Int']['input']>;
  last?: InputMaybe<Scalars['Int']['input']>;
  sortOrder?: InputMaybe<SortOrder>;
};


export type WalletAddressQuotesArgs = {
  after?: InputMaybe<Scalars['String']['input']>;
  before?: InputMaybe<Scalars['String']['input']>;
  first?: InputMaybe<Scalars['Int']['input']>;
  last?: InputMaybe<Scalars['Int']['input']>;
  sortOrder?: InputMaybe<SortOrder>;
};


export type WalletAddressWalletAddressKeysArgs = {
  after?: InputMaybe<Scalars['String']['input']>;
  before?: InputMaybe<Scalars['String']['input']>;
  first?: InputMaybe<Scalars['Int']['input']>;
  last?: InputMaybe<Scalars['Int']['input']>;
  sortOrder?: InputMaybe<SortOrder>;
};

export type WalletAddressEdge = {
  __typename?: 'WalletAddressEdge';
  /** A cursor for paginating through the wallet addresses. */
  cursor: Scalars['String']['output'];
  /** A wallet address node in the list. */
  node: WalletAddress;
};

export type WalletAddressKey = Model & {
  __typename?: 'WalletAddressKey';
  /** The date and time that this wallet address key was created. */
  createdAt: Scalars['String']['output'];
  /** Unique internal identifier for the wallet address key. */
  id: Scalars['ID']['output'];
  /** The public key object in JSON Web Key (JWK) format. */
  jwk: Jwk;
  /** Indicator of whether the key has been revoked. */
  revoked: Scalars['Boolean']['output'];
  /** Unique identifier of the wallet address to associate with the key. */
  walletAddressId: Scalars['ID']['output'];
};

export type WalletAddressKeyConnection = {
  __typename?: 'WalletAddressKeyConnection';
  /** A list of wallet address key edges, containing wallet address key nodes and cursors for pagination. */
  edges: Array<WalletAddressKeyEdge>;
  /** Pagination information for wallet address keys. */
  pageInfo: PageInfo;
};

export type WalletAddressKeyEdge = {
  __typename?: 'WalletAddressKeyEdge';
  /** A cursor for paginating through the wallet address keys. */
  cursor: Scalars['String']['output'];
  /** A wallet address key node in the list. */
  node: WalletAddressKey;
};

export enum WalletAddressStatus {
  /** The default status of a wallet address. */
  Active = 'ACTIVE',
  /** The status after deactivating a wallet address. */
  Inactive = 'INACTIVE'
}

export type WalletAddressWithdrawal = {
  __typename?: 'WalletAddressWithdrawal';
  /** Amount to be withdrawn. */
  amount: Scalars['UInt64']['output'];
  /** Unique identifier for the withdrawal. */
  id: Scalars['ID']['output'];
  /** Details about the wallet address from which the withdrawal is made. */
  walletAddress: WalletAddress;
};

export type WalletAddressWithdrawalMutationResponse = {
  __typename?: 'WalletAddressWithdrawalMutationResponse';
  /** The wallet address withdrawal that was processed. */
  withdrawal?: Maybe<WalletAddressWithdrawal>;
};

export type WalletAddressesConnection = {
  __typename?: 'WalletAddressesConnection';
  /** A list of wallet address edges, containing wallet address nodes and cursors for pagination. */
  edges: Array<WalletAddressEdge>;
  /** Pagination information for the wallet addresses. */
  pageInfo: PageInfo;
};

export type WebhookEvent = Model & {
  __typename?: 'WebhookEvent';
  /** The date and time when the webhook event was created. */
  createdAt: Scalars['String']['output'];
  /** Stringified JSON data for the webhook event. */
  data: Scalars['JSONObject']['output'];
  /** Unique identifier of the webhook event. */
  id: Scalars['ID']['output'];
  /** Type of webhook event. */
  type: Scalars['String']['output'];
};

export type WebhookEventFilter = {
  /** Filter for webhook events based on their type. */
  type?: InputMaybe<FilterString>;
};

export type WebhookEventsConnection = {
  __typename?: 'WebhookEventsConnection';
  /** A list of webhook event edges, containing event nodes and cursors for pagination. */
  edges: Array<WebhookEventsEdge>;
  /** Pagination information for webhook events. */
  pageInfo: PageInfo;
};

export type WebhookEventsEdge = {
  __typename?: 'WebhookEventsEdge';
  /** A cursor for paginating through the webhook events. */
  cursor: Scalars['String']['output'];
  /** A webhook event node in the list. */
  node: WebhookEvent;
};

export type WhoamiResponse = {
  __typename?: 'WhoamiResponse';
  id: Scalars['String']['output'];
  isOperator: Scalars['Boolean']['output'];
};

export type WithdrawEventLiquidityInput = {
  /** Unique identifier of the event to withdraw liquidity from. */
  eventId: Scalars['String']['input'];
  /** Unique key to ensure duplicate or retried requests are processed only once. For more information, refer to [idempotency](https://rafiki.dev/apis/graphql/admin-api-overview/#idempotency). */
  idempotencyKey: Scalars['String']['input'];
};



export type ResolverTypeWrapper<T> = Promise<T> | T;


export type ResolverWithResolve<TResult, TParent, TContext, TArgs> = {
  resolve: ResolverFn<TResult, TParent, TContext, TArgs>;
};
export type Resolver<TResult, TParent = {}, TContext = {}, TArgs = {}> = ResolverFn<TResult, TParent, TContext, TArgs> | ResolverWithResolve<TResult, TParent, TContext, TArgs>;

export type ResolverFn<TResult, TParent, TContext, TArgs> = (
  parent: TParent,
  args: TArgs,
  context: TContext,
  info: GraphQLResolveInfo
) => Promise<TResult> | TResult;

export type SubscriptionSubscribeFn<TResult, TParent, TContext, TArgs> = (
  parent: TParent,
  args: TArgs,
  context: TContext,
  info: GraphQLResolveInfo
) => AsyncIterable<TResult> | Promise<AsyncIterable<TResult>>;

export type SubscriptionResolveFn<TResult, TParent, TContext, TArgs> = (
  parent: TParent,
  args: TArgs,
  context: TContext,
  info: GraphQLResolveInfo
) => TResult | Promise<TResult>;

export interface SubscriptionSubscriberObject<TResult, TKey extends string, TParent, TContext, TArgs> {
  subscribe: SubscriptionSubscribeFn<{ [key in TKey]: TResult }, TParent, TContext, TArgs>;
  resolve?: SubscriptionResolveFn<TResult, { [key in TKey]: TResult }, TContext, TArgs>;
}

export interface SubscriptionResolverObject<TResult, TParent, TContext, TArgs> {
  subscribe: SubscriptionSubscribeFn<any, TParent, TContext, TArgs>;
  resolve: SubscriptionResolveFn<TResult, any, TContext, TArgs>;
}

export type SubscriptionObject<TResult, TKey extends string, TParent, TContext, TArgs> =
  | SubscriptionSubscriberObject<TResult, TKey, TParent, TContext, TArgs>
  | SubscriptionResolverObject<TResult, TParent, TContext, TArgs>;

export type SubscriptionResolver<TResult, TKey extends string, TParent = {}, TContext = {}, TArgs = {}> =
  | ((...args: any[]) => SubscriptionObject<TResult, TKey, TParent, TContext, TArgs>)
  | SubscriptionObject<TResult, TKey, TParent, TContext, TArgs>;

export type TypeResolveFn<TTypes, TParent = {}, TContext = {}> = (
  parent: TParent,
  context: TContext,
  info: GraphQLResolveInfo
) => Maybe<TTypes> | Promise<Maybe<TTypes>>;

export type IsTypeOfResolverFn<T = {}, TContext = {}> = (obj: T, context: TContext, info: GraphQLResolveInfo) => boolean | Promise<boolean>;

export type NextResolverFn<T> = () => Promise<T>;

export type DirectiveResolverFn<TResult = {}, TParent = {}, TContext = {}, TArgs = {}> = (
  next: NextResolverFn<TResult>,
  parent: TParent,
  args: TArgs,
  context: TContext,
  info: GraphQLResolveInfo
) => TResult | Promise<TResult>;


/** Mapping of interface types */
export type ResolversInterfaceTypes<RefType extends Record<string, unknown>> = {
  BasePayment: ( Partial<IncomingPayment> ) | ( Partial<OutgoingPayment> ) | ( Partial<Payment> );
  Model: ( Partial<AccountingTransfer> ) | ( Partial<Asset> ) | ( Partial<Fee> ) | ( Partial<IncomingPayment> ) | ( Partial<OutgoingPayment> ) | ( Partial<Payment> ) | ( Partial<Peer> ) | ( Partial<Tenant> ) | ( Partial<WalletAddress> ) | ( Partial<WalletAddressKey> ) | ( Partial<WebhookEvent> );
};

/** Mapping between all available schema types and the resolvers types */
export type ResolversTypes = {
  AccountingTransfer: ResolverTypeWrapper<Partial<AccountingTransfer>>;
  AccountingTransferConnection: ResolverTypeWrapper<Partial<AccountingTransferConnection>>;
  AdditionalProperty: ResolverTypeWrapper<Partial<AdditionalProperty>>;
  AdditionalPropertyInput: ResolverTypeWrapper<Partial<AdditionalPropertyInput>>;
  Alg: ResolverTypeWrapper<Partial<Alg>>;
  Amount: ResolverTypeWrapper<Partial<Amount>>;
  AmountInput: ResolverTypeWrapper<Partial<AmountInput>>;
  ApproveIncomingPaymentInput: ResolverTypeWrapper<Partial<ApproveIncomingPaymentInput>>;
  ApproveIncomingPaymentResponse: ResolverTypeWrapper<Partial<ApproveIncomingPaymentResponse>>;
  Asset: ResolverTypeWrapper<Partial<Asset>>;
  AssetEdge: ResolverTypeWrapper<Partial<AssetEdge>>;
  AssetMutationResponse: ResolverTypeWrapper<Partial<AssetMutationResponse>>;
  AssetsConnection: ResolverTypeWrapper<Partial<AssetsConnection>>;
  BasePayment: ResolverTypeWrapper<ResolversInterfaceTypes<ResolversTypes>['BasePayment']>;
  Boolean: ResolverTypeWrapper<Partial<Scalars['Boolean']['output']>>;
  CancelIncomingPaymentInput: ResolverTypeWrapper<Partial<CancelIncomingPaymentInput>>;
  CancelIncomingPaymentResponse: ResolverTypeWrapper<Partial<CancelIncomingPaymentResponse>>;
  CancelOutgoingPaymentInput: ResolverTypeWrapper<Partial<CancelOutgoingPaymentInput>>;
  CreateAssetInput: ResolverTypeWrapper<Partial<CreateAssetInput>>;
  CreateAssetLiquidityWithdrawalInput: ResolverTypeWrapper<Partial<CreateAssetLiquidityWithdrawalInput>>;
  CreateIncomingPaymentInput: ResolverTypeWrapper<Partial<CreateIncomingPaymentInput>>;
  CreateIncomingPaymentWithdrawalInput: ResolverTypeWrapper<Partial<CreateIncomingPaymentWithdrawalInput>>;
  CreateOrUpdatePeerByUrlInput: ResolverTypeWrapper<Partial<CreateOrUpdatePeerByUrlInput>>;
  CreateOrUpdatePeerByUrlMutationResponse: ResolverTypeWrapper<Partial<CreateOrUpdatePeerByUrlMutationResponse>>;
  CreateOutgoingPaymentFromIncomingPaymentInput: ResolverTypeWrapper<Partial<CreateOutgoingPaymentFromIncomingPaymentInput>>;
  CreateOutgoingPaymentInput: ResolverTypeWrapper<Partial<CreateOutgoingPaymentInput>>;
  CreateOutgoingPaymentWithdrawalInput: ResolverTypeWrapper<Partial<CreateOutgoingPaymentWithdrawalInput>>;
  CreatePeerInput: ResolverTypeWrapper<Partial<CreatePeerInput>>;
  CreatePeerLiquidityWithdrawalInput: ResolverTypeWrapper<Partial<CreatePeerLiquidityWithdrawalInput>>;
  CreatePeerMutationResponse: ResolverTypeWrapper<Partial<CreatePeerMutationResponse>>;
  CreateQuoteInput: ResolverTypeWrapper<Partial<CreateQuoteInput>>;
  CreateReceiverInput: ResolverTypeWrapper<Partial<CreateReceiverInput>>;
  CreateReceiverResponse: ResolverTypeWrapper<Partial<CreateReceiverResponse>>;
  CreateTenantInput: ResolverTypeWrapper<Partial<CreateTenantInput>>;
  CreateWalletAddressInput: ResolverTypeWrapper<Partial<CreateWalletAddressInput>>;
  CreateWalletAddressKeyInput: ResolverTypeWrapper<Partial<CreateWalletAddressKeyInput>>;
  CreateWalletAddressKeyMutationResponse: ResolverTypeWrapper<Partial<CreateWalletAddressKeyMutationResponse>>;
  CreateWalletAddressMutationResponse: ResolverTypeWrapper<Partial<CreateWalletAddressMutationResponse>>;
  CreateWalletAddressWithdrawalInput: ResolverTypeWrapper<Partial<CreateWalletAddressWithdrawalInput>>;
  Crv: ResolverTypeWrapper<Partial<Crv>>;
  DeleteAssetInput: ResolverTypeWrapper<Partial<DeleteAssetInput>>;
  DeleteAssetMutationResponse: ResolverTypeWrapper<Partial<DeleteAssetMutationResponse>>;
  DeletePeerInput: ResolverTypeWrapper<Partial<DeletePeerInput>>;
  DeletePeerMutationResponse: ResolverTypeWrapper<Partial<DeletePeerMutationResponse>>;
  DeleteTenantMutationResponse: ResolverTypeWrapper<Partial<DeleteTenantMutationResponse>>;
  DepositAssetLiquidityInput: ResolverTypeWrapper<Partial<DepositAssetLiquidityInput>>;
  DepositEventLiquidityInput: ResolverTypeWrapper<Partial<DepositEventLiquidityInput>>;
  DepositOutgoingPaymentLiquidityInput: ResolverTypeWrapper<Partial<DepositOutgoingPaymentLiquidityInput>>;
  DepositPeerLiquidityInput: ResolverTypeWrapper<Partial<DepositPeerLiquidityInput>>;
  Fee: ResolverTypeWrapper<Partial<Fee>>;
  FeeDetails: ResolverTypeWrapper<Partial<FeeDetails>>;
  FeeEdge: ResolverTypeWrapper<Partial<FeeEdge>>;
  FeeType: ResolverTypeWrapper<Partial<FeeType>>;
  FeesConnection: ResolverTypeWrapper<Partial<FeesConnection>>;
  FilterString: ResolverTypeWrapper<Partial<FilterString>>;
  Float: ResolverTypeWrapper<Partial<Scalars['Float']['output']>>;
  Http: ResolverTypeWrapper<Partial<Http>>;
  HttpIncomingInput: ResolverTypeWrapper<Partial<HttpIncomingInput>>;
  HttpInput: ResolverTypeWrapper<Partial<HttpInput>>;
  HttpOutgoing: ResolverTypeWrapper<Partial<HttpOutgoing>>;
  HttpOutgoingInput: ResolverTypeWrapper<Partial<HttpOutgoingInput>>;
  ID: ResolverTypeWrapper<Partial<Scalars['ID']['output']>>;
  IncomingPayment: ResolverTypeWrapper<Partial<IncomingPayment>>;
  IncomingPaymentConnection: ResolverTypeWrapper<Partial<IncomingPaymentConnection>>;
  IncomingPaymentEdge: ResolverTypeWrapper<Partial<IncomingPaymentEdge>>;
  IncomingPaymentResponse: ResolverTypeWrapper<Partial<IncomingPaymentResponse>>;
  IncomingPaymentState: ResolverTypeWrapper<Partial<IncomingPaymentState>>;
  Int: ResolverTypeWrapper<Partial<Scalars['Int']['output']>>;
  JSONObject: ResolverTypeWrapper<Partial<Scalars['JSONObject']['output']>>;
  Jwk: ResolverTypeWrapper<Partial<Jwk>>;
  JwkInput: ResolverTypeWrapper<Partial<JwkInput>>;
  Kty: ResolverTypeWrapper<Partial<Kty>>;
  LiquidityError: ResolverTypeWrapper<Partial<LiquidityError>>;
  LiquidityMutationResponse: ResolverTypeWrapper<Partial<LiquidityMutationResponse>>;
  Model: ResolverTypeWrapper<ResolversInterfaceTypes<ResolversTypes>['Model']>;
  Mutation: ResolverTypeWrapper<{}>;
  OutgoingPayment: ResolverTypeWrapper<Partial<OutgoingPayment>>;
  OutgoingPaymentConnection: ResolverTypeWrapper<Partial<OutgoingPaymentConnection>>;
  OutgoingPaymentEdge: ResolverTypeWrapper<Partial<OutgoingPaymentEdge>>;
  OutgoingPaymentFilter: ResolverTypeWrapper<Partial<OutgoingPaymentFilter>>;
  OutgoingPaymentResponse: ResolverTypeWrapper<Partial<OutgoingPaymentResponse>>;
  OutgoingPaymentState: ResolverTypeWrapper<Partial<OutgoingPaymentState>>;
  PageInfo: ResolverTypeWrapper<Partial<PageInfo>>;
  Payment: ResolverTypeWrapper<Partial<Payment>>;
  PaymentConnection: ResolverTypeWrapper<Partial<PaymentConnection>>;
  PaymentEdge: ResolverTypeWrapper<Partial<PaymentEdge>>;
  PaymentFilter: ResolverTypeWrapper<Partial<PaymentFilter>>;
  PaymentType: ResolverTypeWrapper<Partial<PaymentType>>;
  Peer: ResolverTypeWrapper<Partial<Peer>>;
  PeerEdge: ResolverTypeWrapper<Partial<PeerEdge>>;
  PeersConnection: ResolverTypeWrapper<Partial<PeersConnection>>;
  PostLiquidityWithdrawalInput: ResolverTypeWrapper<Partial<PostLiquidityWithdrawalInput>>;
  Query: ResolverTypeWrapper<{}>;
  Quote: ResolverTypeWrapper<Partial<Quote>>;
  QuoteConnection: ResolverTypeWrapper<Partial<QuoteConnection>>;
  QuoteEdge: ResolverTypeWrapper<Partial<QuoteEdge>>;
  QuoteResponse: ResolverTypeWrapper<Partial<QuoteResponse>>;
  Receiver: ResolverTypeWrapper<Partial<Receiver>>;
  RevokeWalletAddressKeyInput: ResolverTypeWrapper<Partial<RevokeWalletAddressKeyInput>>;
  RevokeWalletAddressKeyMutationResponse: ResolverTypeWrapper<Partial<RevokeWalletAddressKeyMutationResponse>>;
  SetFeeInput: ResolverTypeWrapper<Partial<SetFeeInput>>;
  SetFeeResponse: ResolverTypeWrapper<Partial<SetFeeResponse>>;
  SortOrder: ResolverTypeWrapper<Partial<SortOrder>>;
  String: ResolverTypeWrapper<Partial<Scalars['String']['output']>>;
  Tenant: ResolverTypeWrapper<Partial<Tenant>>;
  TenantEdge: ResolverTypeWrapper<Partial<TenantEdge>>;
  TenantMutationResponse: ResolverTypeWrapper<Partial<TenantMutationResponse>>;
  TenantsConnection: ResolverTypeWrapper<Partial<TenantsConnection>>;
  TransferState: ResolverTypeWrapper<Partial<TransferState>>;
  TransferType: ResolverTypeWrapper<Partial<TransferType>>;
  TriggerWalletAddressEventsInput: ResolverTypeWrapper<Partial<TriggerWalletAddressEventsInput>>;
  TriggerWalletAddressEventsMutationResponse: ResolverTypeWrapper<Partial<TriggerWalletAddressEventsMutationResponse>>;
  UInt8: ResolverTypeWrapper<Partial<Scalars['UInt8']['output']>>;
  UInt64: ResolverTypeWrapper<Partial<Scalars['UInt64']['output']>>;
  UpdateAssetInput: ResolverTypeWrapper<Partial<UpdateAssetInput>>;
  UpdateIncomingPaymentInput: ResolverTypeWrapper<Partial<UpdateIncomingPaymentInput>>;
  UpdatePeerInput: ResolverTypeWrapper<Partial<UpdatePeerInput>>;
  UpdatePeerMutationResponse: ResolverTypeWrapper<Partial<UpdatePeerMutationResponse>>;
  UpdateTenantInput: ResolverTypeWrapper<Partial<UpdateTenantInput>>;
  UpdateWalletAddressInput: ResolverTypeWrapper<Partial<UpdateWalletAddressInput>>;
  UpdateWalletAddressMutationResponse: ResolverTypeWrapper<Partial<UpdateWalletAddressMutationResponse>>;
  VoidLiquidityWithdrawalInput: ResolverTypeWrapper<Partial<VoidLiquidityWithdrawalInput>>;
  WalletAddress: ResolverTypeWrapper<Partial<WalletAddress>>;
  WalletAddressEdge: ResolverTypeWrapper<Partial<WalletAddressEdge>>;
  WalletAddressKey: ResolverTypeWrapper<Partial<WalletAddressKey>>;
  WalletAddressKeyConnection: ResolverTypeWrapper<Partial<WalletAddressKeyConnection>>;
  WalletAddressKeyEdge: ResolverTypeWrapper<Partial<WalletAddressKeyEdge>>;
  WalletAddressStatus: ResolverTypeWrapper<Partial<WalletAddressStatus>>;
  WalletAddressWithdrawal: ResolverTypeWrapper<Partial<WalletAddressWithdrawal>>;
  WalletAddressWithdrawalMutationResponse: ResolverTypeWrapper<Partial<WalletAddressWithdrawalMutationResponse>>;
  WalletAddressesConnection: ResolverTypeWrapper<Partial<WalletAddressesConnection>>;
  WebhookEvent: ResolverTypeWrapper<Partial<WebhookEvent>>;
  WebhookEventFilter: ResolverTypeWrapper<Partial<WebhookEventFilter>>;
  WebhookEventsConnection: ResolverTypeWrapper<Partial<WebhookEventsConnection>>;
  WebhookEventsEdge: ResolverTypeWrapper<Partial<WebhookEventsEdge>>;
  WhoamiResponse: ResolverTypeWrapper<Partial<WhoamiResponse>>;
  WithdrawEventLiquidityInput: ResolverTypeWrapper<Partial<WithdrawEventLiquidityInput>>;
};

/** Mapping between all available schema types and the resolvers parents */
export type ResolversParentTypes = {
  AccountingTransfer: Partial<AccountingTransfer>;
  AccountingTransferConnection: Partial<AccountingTransferConnection>;
  AdditionalProperty: Partial<AdditionalProperty>;
  AdditionalPropertyInput: Partial<AdditionalPropertyInput>;
  Amount: Partial<Amount>;
  AmountInput: Partial<AmountInput>;
  ApproveIncomingPaymentInput: Partial<ApproveIncomingPaymentInput>;
  ApproveIncomingPaymentResponse: Partial<ApproveIncomingPaymentResponse>;
  Asset: Partial<Asset>;
  AssetEdge: Partial<AssetEdge>;
  AssetMutationResponse: Partial<AssetMutationResponse>;
  AssetsConnection: Partial<AssetsConnection>;
  BasePayment: ResolversInterfaceTypes<ResolversParentTypes>['BasePayment'];
  Boolean: Partial<Scalars['Boolean']['output']>;
  CancelIncomingPaymentInput: Partial<CancelIncomingPaymentInput>;
  CancelIncomingPaymentResponse: Partial<CancelIncomingPaymentResponse>;
  CancelOutgoingPaymentInput: Partial<CancelOutgoingPaymentInput>;
  CreateAssetInput: Partial<CreateAssetInput>;
  CreateAssetLiquidityWithdrawalInput: Partial<CreateAssetLiquidityWithdrawalInput>;
  CreateIncomingPaymentInput: Partial<CreateIncomingPaymentInput>;
  CreateIncomingPaymentWithdrawalInput: Partial<CreateIncomingPaymentWithdrawalInput>;
  CreateOrUpdatePeerByUrlInput: Partial<CreateOrUpdatePeerByUrlInput>;
  CreateOrUpdatePeerByUrlMutationResponse: Partial<CreateOrUpdatePeerByUrlMutationResponse>;
  CreateOutgoingPaymentFromIncomingPaymentInput: Partial<CreateOutgoingPaymentFromIncomingPaymentInput>;
  CreateOutgoingPaymentInput: Partial<CreateOutgoingPaymentInput>;
  CreateOutgoingPaymentWithdrawalInput: Partial<CreateOutgoingPaymentWithdrawalInput>;
  CreatePeerInput: Partial<CreatePeerInput>;
  CreatePeerLiquidityWithdrawalInput: Partial<CreatePeerLiquidityWithdrawalInput>;
  CreatePeerMutationResponse: Partial<CreatePeerMutationResponse>;
  CreateQuoteInput: Partial<CreateQuoteInput>;
  CreateReceiverInput: Partial<CreateReceiverInput>;
  CreateReceiverResponse: Partial<CreateReceiverResponse>;
  CreateTenantInput: Partial<CreateTenantInput>;
  CreateWalletAddressInput: Partial<CreateWalletAddressInput>;
  CreateWalletAddressKeyInput: Partial<CreateWalletAddressKeyInput>;
  CreateWalletAddressKeyMutationResponse: Partial<CreateWalletAddressKeyMutationResponse>;
  CreateWalletAddressMutationResponse: Partial<CreateWalletAddressMutationResponse>;
  CreateWalletAddressWithdrawalInput: Partial<CreateWalletAddressWithdrawalInput>;
  DeleteAssetInput: Partial<DeleteAssetInput>;
  DeleteAssetMutationResponse: Partial<DeleteAssetMutationResponse>;
  DeletePeerInput: Partial<DeletePeerInput>;
  DeletePeerMutationResponse: Partial<DeletePeerMutationResponse>;
  DeleteTenantMutationResponse: Partial<DeleteTenantMutationResponse>;
  DepositAssetLiquidityInput: Partial<DepositAssetLiquidityInput>;
  DepositEventLiquidityInput: Partial<DepositEventLiquidityInput>;
  DepositOutgoingPaymentLiquidityInput: Partial<DepositOutgoingPaymentLiquidityInput>;
  DepositPeerLiquidityInput: Partial<DepositPeerLiquidityInput>;
  Fee: Partial<Fee>;
  FeeDetails: Partial<FeeDetails>;
  FeeEdge: Partial<FeeEdge>;
  FeesConnection: Partial<FeesConnection>;
  FilterString: Partial<FilterString>;
  Float: Partial<Scalars['Float']['output']>;
  Http: Partial<Http>;
  HttpIncomingInput: Partial<HttpIncomingInput>;
  HttpInput: Partial<HttpInput>;
  HttpOutgoing: Partial<HttpOutgoing>;
  HttpOutgoingInput: Partial<HttpOutgoingInput>;
  ID: Partial<Scalars['ID']['output']>;
  IncomingPayment: Partial<IncomingPayment>;
  IncomingPaymentConnection: Partial<IncomingPaymentConnection>;
  IncomingPaymentEdge: Partial<IncomingPaymentEdge>;
  IncomingPaymentResponse: Partial<IncomingPaymentResponse>;
  Int: Partial<Scalars['Int']['output']>;
  JSONObject: Partial<Scalars['JSONObject']['output']>;
  Jwk: Partial<Jwk>;
  JwkInput: Partial<JwkInput>;
  LiquidityMutationResponse: Partial<LiquidityMutationResponse>;
  Model: ResolversInterfaceTypes<ResolversParentTypes>['Model'];
  Mutation: {};
  OutgoingPayment: Partial<OutgoingPayment>;
  OutgoingPaymentConnection: Partial<OutgoingPaymentConnection>;
  OutgoingPaymentEdge: Partial<OutgoingPaymentEdge>;
  OutgoingPaymentFilter: Partial<OutgoingPaymentFilter>;
  OutgoingPaymentResponse: Partial<OutgoingPaymentResponse>;
  PageInfo: Partial<PageInfo>;
  Payment: Partial<Payment>;
  PaymentConnection: Partial<PaymentConnection>;
  PaymentEdge: Partial<PaymentEdge>;
  PaymentFilter: Partial<PaymentFilter>;
  Peer: Partial<Peer>;
  PeerEdge: Partial<PeerEdge>;
  PeersConnection: Partial<PeersConnection>;
  PostLiquidityWithdrawalInput: Partial<PostLiquidityWithdrawalInput>;
  Query: {};
  Quote: Partial<Quote>;
  QuoteConnection: Partial<QuoteConnection>;
  QuoteEdge: Partial<QuoteEdge>;
  QuoteResponse: Partial<QuoteResponse>;
  Receiver: Partial<Receiver>;
  RevokeWalletAddressKeyInput: Partial<RevokeWalletAddressKeyInput>;
  RevokeWalletAddressKeyMutationResponse: Partial<RevokeWalletAddressKeyMutationResponse>;
  SetFeeInput: Partial<SetFeeInput>;
  SetFeeResponse: Partial<SetFeeResponse>;
  String: Partial<Scalars['String']['output']>;
  Tenant: Partial<Tenant>;
  TenantEdge: Partial<TenantEdge>;
  TenantMutationResponse: Partial<TenantMutationResponse>;
  TenantsConnection: Partial<TenantsConnection>;
  TriggerWalletAddressEventsInput: Partial<TriggerWalletAddressEventsInput>;
  TriggerWalletAddressEventsMutationResponse: Partial<TriggerWalletAddressEventsMutationResponse>;
  UInt8: Partial<Scalars['UInt8']['output']>;
  UInt64: Partial<Scalars['UInt64']['output']>;
  UpdateAssetInput: Partial<UpdateAssetInput>;
  UpdateIncomingPaymentInput: Partial<UpdateIncomingPaymentInput>;
  UpdatePeerInput: Partial<UpdatePeerInput>;
  UpdatePeerMutationResponse: Partial<UpdatePeerMutationResponse>;
  UpdateTenantInput: Partial<UpdateTenantInput>;
  UpdateWalletAddressInput: Partial<UpdateWalletAddressInput>;
  UpdateWalletAddressMutationResponse: Partial<UpdateWalletAddressMutationResponse>;
  VoidLiquidityWithdrawalInput: Partial<VoidLiquidityWithdrawalInput>;
  WalletAddress: Partial<WalletAddress>;
  WalletAddressEdge: Partial<WalletAddressEdge>;
  WalletAddressKey: Partial<WalletAddressKey>;
  WalletAddressKeyConnection: Partial<WalletAddressKeyConnection>;
  WalletAddressKeyEdge: Partial<WalletAddressKeyEdge>;
  WalletAddressWithdrawal: Partial<WalletAddressWithdrawal>;
  WalletAddressWithdrawalMutationResponse: Partial<WalletAddressWithdrawalMutationResponse>;
  WalletAddressesConnection: Partial<WalletAddressesConnection>;
  WebhookEvent: Partial<WebhookEvent>;
  WebhookEventFilter: Partial<WebhookEventFilter>;
  WebhookEventsConnection: Partial<WebhookEventsConnection>;
  WebhookEventsEdge: Partial<WebhookEventsEdge>;
  WhoamiResponse: Partial<WhoamiResponse>;
  WithdrawEventLiquidityInput: Partial<WithdrawEventLiquidityInput>;
};

export type AccountingTransferResolvers<ContextType = any, ParentType extends ResolversParentTypes['AccountingTransfer'] = ResolversParentTypes['AccountingTransfer']> = {
  amount?: Resolver<ResolversTypes['UInt64'], ParentType, ContextType>;
  createdAt?: Resolver<ResolversTypes['String'], ParentType, ContextType>;
  creditAccountId?: Resolver<ResolversTypes['ID'], ParentType, ContextType>;
  debitAccountId?: Resolver<ResolversTypes['ID'], ParentType, ContextType>;
  expiresAt?: Resolver<Maybe<ResolversTypes['String']>, ParentType, ContextType>;
  id?: Resolver<ResolversTypes['ID'], ParentType, ContextType>;
  ledger?: Resolver<ResolversTypes['UInt8'], ParentType, ContextType>;
  state?: Resolver<ResolversTypes['TransferState'], ParentType, ContextType>;
  transferType?: Resolver<ResolversTypes['TransferType'], ParentType, ContextType>;
  __isTypeOf?: IsTypeOfResolverFn<ParentType, ContextType>;
};

export type AccountingTransferConnectionResolvers<ContextType = any, ParentType extends ResolversParentTypes['AccountingTransferConnection'] = ResolversParentTypes['AccountingTransferConnection']> = {
  credits?: Resolver<Array<ResolversTypes['AccountingTransfer']>, ParentType, ContextType>;
  debits?: Resolver<Array<ResolversTypes['AccountingTransfer']>, ParentType, ContextType>;
  __isTypeOf?: IsTypeOfResolverFn<ParentType, ContextType>;
};

export type AdditionalPropertyResolvers<ContextType = any, ParentType extends ResolversParentTypes['AdditionalProperty'] = ResolversParentTypes['AdditionalProperty']> = {
  key?: Resolver<ResolversTypes['String'], ParentType, ContextType>;
  value?: Resolver<ResolversTypes['String'], ParentType, ContextType>;
  visibleInOpenPayments?: Resolver<ResolversTypes['Boolean'], ParentType, ContextType>;
  __isTypeOf?: IsTypeOfResolverFn<ParentType, ContextType>;
};

export type AmountResolvers<ContextType = any, ParentType extends ResolversParentTypes['Amount'] = ResolversParentTypes['Amount']> = {
  assetCode?: Resolver<ResolversTypes['String'], ParentType, ContextType>;
  assetScale?: Resolver<ResolversTypes['UInt8'], ParentType, ContextType>;
  value?: Resolver<ResolversTypes['UInt64'], ParentType, ContextType>;
  __isTypeOf?: IsTypeOfResolverFn<ParentType, ContextType>;
};

export type ApproveIncomingPaymentResponseResolvers<ContextType = any, ParentType extends ResolversParentTypes['ApproveIncomingPaymentResponse'] = ResolversParentTypes['ApproveIncomingPaymentResponse']> = {
  payment?: Resolver<Maybe<ResolversTypes['IncomingPayment']>, ParentType, ContextType>;
  __isTypeOf?: IsTypeOfResolverFn<ParentType, ContextType>;
};

export type AssetResolvers<ContextType = any, ParentType extends ResolversParentTypes['Asset'] = ResolversParentTypes['Asset']> = {
  code?: Resolver<ResolversTypes['String'], ParentType, ContextType>;
  createdAt?: Resolver<ResolversTypes['String'], ParentType, ContextType>;
  fees?: Resolver<Maybe<ResolversTypes['FeesConnection']>, ParentType, ContextType, Partial<AssetFeesArgs>>;
  id?: Resolver<ResolversTypes['ID'], ParentType, ContextType>;
  liquidity?: Resolver<Maybe<ResolversTypes['UInt64']>, ParentType, ContextType>;
  liquidityThreshold?: Resolver<Maybe<ResolversTypes['UInt64']>, ParentType, ContextType>;
  receivingFee?: Resolver<Maybe<ResolversTypes['Fee']>, ParentType, ContextType>;
  scale?: Resolver<ResolversTypes['UInt8'], ParentType, ContextType>;
  sendingFee?: Resolver<Maybe<ResolversTypes['Fee']>, ParentType, ContextType>;
  withdrawalThreshold?: Resolver<Maybe<ResolversTypes['UInt64']>, ParentType, ContextType>;
  __isTypeOf?: IsTypeOfResolverFn<ParentType, ContextType>;
};

export type AssetEdgeResolvers<ContextType = any, ParentType extends ResolversParentTypes['AssetEdge'] = ResolversParentTypes['AssetEdge']> = {
  cursor?: Resolver<ResolversTypes['String'], ParentType, ContextType>;
  node?: Resolver<ResolversTypes['Asset'], ParentType, ContextType>;
  __isTypeOf?: IsTypeOfResolverFn<ParentType, ContextType>;
};

export type AssetMutationResponseResolvers<ContextType = any, ParentType extends ResolversParentTypes['AssetMutationResponse'] = ResolversParentTypes['AssetMutationResponse']> = {
  asset?: Resolver<Maybe<ResolversTypes['Asset']>, ParentType, ContextType>;
  __isTypeOf?: IsTypeOfResolverFn<ParentType, ContextType>;
};

export type AssetsConnectionResolvers<ContextType = any, ParentType extends ResolversParentTypes['AssetsConnection'] = ResolversParentTypes['AssetsConnection']> = {
  edges?: Resolver<Array<ResolversTypes['AssetEdge']>, ParentType, ContextType>;
  pageInfo?: Resolver<ResolversTypes['PageInfo'], ParentType, ContextType>;
  __isTypeOf?: IsTypeOfResolverFn<ParentType, ContextType>;
};

export type BasePaymentResolvers<ContextType = any, ParentType extends ResolversParentTypes['BasePayment'] = ResolversParentTypes['BasePayment']> = {
  __resolveType: TypeResolveFn<'IncomingPayment' | 'OutgoingPayment' | 'Payment', ParentType, ContextType>;
  client?: Resolver<Maybe<ResolversTypes['String']>, ParentType, ContextType>;
  createdAt?: Resolver<ResolversTypes['String'], ParentType, ContextType>;
  id?: Resolver<ResolversTypes['ID'], ParentType, ContextType>;
  metadata?: Resolver<Maybe<ResolversTypes['JSONObject']>, ParentType, ContextType>;
  walletAddressId?: Resolver<ResolversTypes['ID'], ParentType, ContextType>;
};

export type CancelIncomingPaymentResponseResolvers<ContextType = any, ParentType extends ResolversParentTypes['CancelIncomingPaymentResponse'] = ResolversParentTypes['CancelIncomingPaymentResponse']> = {
  payment?: Resolver<Maybe<ResolversTypes['IncomingPayment']>, ParentType, ContextType>;
  __isTypeOf?: IsTypeOfResolverFn<ParentType, ContextType>;
};

export type CreateOrUpdatePeerByUrlMutationResponseResolvers<ContextType = any, ParentType extends ResolversParentTypes['CreateOrUpdatePeerByUrlMutationResponse'] = ResolversParentTypes['CreateOrUpdatePeerByUrlMutationResponse']> = {
  peer?: Resolver<Maybe<ResolversTypes['Peer']>, ParentType, ContextType>;
  __isTypeOf?: IsTypeOfResolverFn<ParentType, ContextType>;
};

export type CreatePeerMutationResponseResolvers<ContextType = any, ParentType extends ResolversParentTypes['CreatePeerMutationResponse'] = ResolversParentTypes['CreatePeerMutationResponse']> = {
  peer?: Resolver<Maybe<ResolversTypes['Peer']>, ParentType, ContextType>;
  __isTypeOf?: IsTypeOfResolverFn<ParentType, ContextType>;
};

export type CreateReceiverResponseResolvers<ContextType = any, ParentType extends ResolversParentTypes['CreateReceiverResponse'] = ResolversParentTypes['CreateReceiverResponse']> = {
  receiver?: Resolver<Maybe<ResolversTypes['Receiver']>, ParentType, ContextType>;
  __isTypeOf?: IsTypeOfResolverFn<ParentType, ContextType>;
};

export type CreateWalletAddressKeyMutationResponseResolvers<ContextType = any, ParentType extends ResolversParentTypes['CreateWalletAddressKeyMutationResponse'] = ResolversParentTypes['CreateWalletAddressKeyMutationResponse']> = {
  walletAddressKey?: Resolver<Maybe<ResolversTypes['WalletAddressKey']>, ParentType, ContextType>;
  __isTypeOf?: IsTypeOfResolverFn<ParentType, ContextType>;
};

export type CreateWalletAddressMutationResponseResolvers<ContextType = any, ParentType extends ResolversParentTypes['CreateWalletAddressMutationResponse'] = ResolversParentTypes['CreateWalletAddressMutationResponse']> = {
  walletAddress?: Resolver<Maybe<ResolversTypes['WalletAddress']>, ParentType, ContextType>;
  __isTypeOf?: IsTypeOfResolverFn<ParentType, ContextType>;
};

export type DeleteAssetMutationResponseResolvers<ContextType = any, ParentType extends ResolversParentTypes['DeleteAssetMutationResponse'] = ResolversParentTypes['DeleteAssetMutationResponse']> = {
  asset?: Resolver<Maybe<ResolversTypes['Asset']>, ParentType, ContextType>;
  __isTypeOf?: IsTypeOfResolverFn<ParentType, ContextType>;
};

export type DeletePeerMutationResponseResolvers<ContextType = any, ParentType extends ResolversParentTypes['DeletePeerMutationResponse'] = ResolversParentTypes['DeletePeerMutationResponse']> = {
  success?: Resolver<ResolversTypes['Boolean'], ParentType, ContextType>;
  __isTypeOf?: IsTypeOfResolverFn<ParentType, ContextType>;
};

export type DeleteTenantMutationResponseResolvers<ContextType = any, ParentType extends ResolversParentTypes['DeleteTenantMutationResponse'] = ResolversParentTypes['DeleteTenantMutationResponse']> = {
  success?: Resolver<ResolversTypes['Boolean'], ParentType, ContextType>;
  __isTypeOf?: IsTypeOfResolverFn<ParentType, ContextType>;
};

export type FeeResolvers<ContextType = any, ParentType extends ResolversParentTypes['Fee'] = ResolversParentTypes['Fee']> = {
  assetId?: Resolver<ResolversTypes['ID'], ParentType, ContextType>;
  basisPoints?: Resolver<ResolversTypes['Int'], ParentType, ContextType>;
  createdAt?: Resolver<ResolversTypes['String'], ParentType, ContextType>;
  fixed?: Resolver<ResolversTypes['UInt64'], ParentType, ContextType>;
  id?: Resolver<ResolversTypes['ID'], ParentType, ContextType>;
  type?: Resolver<ResolversTypes['FeeType'], ParentType, ContextType>;
  __isTypeOf?: IsTypeOfResolverFn<ParentType, ContextType>;
};

export type FeeEdgeResolvers<ContextType = any, ParentType extends ResolversParentTypes['FeeEdge'] = ResolversParentTypes['FeeEdge']> = {
  cursor?: Resolver<ResolversTypes['String'], ParentType, ContextType>;
  node?: Resolver<ResolversTypes['Fee'], ParentType, ContextType>;
  __isTypeOf?: IsTypeOfResolverFn<ParentType, ContextType>;
};

export type FeesConnectionResolvers<ContextType = any, ParentType extends ResolversParentTypes['FeesConnection'] = ResolversParentTypes['FeesConnection']> = {
  edges?: Resolver<Array<ResolversTypes['FeeEdge']>, ParentType, ContextType>;
  pageInfo?: Resolver<ResolversTypes['PageInfo'], ParentType, ContextType>;
  __isTypeOf?: IsTypeOfResolverFn<ParentType, ContextType>;
};

export type HttpResolvers<ContextType = any, ParentType extends ResolversParentTypes['Http'] = ResolversParentTypes['Http']> = {
  outgoing?: Resolver<ResolversTypes['HttpOutgoing'], ParentType, ContextType>;
  __isTypeOf?: IsTypeOfResolverFn<ParentType, ContextType>;
};

export type HttpOutgoingResolvers<ContextType = any, ParentType extends ResolversParentTypes['HttpOutgoing'] = ResolversParentTypes['HttpOutgoing']> = {
  authToken?: Resolver<ResolversTypes['String'], ParentType, ContextType>;
  endpoint?: Resolver<ResolversTypes['String'], ParentType, ContextType>;
  __isTypeOf?: IsTypeOfResolverFn<ParentType, ContextType>;
};

export type IncomingPaymentResolvers<ContextType = any, ParentType extends ResolversParentTypes['IncomingPayment'] = ResolversParentTypes['IncomingPayment']> = {
  client?: Resolver<Maybe<ResolversTypes['String']>, ParentType, ContextType>;
  createdAt?: Resolver<ResolversTypes['String'], ParentType, ContextType>;
  expiresAt?: Resolver<ResolversTypes['String'], ParentType, ContextType>;
  id?: Resolver<ResolversTypes['ID'], ParentType, ContextType>;
  incomingAmount?: Resolver<Maybe<ResolversTypes['Amount']>, ParentType, ContextType>;
  liquidity?: Resolver<Maybe<ResolversTypes['UInt64']>, ParentType, ContextType>;
  metadata?: Resolver<Maybe<ResolversTypes['JSONObject']>, ParentType, ContextType>;
  receivedAmount?: Resolver<ResolversTypes['Amount'], ParentType, ContextType>;
  state?: Resolver<ResolversTypes['IncomingPaymentState'], ParentType, ContextType>;
  walletAddressId?: Resolver<ResolversTypes['ID'], ParentType, ContextType>;
  __isTypeOf?: IsTypeOfResolverFn<ParentType, ContextType>;
};

export type IncomingPaymentConnectionResolvers<ContextType = any, ParentType extends ResolversParentTypes['IncomingPaymentConnection'] = ResolversParentTypes['IncomingPaymentConnection']> = {
  edges?: Resolver<Array<ResolversTypes['IncomingPaymentEdge']>, ParentType, ContextType>;
  pageInfo?: Resolver<ResolversTypes['PageInfo'], ParentType, ContextType>;
  __isTypeOf?: IsTypeOfResolverFn<ParentType, ContextType>;
};

export type IncomingPaymentEdgeResolvers<ContextType = any, ParentType extends ResolversParentTypes['IncomingPaymentEdge'] = ResolversParentTypes['IncomingPaymentEdge']> = {
  cursor?: Resolver<ResolversTypes['String'], ParentType, ContextType>;
  node?: Resolver<ResolversTypes['IncomingPayment'], ParentType, ContextType>;
  __isTypeOf?: IsTypeOfResolverFn<ParentType, ContextType>;
};

export type IncomingPaymentResponseResolvers<ContextType = any, ParentType extends ResolversParentTypes['IncomingPaymentResponse'] = ResolversParentTypes['IncomingPaymentResponse']> = {
  payment?: Resolver<Maybe<ResolversTypes['IncomingPayment']>, ParentType, ContextType>;
  __isTypeOf?: IsTypeOfResolverFn<ParentType, ContextType>;
};

export interface JsonObjectScalarConfig extends GraphQLScalarTypeConfig<ResolversTypes['JSONObject'], any> {
  name: 'JSONObject';
}

export type JwkResolvers<ContextType = any, ParentType extends ResolversParentTypes['Jwk'] = ResolversParentTypes['Jwk']> = {
  alg?: Resolver<ResolversTypes['Alg'], ParentType, ContextType>;
  crv?: Resolver<ResolversTypes['Crv'], ParentType, ContextType>;
  kid?: Resolver<ResolversTypes['String'], ParentType, ContextType>;
  kty?: Resolver<ResolversTypes['Kty'], ParentType, ContextType>;
  x?: Resolver<ResolversTypes['String'], ParentType, ContextType>;
  __isTypeOf?: IsTypeOfResolverFn<ParentType, ContextType>;
};

export type LiquidityMutationResponseResolvers<ContextType = any, ParentType extends ResolversParentTypes['LiquidityMutationResponse'] = ResolversParentTypes['LiquidityMutationResponse']> = {
  success?: Resolver<ResolversTypes['Boolean'], ParentType, ContextType>;
  __isTypeOf?: IsTypeOfResolverFn<ParentType, ContextType>;
};

export type ModelResolvers<ContextType = any, ParentType extends ResolversParentTypes['Model'] = ResolversParentTypes['Model']> = {
  __resolveType: TypeResolveFn<'AccountingTransfer' | 'Asset' | 'Fee' | 'IncomingPayment' | 'OutgoingPayment' | 'Payment' | 'Peer' | 'Tenant' | 'WalletAddress' | 'WalletAddressKey' | 'WebhookEvent', ParentType, ContextType>;
  createdAt?: Resolver<ResolversTypes['String'], ParentType, ContextType>;
  id?: Resolver<ResolversTypes['ID'], ParentType, ContextType>;
};

export type MutationResolvers<ContextType = any, ParentType extends ResolversParentTypes['Mutation'] = ResolversParentTypes['Mutation']> = {
  approveIncomingPayment?: Resolver<ResolversTypes['ApproveIncomingPaymentResponse'], ParentType, ContextType, RequireFields<MutationApproveIncomingPaymentArgs, 'input'>>;
  cancelIncomingPayment?: Resolver<ResolversTypes['CancelIncomingPaymentResponse'], ParentType, ContextType, RequireFields<MutationCancelIncomingPaymentArgs, 'input'>>;
  cancelOutgoingPayment?: Resolver<ResolversTypes['OutgoingPaymentResponse'], ParentType, ContextType, RequireFields<MutationCancelOutgoingPaymentArgs, 'input'>>;
  createAsset?: Resolver<ResolversTypes['AssetMutationResponse'], ParentType, ContextType, RequireFields<MutationCreateAssetArgs, 'input'>>;
  createAssetLiquidityWithdrawal?: Resolver<Maybe<ResolversTypes['LiquidityMutationResponse']>, ParentType, ContextType, RequireFields<MutationCreateAssetLiquidityWithdrawalArgs, 'input'>>;
  createIncomingPayment?: Resolver<ResolversTypes['IncomingPaymentResponse'], ParentType, ContextType, RequireFields<MutationCreateIncomingPaymentArgs, 'input'>>;
  createIncomingPaymentWithdrawal?: Resolver<Maybe<ResolversTypes['LiquidityMutationResponse']>, ParentType, ContextType, RequireFields<MutationCreateIncomingPaymentWithdrawalArgs, 'input'>>;
  createOrUpdatePeerByUrl?: Resolver<ResolversTypes['CreateOrUpdatePeerByUrlMutationResponse'], ParentType, ContextType, RequireFields<MutationCreateOrUpdatePeerByUrlArgs, 'input'>>;
  createOutgoingPayment?: Resolver<ResolversTypes['OutgoingPaymentResponse'], ParentType, ContextType, RequireFields<MutationCreateOutgoingPaymentArgs, 'input'>>;
  createOutgoingPaymentFromIncomingPayment?: Resolver<ResolversTypes['OutgoingPaymentResponse'], ParentType, ContextType, RequireFields<MutationCreateOutgoingPaymentFromIncomingPaymentArgs, 'input'>>;
  createOutgoingPaymentWithdrawal?: Resolver<Maybe<ResolversTypes['LiquidityMutationResponse']>, ParentType, ContextType, RequireFields<MutationCreateOutgoingPaymentWithdrawalArgs, 'input'>>;
  createPeer?: Resolver<ResolversTypes['CreatePeerMutationResponse'], ParentType, ContextType, RequireFields<MutationCreatePeerArgs, 'input'>>;
  createPeerLiquidityWithdrawal?: Resolver<Maybe<ResolversTypes['LiquidityMutationResponse']>, ParentType, ContextType, RequireFields<MutationCreatePeerLiquidityWithdrawalArgs, 'input'>>;
  createQuote?: Resolver<ResolversTypes['QuoteResponse'], ParentType, ContextType, RequireFields<MutationCreateQuoteArgs, 'input'>>;
  createReceiver?: Resolver<ResolversTypes['CreateReceiverResponse'], ParentType, ContextType, RequireFields<MutationCreateReceiverArgs, 'input'>>;
  createTenant?: Resolver<ResolversTypes['TenantMutationResponse'], ParentType, ContextType, RequireFields<MutationCreateTenantArgs, 'input'>>;
  createWalletAddress?: Resolver<ResolversTypes['CreateWalletAddressMutationResponse'], ParentType, ContextType, RequireFields<MutationCreateWalletAddressArgs, 'input'>>;
  createWalletAddressKey?: Resolver<Maybe<ResolversTypes['CreateWalletAddressKeyMutationResponse']>, ParentType, ContextType, RequireFields<MutationCreateWalletAddressKeyArgs, 'input'>>;
  createWalletAddressWithdrawal?: Resolver<Maybe<ResolversTypes['WalletAddressWithdrawalMutationResponse']>, ParentType, ContextType, RequireFields<MutationCreateWalletAddressWithdrawalArgs, 'input'>>;
  deleteAsset?: Resolver<ResolversTypes['DeleteAssetMutationResponse'], ParentType, ContextType, RequireFields<MutationDeleteAssetArgs, 'input'>>;
  deletePeer?: Resolver<ResolversTypes['DeletePeerMutationResponse'], ParentType, ContextType, RequireFields<MutationDeletePeerArgs, 'input'>>;
  deleteTenant?: Resolver<ResolversTypes['DeleteTenantMutationResponse'], ParentType, ContextType, RequireFields<MutationDeleteTenantArgs, 'id'>>;
  depositAssetLiquidity?: Resolver<Maybe<ResolversTypes['LiquidityMutationResponse']>, ParentType, ContextType, RequireFields<MutationDepositAssetLiquidityArgs, 'input'>>;
  depositEventLiquidity?: Resolver<Maybe<ResolversTypes['LiquidityMutationResponse']>, ParentType, ContextType, RequireFields<MutationDepositEventLiquidityArgs, 'input'>>;
  depositOutgoingPaymentLiquidity?: Resolver<Maybe<ResolversTypes['LiquidityMutationResponse']>, ParentType, ContextType, RequireFields<MutationDepositOutgoingPaymentLiquidityArgs, 'input'>>;
  depositPeerLiquidity?: Resolver<Maybe<ResolversTypes['LiquidityMutationResponse']>, ParentType, ContextType, RequireFields<MutationDepositPeerLiquidityArgs, 'input'>>;
  postLiquidityWithdrawal?: Resolver<Maybe<ResolversTypes['LiquidityMutationResponse']>, ParentType, ContextType, RequireFields<MutationPostLiquidityWithdrawalArgs, 'input'>>;
  revokeWalletAddressKey?: Resolver<Maybe<ResolversTypes['RevokeWalletAddressKeyMutationResponse']>, ParentType, ContextType, RequireFields<MutationRevokeWalletAddressKeyArgs, 'input'>>;
  setFee?: Resolver<ResolversTypes['SetFeeResponse'], ParentType, ContextType, RequireFields<MutationSetFeeArgs, 'input'>>;
  triggerWalletAddressEvents?: Resolver<ResolversTypes['TriggerWalletAddressEventsMutationResponse'], ParentType, ContextType, RequireFields<MutationTriggerWalletAddressEventsArgs, 'input'>>;
  updateAsset?: Resolver<ResolversTypes['AssetMutationResponse'], ParentType, ContextType, RequireFields<MutationUpdateAssetArgs, 'input'>>;
  updateIncomingPayment?: Resolver<ResolversTypes['IncomingPaymentResponse'], ParentType, ContextType, RequireFields<MutationUpdateIncomingPaymentArgs, 'input'>>;
  updatePeer?: Resolver<ResolversTypes['UpdatePeerMutationResponse'], ParentType, ContextType, RequireFields<MutationUpdatePeerArgs, 'input'>>;
  updateTenant?: Resolver<ResolversTypes['TenantMutationResponse'], ParentType, ContextType, RequireFields<MutationUpdateTenantArgs, 'input'>>;
  updateWalletAddress?: Resolver<ResolversTypes['UpdateWalletAddressMutationResponse'], ParentType, ContextType, RequireFields<MutationUpdateWalletAddressArgs, 'input'>>;
  voidLiquidityWithdrawal?: Resolver<Maybe<ResolversTypes['LiquidityMutationResponse']>, ParentType, ContextType, RequireFields<MutationVoidLiquidityWithdrawalArgs, 'input'>>;
  withdrawEventLiquidity?: Resolver<Maybe<ResolversTypes['LiquidityMutationResponse']>, ParentType, ContextType, RequireFields<MutationWithdrawEventLiquidityArgs, 'input'>>;
};

export type OutgoingPaymentResolvers<ContextType = any, ParentType extends ResolversParentTypes['OutgoingPayment'] = ResolversParentTypes['OutgoingPayment']> = {
  client?: Resolver<Maybe<ResolversTypes['String']>, ParentType, ContextType>;
  createdAt?: Resolver<ResolversTypes['String'], ParentType, ContextType>;
  debitAmount?: Resolver<ResolversTypes['Amount'], ParentType, ContextType>;
  error?: Resolver<Maybe<ResolversTypes['String']>, ParentType, ContextType>;
  grantId?: Resolver<Maybe<ResolversTypes['String']>, ParentType, ContextType>;
  id?: Resolver<ResolversTypes['ID'], ParentType, ContextType>;
  liquidity?: Resolver<Maybe<ResolversTypes['UInt64']>, ParentType, ContextType>;
  metadata?: Resolver<Maybe<ResolversTypes['JSONObject']>, ParentType, ContextType>;
  quote?: Resolver<Maybe<ResolversTypes['Quote']>, ParentType, ContextType>;
  receiveAmount?: Resolver<ResolversTypes['Amount'], ParentType, ContextType>;
  receiver?: Resolver<ResolversTypes['String'], ParentType, ContextType>;
  sentAmount?: Resolver<ResolversTypes['Amount'], ParentType, ContextType>;
  state?: Resolver<ResolversTypes['OutgoingPaymentState'], ParentType, ContextType>;
  stateAttempts?: Resolver<ResolversTypes['Int'], ParentType, ContextType>;
  walletAddressId?: Resolver<ResolversTypes['ID'], ParentType, ContextType>;
  __isTypeOf?: IsTypeOfResolverFn<ParentType, ContextType>;
};

export type OutgoingPaymentConnectionResolvers<ContextType = any, ParentType extends ResolversParentTypes['OutgoingPaymentConnection'] = ResolversParentTypes['OutgoingPaymentConnection']> = {
  edges?: Resolver<Array<ResolversTypes['OutgoingPaymentEdge']>, ParentType, ContextType>;
  pageInfo?: Resolver<ResolversTypes['PageInfo'], ParentType, ContextType>;
  __isTypeOf?: IsTypeOfResolverFn<ParentType, ContextType>;
};

export type OutgoingPaymentEdgeResolvers<ContextType = any, ParentType extends ResolversParentTypes['OutgoingPaymentEdge'] = ResolversParentTypes['OutgoingPaymentEdge']> = {
  cursor?: Resolver<ResolversTypes['String'], ParentType, ContextType>;
  node?: Resolver<ResolversTypes['OutgoingPayment'], ParentType, ContextType>;
  __isTypeOf?: IsTypeOfResolverFn<ParentType, ContextType>;
};

export type OutgoingPaymentResponseResolvers<ContextType = any, ParentType extends ResolversParentTypes['OutgoingPaymentResponse'] = ResolversParentTypes['OutgoingPaymentResponse']> = {
  payment?: Resolver<Maybe<ResolversTypes['OutgoingPayment']>, ParentType, ContextType>;
  __isTypeOf?: IsTypeOfResolverFn<ParentType, ContextType>;
};

export type PageInfoResolvers<ContextType = any, ParentType extends ResolversParentTypes['PageInfo'] = ResolversParentTypes['PageInfo']> = {
  endCursor?: Resolver<Maybe<ResolversTypes['String']>, ParentType, ContextType>;
  hasNextPage?: Resolver<ResolversTypes['Boolean'], ParentType, ContextType>;
  hasPreviousPage?: Resolver<ResolversTypes['Boolean'], ParentType, ContextType>;
  startCursor?: Resolver<Maybe<ResolversTypes['String']>, ParentType, ContextType>;
  __isTypeOf?: IsTypeOfResolverFn<ParentType, ContextType>;
};

export type PaymentResolvers<ContextType = any, ParentType extends ResolversParentTypes['Payment'] = ResolversParentTypes['Payment']> = {
  client?: Resolver<Maybe<ResolversTypes['String']>, ParentType, ContextType>;
  createdAt?: Resolver<ResolversTypes['String'], ParentType, ContextType>;
  id?: Resolver<ResolversTypes['ID'], ParentType, ContextType>;
  liquidity?: Resolver<Maybe<ResolversTypes['UInt64']>, ParentType, ContextType>;
  metadata?: Resolver<Maybe<ResolversTypes['JSONObject']>, ParentType, ContextType>;
  state?: Resolver<ResolversTypes['String'], ParentType, ContextType>;
  type?: Resolver<ResolversTypes['PaymentType'], ParentType, ContextType>;
  walletAddressId?: Resolver<ResolversTypes['ID'], ParentType, ContextType>;
  __isTypeOf?: IsTypeOfResolverFn<ParentType, ContextType>;
};

export type PaymentConnectionResolvers<ContextType = any, ParentType extends ResolversParentTypes['PaymentConnection'] = ResolversParentTypes['PaymentConnection']> = {
  edges?: Resolver<Array<ResolversTypes['PaymentEdge']>, ParentType, ContextType>;
  pageInfo?: Resolver<ResolversTypes['PageInfo'], ParentType, ContextType>;
  __isTypeOf?: IsTypeOfResolverFn<ParentType, ContextType>;
};

export type PaymentEdgeResolvers<ContextType = any, ParentType extends ResolversParentTypes['PaymentEdge'] = ResolversParentTypes['PaymentEdge']> = {
  cursor?: Resolver<ResolversTypes['String'], ParentType, ContextType>;
  node?: Resolver<ResolversTypes['Payment'], ParentType, ContextType>;
  __isTypeOf?: IsTypeOfResolverFn<ParentType, ContextType>;
};

export type PeerResolvers<ContextType = any, ParentType extends ResolversParentTypes['Peer'] = ResolversParentTypes['Peer']> = {
  asset?: Resolver<ResolversTypes['Asset'], ParentType, ContextType>;
  createdAt?: Resolver<ResolversTypes['String'], ParentType, ContextType>;
  http?: Resolver<ResolversTypes['Http'], ParentType, ContextType>;
  id?: Resolver<ResolversTypes['ID'], ParentType, ContextType>;
  liquidity?: Resolver<Maybe<ResolversTypes['UInt64']>, ParentType, ContextType>;
  liquidityThreshold?: Resolver<Maybe<ResolversTypes['UInt64']>, ParentType, ContextType>;
  maxPacketAmount?: Resolver<Maybe<ResolversTypes['UInt64']>, ParentType, ContextType>;
  name?: Resolver<Maybe<ResolversTypes['String']>, ParentType, ContextType>;
  staticIlpAddress?: Resolver<ResolversTypes['String'], ParentType, ContextType>;
  __isTypeOf?: IsTypeOfResolverFn<ParentType, ContextType>;
};

export type PeerEdgeResolvers<ContextType = any, ParentType extends ResolversParentTypes['PeerEdge'] = ResolversParentTypes['PeerEdge']> = {
  cursor?: Resolver<ResolversTypes['String'], ParentType, ContextType>;
  node?: Resolver<ResolversTypes['Peer'], ParentType, ContextType>;
  __isTypeOf?: IsTypeOfResolverFn<ParentType, ContextType>;
};

export type PeersConnectionResolvers<ContextType = any, ParentType extends ResolversParentTypes['PeersConnection'] = ResolversParentTypes['PeersConnection']> = {
  edges?: Resolver<Array<ResolversTypes['PeerEdge']>, ParentType, ContextType>;
  pageInfo?: Resolver<ResolversTypes['PageInfo'], ParentType, ContextType>;
  __isTypeOf?: IsTypeOfResolverFn<ParentType, ContextType>;
};

export type QueryResolvers<ContextType = any, ParentType extends ResolversParentTypes['Query'] = ResolversParentTypes['Query']> = {
  accountingTransfers?: Resolver<ResolversTypes['AccountingTransferConnection'], ParentType, ContextType, RequireFields<QueryAccountingTransfersArgs, 'id'>>;
  asset?: Resolver<Maybe<ResolversTypes['Asset']>, ParentType, ContextType, RequireFields<QueryAssetArgs, 'id'>>;
  assetByCodeAndScale?: Resolver<Maybe<ResolversTypes['Asset']>, ParentType, ContextType, RequireFields<QueryAssetByCodeAndScaleArgs, 'code' | 'scale'>>;
  assets?: Resolver<ResolversTypes['AssetsConnection'], ParentType, ContextType, Partial<QueryAssetsArgs>>;
  incomingPayment?: Resolver<Maybe<ResolversTypes['IncomingPayment']>, ParentType, ContextType, RequireFields<QueryIncomingPaymentArgs, 'id'>>;
  outgoingPayment?: Resolver<Maybe<ResolversTypes['OutgoingPayment']>, ParentType, ContextType, RequireFields<QueryOutgoingPaymentArgs, 'id'>>;
  outgoingPayments?: Resolver<ResolversTypes['OutgoingPaymentConnection'], ParentType, ContextType, Partial<QueryOutgoingPaymentsArgs>>;
  payments?: Resolver<ResolversTypes['PaymentConnection'], ParentType, ContextType, Partial<QueryPaymentsArgs>>;
  peer?: Resolver<Maybe<ResolversTypes['Peer']>, ParentType, ContextType, RequireFields<QueryPeerArgs, 'id'>>;
  peerByAddressAndAsset?: Resolver<Maybe<ResolversTypes['Peer']>, ParentType, ContextType, RequireFields<QueryPeerByAddressAndAssetArgs, 'assetId' | 'staticIlpAddress'>>;
  peers?: Resolver<ResolversTypes['PeersConnection'], ParentType, ContextType, Partial<QueryPeersArgs>>;
  quote?: Resolver<Maybe<ResolversTypes['Quote']>, ParentType, ContextType, RequireFields<QueryQuoteArgs, 'id'>>;
  receiver?: Resolver<Maybe<ResolversTypes['Receiver']>, ParentType, ContextType, RequireFields<QueryReceiverArgs, 'id'>>;
  tenant?: Resolver<ResolversTypes['Tenant'], ParentType, ContextType, RequireFields<QueryTenantArgs, 'id'>>;
  tenants?: Resolver<ResolversTypes['TenantsConnection'], ParentType, ContextType, Partial<QueryTenantsArgs>>;
  walletAddress?: Resolver<Maybe<ResolversTypes['WalletAddress']>, ParentType, ContextType, RequireFields<QueryWalletAddressArgs, 'id'>>;
  walletAddressByUrl?: Resolver<Maybe<ResolversTypes['WalletAddress']>, ParentType, ContextType, RequireFields<QueryWalletAddressByUrlArgs, 'url'>>;
  walletAddresses?: Resolver<ResolversTypes['WalletAddressesConnection'], ParentType, ContextType, Partial<QueryWalletAddressesArgs>>;
  webhookEvents?: Resolver<ResolversTypes['WebhookEventsConnection'], ParentType, ContextType, Partial<QueryWebhookEventsArgs>>;
  whoami?: Resolver<ResolversTypes['WhoamiResponse'], ParentType, ContextType>;
};

export type QuoteResolvers<ContextType = any, ParentType extends ResolversParentTypes['Quote'] = ResolversParentTypes['Quote']> = {
  createdAt?: Resolver<ResolversTypes['String'], ParentType, ContextType>;
  debitAmount?: Resolver<ResolversTypes['Amount'], ParentType, ContextType>;
  estimatedExchangeRate?: Resolver<Maybe<ResolversTypes['Float']>, ParentType, ContextType>;
  expiresAt?: Resolver<ResolversTypes['String'], ParentType, ContextType>;
  id?: Resolver<ResolversTypes['ID'], ParentType, ContextType>;
  receiveAmount?: Resolver<ResolversTypes['Amount'], ParentType, ContextType>;
  receiver?: Resolver<ResolversTypes['String'], ParentType, ContextType>;
  walletAddressId?: Resolver<ResolversTypes['ID'], ParentType, ContextType>;
  __isTypeOf?: IsTypeOfResolverFn<ParentType, ContextType>;
};

export type QuoteConnectionResolvers<ContextType = any, ParentType extends ResolversParentTypes['QuoteConnection'] = ResolversParentTypes['QuoteConnection']> = {
  edges?: Resolver<Array<ResolversTypes['QuoteEdge']>, ParentType, ContextType>;
  pageInfo?: Resolver<ResolversTypes['PageInfo'], ParentType, ContextType>;
  __isTypeOf?: IsTypeOfResolverFn<ParentType, ContextType>;
};

export type QuoteEdgeResolvers<ContextType = any, ParentType extends ResolversParentTypes['QuoteEdge'] = ResolversParentTypes['QuoteEdge']> = {
  cursor?: Resolver<ResolversTypes['String'], ParentType, ContextType>;
  node?: Resolver<ResolversTypes['Quote'], ParentType, ContextType>;
  __isTypeOf?: IsTypeOfResolverFn<ParentType, ContextType>;
};

export type QuoteResponseResolvers<ContextType = any, ParentType extends ResolversParentTypes['QuoteResponse'] = ResolversParentTypes['QuoteResponse']> = {
  quote?: Resolver<Maybe<ResolversTypes['Quote']>, ParentType, ContextType>;
  __isTypeOf?: IsTypeOfResolverFn<ParentType, ContextType>;
};

export type ReceiverResolvers<ContextType = any, ParentType extends ResolversParentTypes['Receiver'] = ResolversParentTypes['Receiver']> = {
  completed?: Resolver<ResolversTypes['Boolean'], ParentType, ContextType>;
  createdAt?: Resolver<ResolversTypes['String'], ParentType, ContextType>;
  expiresAt?: Resolver<Maybe<ResolversTypes['String']>, ParentType, ContextType>;
  id?: Resolver<ResolversTypes['String'], ParentType, ContextType>;
  incomingAmount?: Resolver<Maybe<ResolversTypes['Amount']>, ParentType, ContextType>;
  metadata?: Resolver<Maybe<ResolversTypes['JSONObject']>, ParentType, ContextType>;
  receivedAmount?: Resolver<ResolversTypes['Amount'], ParentType, ContextType>;
  updatedAt?: Resolver<ResolversTypes['String'], ParentType, ContextType>;
  walletAddressUrl?: Resolver<ResolversTypes['String'], ParentType, ContextType>;
  __isTypeOf?: IsTypeOfResolverFn<ParentType, ContextType>;
};

export type RevokeWalletAddressKeyMutationResponseResolvers<ContextType = any, ParentType extends ResolversParentTypes['RevokeWalletAddressKeyMutationResponse'] = ResolversParentTypes['RevokeWalletAddressKeyMutationResponse']> = {
  walletAddressKey?: Resolver<Maybe<ResolversTypes['WalletAddressKey']>, ParentType, ContextType>;
  __isTypeOf?: IsTypeOfResolverFn<ParentType, ContextType>;
};

export type SetFeeResponseResolvers<ContextType = any, ParentType extends ResolversParentTypes['SetFeeResponse'] = ResolversParentTypes['SetFeeResponse']> = {
  fee?: Resolver<Maybe<ResolversTypes['Fee']>, ParentType, ContextType>;
  __isTypeOf?: IsTypeOfResolverFn<ParentType, ContextType>;
};

export type TenantResolvers<ContextType = any, ParentType extends ResolversParentTypes['Tenant'] = ResolversParentTypes['Tenant']> = {
  apiSecret?: Resolver<ResolversTypes['String'], ParentType, ContextType>;
  createdAt?: Resolver<ResolversTypes['String'], ParentType, ContextType>;
  deletedAt?: Resolver<Maybe<ResolversTypes['String']>, ParentType, ContextType>;
  email?: Resolver<Maybe<ResolversTypes['String']>, ParentType, ContextType>;
  id?: Resolver<ResolversTypes['ID'], ParentType, ContextType>;
  idpConsentUrl?: Resolver<Maybe<ResolversTypes['String']>, ParentType, ContextType>;
  idpSecret?: Resolver<Maybe<ResolversTypes['String']>, ParentType, ContextType>;
<<<<<<< HEAD
  isOperator?: Resolver<ResolversTypes['Boolean'], ParentType, ContextType>;
=======
>>>>>>> 31df89e8
  publicName?: Resolver<Maybe<ResolversTypes['String']>, ParentType, ContextType>;
  __isTypeOf?: IsTypeOfResolverFn<ParentType, ContextType>;
};

export type TenantEdgeResolvers<ContextType = any, ParentType extends ResolversParentTypes['TenantEdge'] = ResolversParentTypes['TenantEdge']> = {
  cursor?: Resolver<ResolversTypes['String'], ParentType, ContextType>;
  node?: Resolver<ResolversTypes['Tenant'], ParentType, ContextType>;
  __isTypeOf?: IsTypeOfResolverFn<ParentType, ContextType>;
};

export type TenantMutationResponseResolvers<ContextType = any, ParentType extends ResolversParentTypes['TenantMutationResponse'] = ResolversParentTypes['TenantMutationResponse']> = {
  tenant?: Resolver<ResolversTypes['Tenant'], ParentType, ContextType>;
  __isTypeOf?: IsTypeOfResolverFn<ParentType, ContextType>;
};

export type TenantsConnectionResolvers<ContextType = any, ParentType extends ResolversParentTypes['TenantsConnection'] = ResolversParentTypes['TenantsConnection']> = {
  edges?: Resolver<Array<ResolversTypes['TenantEdge']>, ParentType, ContextType>;
  pageInfo?: Resolver<ResolversTypes['PageInfo'], ParentType, ContextType>;
  __isTypeOf?: IsTypeOfResolverFn<ParentType, ContextType>;
};

export type TriggerWalletAddressEventsMutationResponseResolvers<ContextType = any, ParentType extends ResolversParentTypes['TriggerWalletAddressEventsMutationResponse'] = ResolversParentTypes['TriggerWalletAddressEventsMutationResponse']> = {
  count?: Resolver<Maybe<ResolversTypes['Int']>, ParentType, ContextType>;
  __isTypeOf?: IsTypeOfResolverFn<ParentType, ContextType>;
};

export interface UInt8ScalarConfig extends GraphQLScalarTypeConfig<ResolversTypes['UInt8'], any> {
  name: 'UInt8';
}

export interface UInt64ScalarConfig extends GraphQLScalarTypeConfig<ResolversTypes['UInt64'], any> {
  name: 'UInt64';
}

export type UpdatePeerMutationResponseResolvers<ContextType = any, ParentType extends ResolversParentTypes['UpdatePeerMutationResponse'] = ResolversParentTypes['UpdatePeerMutationResponse']> = {
  peer?: Resolver<Maybe<ResolversTypes['Peer']>, ParentType, ContextType>;
  __isTypeOf?: IsTypeOfResolverFn<ParentType, ContextType>;
};

export type UpdateWalletAddressMutationResponseResolvers<ContextType = any, ParentType extends ResolversParentTypes['UpdateWalletAddressMutationResponse'] = ResolversParentTypes['UpdateWalletAddressMutationResponse']> = {
  walletAddress?: Resolver<Maybe<ResolversTypes['WalletAddress']>, ParentType, ContextType>;
  __isTypeOf?: IsTypeOfResolverFn<ParentType, ContextType>;
};

export type WalletAddressResolvers<ContextType = any, ParentType extends ResolversParentTypes['WalletAddress'] = ResolversParentTypes['WalletAddress']> = {
  additionalProperties?: Resolver<Maybe<Array<Maybe<ResolversTypes['AdditionalProperty']>>>, ParentType, ContextType>;
  asset?: Resolver<ResolversTypes['Asset'], ParentType, ContextType>;
  createdAt?: Resolver<ResolversTypes['String'], ParentType, ContextType>;
  id?: Resolver<ResolversTypes['ID'], ParentType, ContextType>;
  incomingPayments?: Resolver<Maybe<ResolversTypes['IncomingPaymentConnection']>, ParentType, ContextType, Partial<WalletAddressIncomingPaymentsArgs>>;
  liquidity?: Resolver<Maybe<ResolversTypes['UInt64']>, ParentType, ContextType>;
  outgoingPayments?: Resolver<Maybe<ResolversTypes['OutgoingPaymentConnection']>, ParentType, ContextType, Partial<WalletAddressOutgoingPaymentsArgs>>;
  publicName?: Resolver<Maybe<ResolversTypes['String']>, ParentType, ContextType>;
  quotes?: Resolver<Maybe<ResolversTypes['QuoteConnection']>, ParentType, ContextType, Partial<WalletAddressQuotesArgs>>;
  status?: Resolver<ResolversTypes['WalletAddressStatus'], ParentType, ContextType>;
  tenantId?: Resolver<Maybe<ResolversTypes['String']>, ParentType, ContextType>;
  url?: Resolver<ResolversTypes['String'], ParentType, ContextType>;
  walletAddressKeys?: Resolver<Maybe<ResolversTypes['WalletAddressKeyConnection']>, ParentType, ContextType, Partial<WalletAddressWalletAddressKeysArgs>>;
  __isTypeOf?: IsTypeOfResolverFn<ParentType, ContextType>;
};

export type WalletAddressEdgeResolvers<ContextType = any, ParentType extends ResolversParentTypes['WalletAddressEdge'] = ResolversParentTypes['WalletAddressEdge']> = {
  cursor?: Resolver<ResolversTypes['String'], ParentType, ContextType>;
  node?: Resolver<ResolversTypes['WalletAddress'], ParentType, ContextType>;
  __isTypeOf?: IsTypeOfResolverFn<ParentType, ContextType>;
};

export type WalletAddressKeyResolvers<ContextType = any, ParentType extends ResolversParentTypes['WalletAddressKey'] = ResolversParentTypes['WalletAddressKey']> = {
  createdAt?: Resolver<ResolversTypes['String'], ParentType, ContextType>;
  id?: Resolver<ResolversTypes['ID'], ParentType, ContextType>;
  jwk?: Resolver<ResolversTypes['Jwk'], ParentType, ContextType>;
  revoked?: Resolver<ResolversTypes['Boolean'], ParentType, ContextType>;
  walletAddressId?: Resolver<ResolversTypes['ID'], ParentType, ContextType>;
  __isTypeOf?: IsTypeOfResolverFn<ParentType, ContextType>;
};

export type WalletAddressKeyConnectionResolvers<ContextType = any, ParentType extends ResolversParentTypes['WalletAddressKeyConnection'] = ResolversParentTypes['WalletAddressKeyConnection']> = {
  edges?: Resolver<Array<ResolversTypes['WalletAddressKeyEdge']>, ParentType, ContextType>;
  pageInfo?: Resolver<ResolversTypes['PageInfo'], ParentType, ContextType>;
  __isTypeOf?: IsTypeOfResolverFn<ParentType, ContextType>;
};

export type WalletAddressKeyEdgeResolvers<ContextType = any, ParentType extends ResolversParentTypes['WalletAddressKeyEdge'] = ResolversParentTypes['WalletAddressKeyEdge']> = {
  cursor?: Resolver<ResolversTypes['String'], ParentType, ContextType>;
  node?: Resolver<ResolversTypes['WalletAddressKey'], ParentType, ContextType>;
  __isTypeOf?: IsTypeOfResolverFn<ParentType, ContextType>;
};

export type WalletAddressWithdrawalResolvers<ContextType = any, ParentType extends ResolversParentTypes['WalletAddressWithdrawal'] = ResolversParentTypes['WalletAddressWithdrawal']> = {
  amount?: Resolver<ResolversTypes['UInt64'], ParentType, ContextType>;
  id?: Resolver<ResolversTypes['ID'], ParentType, ContextType>;
  walletAddress?: Resolver<ResolversTypes['WalletAddress'], ParentType, ContextType>;
  __isTypeOf?: IsTypeOfResolverFn<ParentType, ContextType>;
};

export type WalletAddressWithdrawalMutationResponseResolvers<ContextType = any, ParentType extends ResolversParentTypes['WalletAddressWithdrawalMutationResponse'] = ResolversParentTypes['WalletAddressWithdrawalMutationResponse']> = {
  withdrawal?: Resolver<Maybe<ResolversTypes['WalletAddressWithdrawal']>, ParentType, ContextType>;
  __isTypeOf?: IsTypeOfResolverFn<ParentType, ContextType>;
};

export type WalletAddressesConnectionResolvers<ContextType = any, ParentType extends ResolversParentTypes['WalletAddressesConnection'] = ResolversParentTypes['WalletAddressesConnection']> = {
  edges?: Resolver<Array<ResolversTypes['WalletAddressEdge']>, ParentType, ContextType>;
  pageInfo?: Resolver<ResolversTypes['PageInfo'], ParentType, ContextType>;
  __isTypeOf?: IsTypeOfResolverFn<ParentType, ContextType>;
};

export type WebhookEventResolvers<ContextType = any, ParentType extends ResolversParentTypes['WebhookEvent'] = ResolversParentTypes['WebhookEvent']> = {
  createdAt?: Resolver<ResolversTypes['String'], ParentType, ContextType>;
  data?: Resolver<ResolversTypes['JSONObject'], ParentType, ContextType>;
  id?: Resolver<ResolversTypes['ID'], ParentType, ContextType>;
  type?: Resolver<ResolversTypes['String'], ParentType, ContextType>;
  __isTypeOf?: IsTypeOfResolverFn<ParentType, ContextType>;
};

export type WebhookEventsConnectionResolvers<ContextType = any, ParentType extends ResolversParentTypes['WebhookEventsConnection'] = ResolversParentTypes['WebhookEventsConnection']> = {
  edges?: Resolver<Array<ResolversTypes['WebhookEventsEdge']>, ParentType, ContextType>;
  pageInfo?: Resolver<ResolversTypes['PageInfo'], ParentType, ContextType>;
  __isTypeOf?: IsTypeOfResolverFn<ParentType, ContextType>;
};

export type WebhookEventsEdgeResolvers<ContextType = any, ParentType extends ResolversParentTypes['WebhookEventsEdge'] = ResolversParentTypes['WebhookEventsEdge']> = {
  cursor?: Resolver<ResolversTypes['String'], ParentType, ContextType>;
  node?: Resolver<ResolversTypes['WebhookEvent'], ParentType, ContextType>;
  __isTypeOf?: IsTypeOfResolverFn<ParentType, ContextType>;
};

export type WhoamiResponseResolvers<ContextType = any, ParentType extends ResolversParentTypes['WhoamiResponse'] = ResolversParentTypes['WhoamiResponse']> = {
  id?: Resolver<ResolversTypes['String'], ParentType, ContextType>;
  isOperator?: Resolver<ResolversTypes['Boolean'], ParentType, ContextType>;
  __isTypeOf?: IsTypeOfResolverFn<ParentType, ContextType>;
};

export type Resolvers<ContextType = any> = {
  AccountingTransfer?: AccountingTransferResolvers<ContextType>;
  AccountingTransferConnection?: AccountingTransferConnectionResolvers<ContextType>;
  AdditionalProperty?: AdditionalPropertyResolvers<ContextType>;
  Amount?: AmountResolvers<ContextType>;
  ApproveIncomingPaymentResponse?: ApproveIncomingPaymentResponseResolvers<ContextType>;
  Asset?: AssetResolvers<ContextType>;
  AssetEdge?: AssetEdgeResolvers<ContextType>;
  AssetMutationResponse?: AssetMutationResponseResolvers<ContextType>;
  AssetsConnection?: AssetsConnectionResolvers<ContextType>;
  BasePayment?: BasePaymentResolvers<ContextType>;
  CancelIncomingPaymentResponse?: CancelIncomingPaymentResponseResolvers<ContextType>;
  CreateOrUpdatePeerByUrlMutationResponse?: CreateOrUpdatePeerByUrlMutationResponseResolvers<ContextType>;
  CreatePeerMutationResponse?: CreatePeerMutationResponseResolvers<ContextType>;
  CreateReceiverResponse?: CreateReceiverResponseResolvers<ContextType>;
  CreateWalletAddressKeyMutationResponse?: CreateWalletAddressKeyMutationResponseResolvers<ContextType>;
  CreateWalletAddressMutationResponse?: CreateWalletAddressMutationResponseResolvers<ContextType>;
  DeleteAssetMutationResponse?: DeleteAssetMutationResponseResolvers<ContextType>;
  DeletePeerMutationResponse?: DeletePeerMutationResponseResolvers<ContextType>;
  DeleteTenantMutationResponse?: DeleteTenantMutationResponseResolvers<ContextType>;
  Fee?: FeeResolvers<ContextType>;
  FeeEdge?: FeeEdgeResolvers<ContextType>;
  FeesConnection?: FeesConnectionResolvers<ContextType>;
  Http?: HttpResolvers<ContextType>;
  HttpOutgoing?: HttpOutgoingResolvers<ContextType>;
  IncomingPayment?: IncomingPaymentResolvers<ContextType>;
  IncomingPaymentConnection?: IncomingPaymentConnectionResolvers<ContextType>;
  IncomingPaymentEdge?: IncomingPaymentEdgeResolvers<ContextType>;
  IncomingPaymentResponse?: IncomingPaymentResponseResolvers<ContextType>;
  JSONObject?: GraphQLScalarType;
  Jwk?: JwkResolvers<ContextType>;
  LiquidityMutationResponse?: LiquidityMutationResponseResolvers<ContextType>;
  Model?: ModelResolvers<ContextType>;
  Mutation?: MutationResolvers<ContextType>;
  OutgoingPayment?: OutgoingPaymentResolvers<ContextType>;
  OutgoingPaymentConnection?: OutgoingPaymentConnectionResolvers<ContextType>;
  OutgoingPaymentEdge?: OutgoingPaymentEdgeResolvers<ContextType>;
  OutgoingPaymentResponse?: OutgoingPaymentResponseResolvers<ContextType>;
  PageInfo?: PageInfoResolvers<ContextType>;
  Payment?: PaymentResolvers<ContextType>;
  PaymentConnection?: PaymentConnectionResolvers<ContextType>;
  PaymentEdge?: PaymentEdgeResolvers<ContextType>;
  Peer?: PeerResolvers<ContextType>;
  PeerEdge?: PeerEdgeResolvers<ContextType>;
  PeersConnection?: PeersConnectionResolvers<ContextType>;
  Query?: QueryResolvers<ContextType>;
  Quote?: QuoteResolvers<ContextType>;
  QuoteConnection?: QuoteConnectionResolvers<ContextType>;
  QuoteEdge?: QuoteEdgeResolvers<ContextType>;
  QuoteResponse?: QuoteResponseResolvers<ContextType>;
  Receiver?: ReceiverResolvers<ContextType>;
  RevokeWalletAddressKeyMutationResponse?: RevokeWalletAddressKeyMutationResponseResolvers<ContextType>;
  SetFeeResponse?: SetFeeResponseResolvers<ContextType>;
  Tenant?: TenantResolvers<ContextType>;
  TenantEdge?: TenantEdgeResolvers<ContextType>;
  TenantMutationResponse?: TenantMutationResponseResolvers<ContextType>;
  TenantsConnection?: TenantsConnectionResolvers<ContextType>;
  TriggerWalletAddressEventsMutationResponse?: TriggerWalletAddressEventsMutationResponseResolvers<ContextType>;
  UInt8?: GraphQLScalarType;
  UInt64?: GraphQLScalarType;
  UpdatePeerMutationResponse?: UpdatePeerMutationResponseResolvers<ContextType>;
  UpdateWalletAddressMutationResponse?: UpdateWalletAddressMutationResponseResolvers<ContextType>;
  WalletAddress?: WalletAddressResolvers<ContextType>;
  WalletAddressEdge?: WalletAddressEdgeResolvers<ContextType>;
  WalletAddressKey?: WalletAddressKeyResolvers<ContextType>;
  WalletAddressKeyConnection?: WalletAddressKeyConnectionResolvers<ContextType>;
  WalletAddressKeyEdge?: WalletAddressKeyEdgeResolvers<ContextType>;
  WalletAddressWithdrawal?: WalletAddressWithdrawalResolvers<ContextType>;
  WalletAddressWithdrawalMutationResponse?: WalletAddressWithdrawalMutationResponseResolvers<ContextType>;
  WalletAddressesConnection?: WalletAddressesConnectionResolvers<ContextType>;
  WebhookEvent?: WebhookEventResolvers<ContextType>;
  WebhookEventsConnection?: WebhookEventsConnectionResolvers<ContextType>;
  WebhookEventsEdge?: WebhookEventsEdgeResolvers<ContextType>;
  WhoamiResponse?: WhoamiResponseResolvers<ContextType>;
};


export type GetAssetQueryVariables = Exact<{
  id: Scalars['String']['input'];
}>;


export type GetAssetQuery = { __typename?: 'Query', asset?: { __typename?: 'Asset', id: string, code: string, scale: number, withdrawalThreshold?: bigint | null, liquidity?: bigint | null, createdAt: string, sendingFee?: { __typename?: 'Fee', basisPoints: number, fixed: bigint, createdAt: string } | null } | null };

export type GetAssetWithFeesQueryVariables = Exact<{
  id: Scalars['String']['input'];
  after?: InputMaybe<Scalars['String']['input']>;
  before?: InputMaybe<Scalars['String']['input']>;
  first?: InputMaybe<Scalars['Int']['input']>;
  last?: InputMaybe<Scalars['Int']['input']>;
}>;


export type GetAssetWithFeesQuery = { __typename?: 'Query', asset?: { __typename?: 'Asset', fees?: { __typename?: 'FeesConnection', edges: Array<{ __typename?: 'FeeEdge', cursor: string, node: { __typename?: 'Fee', assetId: string, basisPoints: number, createdAt: string, fixed: bigint, id: string, type: FeeType } }>, pageInfo: { __typename?: 'PageInfo', endCursor?: string | null, hasNextPage: boolean, hasPreviousPage: boolean, startCursor?: string | null } } | null } | null };

export type ListAssetsQueryVariables = Exact<{
  after?: InputMaybe<Scalars['String']['input']>;
  before?: InputMaybe<Scalars['String']['input']>;
  first?: InputMaybe<Scalars['Int']['input']>;
  last?: InputMaybe<Scalars['Int']['input']>;
}>;


export type ListAssetsQuery = { __typename?: 'Query', assets: { __typename?: 'AssetsConnection', edges: Array<{ __typename?: 'AssetEdge', node: { __typename?: 'Asset', code: string, id: string, scale: number, withdrawalThreshold?: bigint | null, createdAt: string } }>, pageInfo: { __typename?: 'PageInfo', startCursor?: string | null, endCursor?: string | null, hasNextPage: boolean, hasPreviousPage: boolean } } };

export type CreateAssetMutationVariables = Exact<{
  input: CreateAssetInput;
}>;


export type CreateAssetMutation = { __typename?: 'Mutation', createAsset: { __typename?: 'AssetMutationResponse', asset?: { __typename?: 'Asset', id: string, code: string, scale: number, withdrawalThreshold?: bigint | null, liquidity?: bigint | null, createdAt: string, sendingFee?: { __typename?: 'Fee', basisPoints: number, fixed: bigint, createdAt: string } | null } | null } };

export type UpdateAssetMutationVariables = Exact<{
  input: UpdateAssetInput;
}>;


export type UpdateAssetMutation = { __typename?: 'Mutation', updateAsset: { __typename?: 'AssetMutationResponse', asset?: { __typename?: 'Asset', id: string, code: string, scale: number, withdrawalThreshold?: bigint | null, liquidity?: bigint | null, createdAt: string, sendingFee?: { __typename?: 'Fee', basisPoints: number, fixed: bigint, createdAt: string } | null } | null } };

export type SetFeeMutationVariables = Exact<{
  input: SetFeeInput;
}>;


export type SetFeeMutation = { __typename?: 'Mutation', setFee: { __typename?: 'SetFeeResponse', fee?: { __typename?: 'Fee', assetId: string, basisPoints: number, createdAt: string, fixed: bigint, id: string, type: FeeType } | null } };

export type DepositAssetLiquidityMutationVariables = Exact<{
  input: DepositAssetLiquidityInput;
}>;


export type DepositAssetLiquidityMutation = { __typename?: 'Mutation', depositAssetLiquidity?: { __typename?: 'LiquidityMutationResponse', success: boolean } | null };

export type WithdrawAssetLiquidityVariables = Exact<{
  input: CreateAssetLiquidityWithdrawalInput;
}>;


export type WithdrawAssetLiquidity = { __typename?: 'Mutation', createAssetLiquidityWithdrawal?: { __typename?: 'LiquidityMutationResponse', success: boolean } | null };

export type DeleteAssetMutationVariables = Exact<{
  input: DeleteAssetInput;
}>;


export type DeleteAssetMutation = { __typename?: 'Mutation', deleteAsset: { __typename?: 'DeleteAssetMutationResponse', asset?: { __typename?: 'Asset', id: string, code: string, scale: number, withdrawalThreshold?: bigint | null, liquidity?: bigint | null, createdAt: string, sendingFee?: { __typename?: 'Fee', basisPoints: number, fixed: bigint, createdAt: string } | null } | null } };

export type GetIncomingPaymentVariables = Exact<{
  id: Scalars['String']['input'];
}>;


export type GetIncomingPayment = { __typename?: 'Query', incomingPayment?: { __typename?: 'IncomingPayment', id: string, walletAddressId: string, state: IncomingPaymentState, expiresAt: string, metadata?: any | null, createdAt: string, liquidity?: bigint | null, incomingAmount?: { __typename?: 'Amount', value: bigint, assetCode: string, assetScale: number } | null, receivedAmount: { __typename?: 'Amount', value: bigint, assetCode: string, assetScale: number } } | null };

export type GetOutgoingPaymentVariables = Exact<{
  id: Scalars['String']['input'];
}>;


export type GetOutgoingPayment = { __typename?: 'Query', outgoingPayment?: { __typename?: 'OutgoingPayment', id: string, createdAt: string, error?: string | null, receiver: string, walletAddressId: string, state: OutgoingPaymentState, metadata?: any | null, liquidity?: bigint | null, receiveAmount: { __typename?: 'Amount', assetCode: string, assetScale: number, value: bigint }, debitAmount: { __typename?: 'Amount', assetCode: string, assetScale: number, value: bigint }, sentAmount: { __typename?: 'Amount', assetCode: string, assetScale: number, value: bigint } } | null };

export type ListPaymentsQueryVariables = Exact<{
  after?: InputMaybe<Scalars['String']['input']>;
  before?: InputMaybe<Scalars['String']['input']>;
  first?: InputMaybe<Scalars['Int']['input']>;
  last?: InputMaybe<Scalars['Int']['input']>;
  filter?: InputMaybe<PaymentFilter>;
}>;


export type ListPaymentsQuery = { __typename?: 'Query', payments: { __typename?: 'PaymentConnection', edges: Array<{ __typename?: 'PaymentEdge', node: { __typename?: 'Payment', id: string, type: PaymentType, state: string, createdAt: string } }>, pageInfo: { __typename?: 'PageInfo', startCursor?: string | null, endCursor?: string | null, hasNextPage: boolean, hasPreviousPage: boolean } } };

export type DepositOutgoingPaymentLiquidityVariables = Exact<{
  input: DepositOutgoingPaymentLiquidityInput;
}>;


export type DepositOutgoingPaymentLiquidity = { __typename?: 'Mutation', depositOutgoingPaymentLiquidity?: { __typename?: 'LiquidityMutationResponse', success: boolean } | null };

export type CreateOutgoingPaymentWithdrawalVariables = Exact<{
  input: CreateOutgoingPaymentWithdrawalInput;
}>;


export type CreateOutgoingPaymentWithdrawal = { __typename?: 'Mutation', createOutgoingPaymentWithdrawal?: { __typename?: 'LiquidityMutationResponse', success: boolean } | null };

export type CreateIncomingPaymentWithdrawalVariables = Exact<{
  input: CreateIncomingPaymentWithdrawalInput;
}>;


export type CreateIncomingPaymentWithdrawal = { __typename?: 'Mutation', createIncomingPaymentWithdrawal?: { __typename?: 'LiquidityMutationResponse', success: boolean } | null };

export type GetPeerQueryVariables = Exact<{
  id: Scalars['String']['input'];
}>;


export type GetPeerQuery = { __typename?: 'Query', peer?: { __typename?: 'Peer', id: string, name?: string | null, staticIlpAddress: string, maxPacketAmount?: bigint | null, liquidity?: bigint | null, createdAt: string, asset: { __typename?: 'Asset', id: string, code: string, scale: number, withdrawalThreshold?: bigint | null }, http: { __typename?: 'Http', outgoing: { __typename?: 'HttpOutgoing', endpoint: string, authToken: string } } } | null };

export type ListPeersQueryVariables = Exact<{
  after?: InputMaybe<Scalars['String']['input']>;
  before?: InputMaybe<Scalars['String']['input']>;
  first?: InputMaybe<Scalars['Int']['input']>;
  last?: InputMaybe<Scalars['Int']['input']>;
}>;


export type ListPeersQuery = { __typename?: 'Query', peers: { __typename?: 'PeersConnection', edges: Array<{ __typename?: 'PeerEdge', node: { __typename?: 'Peer', id: string, name?: string | null, staticIlpAddress: string, http: { __typename?: 'Http', outgoing: { __typename?: 'HttpOutgoing', endpoint: string } }, asset: { __typename?: 'Asset', code: string, scale: number } } }>, pageInfo: { __typename?: 'PageInfo', startCursor?: string | null, endCursor?: string | null, hasNextPage: boolean, hasPreviousPage: boolean } } };

export type CreatePeerMutationVariables = Exact<{
  input: CreatePeerInput;
}>;


export type CreatePeerMutation = { __typename?: 'Mutation', createPeer: { __typename?: 'CreatePeerMutationResponse', peer?: { __typename?: 'Peer', id: string } | null } };

export type UpdatePeerMutationVariables = Exact<{
  input: UpdatePeerInput;
}>;


export type UpdatePeerMutation = { __typename?: 'Mutation', updatePeer: { __typename?: 'UpdatePeerMutationResponse', peer?: { __typename?: 'Peer', id: string } | null } };

export type DeletePeerMutationVariables = Exact<{
  input: DeletePeerInput;
}>;


export type DeletePeerMutation = { __typename?: 'Mutation', deletePeer: { __typename?: 'DeletePeerMutationResponse', success: boolean } };

export type DepositPeerLiquidityMutationVariables = Exact<{
  input: DepositPeerLiquidityInput;
}>;


export type DepositPeerLiquidityMutation = { __typename?: 'Mutation', depositPeerLiquidity?: { __typename?: 'LiquidityMutationResponse', success: boolean } | null };

export type WithdrawPeerLiquidityVariables = Exact<{
  input: CreatePeerLiquidityWithdrawalInput;
}>;


export type WithdrawPeerLiquidity = { __typename?: 'Mutation', createPeerLiquidityWithdrawal?: { __typename?: 'LiquidityMutationResponse', success: boolean } | null };

export type ListTenantsQueryVariables = Exact<{
  after?: InputMaybe<Scalars['String']['input']>;
  before?: InputMaybe<Scalars['String']['input']>;
  first?: InputMaybe<Scalars['Int']['input']>;
  last?: InputMaybe<Scalars['Int']['input']>;
}>;


export type ListTenantsQuery = { __typename?: 'Query', tenants: { __typename?: 'TenantsConnection', edges: Array<{ __typename?: 'TenantEdge', node: { __typename?: 'Tenant', id: string, email?: string | null, apiSecret: string, idpConsentUrl?: string | null, idpSecret?: string | null, publicName?: string | null, createdAt: string, deletedAt?: string | null, isOperator: boolean } }>, pageInfo: { __typename?: 'PageInfo', startCursor?: string | null, endCursor?: string | null, hasNextPage: boolean, hasPreviousPage: boolean } } };

export type CreateTenantMutationVariables = Exact<{
  input: CreateTenantInput;
}>;


export type CreateTenantMutation = { __typename?: 'Mutation', createTenant: { __typename?: 'TenantMutationResponse', tenant: { __typename?: 'Tenant', id: string, publicName?: string | null, email?: string | null, apiSecret: string, idpConsentUrl?: string | null, idpSecret?: string | null } } };

export type UpdateTenantMutationVariables = Exact<{
  input: UpdateTenantInput;
}>;


export type UpdateTenantMutation = { __typename?: 'Mutation', updateTenant: { __typename?: 'TenantMutationResponse', tenant: { __typename?: 'Tenant', id: string, email?: string | null, apiSecret: string, idpConsentUrl?: string | null, idpSecret?: string | null, publicName?: string | null } } };

export type DeleteTenantMutationVariables = Exact<{
  id: Scalars['String']['input'];
}>;


export type DeleteTenantMutation = { __typename?: 'Mutation', deleteTenant: { __typename?: 'DeleteTenantMutationResponse', success: boolean } };

export type GetTenantQueryVariables = Exact<{
  id: Scalars['String']['input'];
}>;


export type GetTenantQuery = { __typename?: 'Query', tenant: { __typename?: 'Tenant', id: string, email?: string | null, apiSecret: string, idpConsentUrl?: string | null, idpSecret?: string | null, publicName?: string | null, createdAt: string, deletedAt?: string | null, isOperator: boolean } };

export type GetWalletAddressQueryVariables = Exact<{
  id: Scalars['String']['input'];
}>;


export type GetWalletAddressQuery = { __typename?: 'Query', walletAddress?: { __typename?: 'WalletAddress', id: string, url: string, publicName?: string | null, status: WalletAddressStatus, createdAt: string, liquidity?: bigint | null, asset: { __typename?: 'Asset', id: string, code: string, scale: number, withdrawalThreshold?: bigint | null } } | null };

export type ListWalletAddresssQueryVariables = Exact<{
  after?: InputMaybe<Scalars['String']['input']>;
  before?: InputMaybe<Scalars['String']['input']>;
  first?: InputMaybe<Scalars['Int']['input']>;
  last?: InputMaybe<Scalars['Int']['input']>;
}>;


export type ListWalletAddresssQuery = { __typename?: 'Query', walletAddresses: { __typename?: 'WalletAddressesConnection', edges: Array<{ __typename?: 'WalletAddressEdge', cursor: string, node: { __typename?: 'WalletAddress', id: string, publicName?: string | null, status: WalletAddressStatus, url: string } }>, pageInfo: { __typename?: 'PageInfo', startCursor?: string | null, endCursor?: string | null, hasNextPage: boolean, hasPreviousPage: boolean } } };

export type UpdateWalletAddressMutationVariables = Exact<{
  input: UpdateWalletAddressInput;
}>;


export type UpdateWalletAddressMutation = { __typename?: 'Mutation', updateWalletAddress: { __typename?: 'UpdateWalletAddressMutationResponse', walletAddress?: { __typename?: 'WalletAddress', id: string } | null } };

export type CreateWalletAddressMutationVariables = Exact<{
  input: CreateWalletAddressInput;
}>;


export type CreateWalletAddressMutation = { __typename?: 'Mutation', createWalletAddress: { __typename?: 'CreateWalletAddressMutationResponse', walletAddress?: { __typename?: 'WalletAddress', id: string } | null } };

export type CreateWalletAddressWithdrawalVariables = Exact<{
  input: CreateWalletAddressWithdrawalInput;
}>;


export type CreateWalletAddressWithdrawal = { __typename?: 'Mutation', createWalletAddressWithdrawal?: { __typename?: 'WalletAddressWithdrawalMutationResponse', withdrawal?: { __typename?: 'WalletAddressWithdrawal', id: string } | null } | null };

export type ListWebhookEventsVariables = Exact<{
  after?: InputMaybe<Scalars['String']['input']>;
  before?: InputMaybe<Scalars['String']['input']>;
  first?: InputMaybe<Scalars['Int']['input']>;
  last?: InputMaybe<Scalars['Int']['input']>;
  filter?: InputMaybe<WebhookEventFilter>;
}>;


export type ListWebhookEvents = { __typename?: 'Query', webhookEvents: { __typename?: 'WebhookEventsConnection', edges: Array<{ __typename?: 'WebhookEventsEdge', cursor: string, node: { __typename?: 'WebhookEvent', id: string, data: any, type: string, createdAt: string } }>, pageInfo: { __typename?: 'PageInfo', startCursor?: string | null, endCursor?: string | null, hasNextPage: boolean, hasPreviousPage: boolean } } };<|MERGE_RESOLUTION|>--- conflicted
+++ resolved
@@ -1454,11 +1454,6 @@
   idpConsentUrl?: Maybe<Scalars['String']['output']>;
   /** Secret used to secure requests from the tenant's identity provider. */
   idpSecret?: Maybe<Scalars['String']['output']>;
-<<<<<<< HEAD
-  /** Is the tenant an Operator tenant. */
-  isOperator: Scalars['Boolean']['output'];
-=======
->>>>>>> 31df89e8
   /** Public name for the tenant. */
   publicName?: Maybe<Scalars['String']['output']>;
 };
@@ -2549,10 +2544,6 @@
   id?: Resolver<ResolversTypes['ID'], ParentType, ContextType>;
   idpConsentUrl?: Resolver<Maybe<ResolversTypes['String']>, ParentType, ContextType>;
   idpSecret?: Resolver<Maybe<ResolversTypes['String']>, ParentType, ContextType>;
-<<<<<<< HEAD
-  isOperator?: Resolver<ResolversTypes['Boolean'], ParentType, ContextType>;
-=======
->>>>>>> 31df89e8
   publicName?: Resolver<Maybe<ResolversTypes['String']>, ParentType, ContextType>;
   __isTypeOf?: IsTypeOfResolverFn<ParentType, ContextType>;
 };
@@ -2930,44 +2921,6 @@
 
 export type WithdrawPeerLiquidity = { __typename?: 'Mutation', createPeerLiquidityWithdrawal?: { __typename?: 'LiquidityMutationResponse', success: boolean } | null };
 
-export type ListTenantsQueryVariables = Exact<{
-  after?: InputMaybe<Scalars['String']['input']>;
-  before?: InputMaybe<Scalars['String']['input']>;
-  first?: InputMaybe<Scalars['Int']['input']>;
-  last?: InputMaybe<Scalars['Int']['input']>;
-}>;
-
-
-export type ListTenantsQuery = { __typename?: 'Query', tenants: { __typename?: 'TenantsConnection', edges: Array<{ __typename?: 'TenantEdge', node: { __typename?: 'Tenant', id: string, email?: string | null, apiSecret: string, idpConsentUrl?: string | null, idpSecret?: string | null, publicName?: string | null, createdAt: string, deletedAt?: string | null, isOperator: boolean } }>, pageInfo: { __typename?: 'PageInfo', startCursor?: string | null, endCursor?: string | null, hasNextPage: boolean, hasPreviousPage: boolean } } };
-
-export type CreateTenantMutationVariables = Exact<{
-  input: CreateTenantInput;
-}>;
-
-
-export type CreateTenantMutation = { __typename?: 'Mutation', createTenant: { __typename?: 'TenantMutationResponse', tenant: { __typename?: 'Tenant', id: string, publicName?: string | null, email?: string | null, apiSecret: string, idpConsentUrl?: string | null, idpSecret?: string | null } } };
-
-export type UpdateTenantMutationVariables = Exact<{
-  input: UpdateTenantInput;
-}>;
-
-
-export type UpdateTenantMutation = { __typename?: 'Mutation', updateTenant: { __typename?: 'TenantMutationResponse', tenant: { __typename?: 'Tenant', id: string, email?: string | null, apiSecret: string, idpConsentUrl?: string | null, idpSecret?: string | null, publicName?: string | null } } };
-
-export type DeleteTenantMutationVariables = Exact<{
-  id: Scalars['String']['input'];
-}>;
-
-
-export type DeleteTenantMutation = { __typename?: 'Mutation', deleteTenant: { __typename?: 'DeleteTenantMutationResponse', success: boolean } };
-
-export type GetTenantQueryVariables = Exact<{
-  id: Scalars['String']['input'];
-}>;
-
-
-export type GetTenantQuery = { __typename?: 'Query', tenant: { __typename?: 'Tenant', id: string, email?: string | null, apiSecret: string, idpConsentUrl?: string | null, idpSecret?: string | null, publicName?: string | null, createdAt: string, deletedAt?: string | null, isOperator: boolean } };
-
 export type GetWalletAddressQueryVariables = Exact<{
   id: Scalars['String']['input'];
 }>;
