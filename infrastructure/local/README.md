--- conflicted
+++ resolved
@@ -16,11 +16,7 @@
 pnpm localenv:stop && pnpm localenv:dbvolumes:remove
 
 // Start the local environment
-<<<<<<< HEAD
-pnpm localenv up -d --build
-=======
 pnpm localenv:start
->>>>>>> baa99159
 
 // tear down
 pnpm localenv:stop
