version: '3'
services:
  peer-auth:
    image: ghcr.io/interledger/rafiki-auth:latest
    restart: always
    networks:
      rafiki:
    environment:
      NODE_ENV: development
      AUTH_DATABASE_URL: postgresql://peerauth:peerauth@database/peerauth
      AUTH_SERVER_SPEC: https://raw.githubusercontent.com/interledger/open-payments/fefe62d738e5178bad88fba04856e41430181eac/auth-server-open-api-spec.yaml
  peer-backend:
    image: ghcr.io/interledger/rafiki-backend:latest
    restart: always
    privileged: true
    ports:
      - "4001:80"
    networks:
      rafiki:
    environment:
      NODE_ENV: development
      LOG_LEVEL: debug
<<<<<<< HEAD
=======
      ADMIN_PORT: 80
      CONNECTOR_PORT: 3002
      OPEN_PAYMENTS_PORT: 3003
>>>>>>> 53c0792c
      DATABASE_URL: postgresql://peerbackend:peerbackend@database/peerbackend
      TIGERBEETLE_CLUSTER_ID: 0
      # Tigerbeetle will support DNS in future
      TIGERBEETLE_REPLICA_ADDRESSES: '["10.5.0.50:4342"]'
      NONCE_REDIS_KEY: test
      AUTH_SERVER_GRANT_URL: http://peer-auth:3006
      AUTH_SERVER_INTROSPECTION_URL: http://peer-auth:3006/introspect
      ILP_ADDRESS: test.peer
      STREAM_SECRET: BjPXtnd00G2mRQwP/8ZpwyZASOch5sUXT5o0iR5b5wU=
      ADMIN_KEY: admin
<<<<<<< HEAD
      ADMIN_HOST: rafiki.peer:3001
      OPEN_PAYMENTS_HOST: wallet.rafiki.peer:3003
      CONNECTOR_HOST: ilp.rafiki.peer:3002
      WEBHOOK_URL: https://end3sf6r22xva.x.pipedream.net
=======
      PUBLIC_HOST: http://peer-backend
      WEBHOOK_URL: http://mock-account-provider/webhooks
      OPEN_PAYMENTS_URL: op.rafiki.peer
>>>>>>> 53c0792c
      OPEN_PAYMENTS_SPEC: https://raw.githubusercontent.com/interledger/open-payments/main/open-api-spec.yaml
      AUTH_SERVER_SPEC: https://raw.githubusercontent.com/interledger/open-payments/fefe62d738e5178bad88fba04856e41430181eac/auth-server-open-api-spec.yaml
      PRICES_URL: http://peer-rates/prices
      REDIS_URL: redis://redis:6379
      QUOTE_URL: http://mock-account-provider/quote
  peer-rates:
    image: ghcr.io/interledger/rafiki-rates:latest
    restart: always
    networks:
      rafiki:
    environment:
      NODE_ENV: development
      PORT: 80<|MERGE_RESOLUTION|>--- conflicted
+++ resolved
@@ -20,12 +20,6 @@
     environment:
       NODE_ENV: development
       LOG_LEVEL: debug
-<<<<<<< HEAD
-=======
-      ADMIN_PORT: 80
-      CONNECTOR_PORT: 3002
-      OPEN_PAYMENTS_PORT: 3003
->>>>>>> 53c0792c
       DATABASE_URL: postgresql://peerbackend:peerbackend@database/peerbackend
       TIGERBEETLE_CLUSTER_ID: 0
       # Tigerbeetle will support DNS in future
@@ -36,16 +30,10 @@
       ILP_ADDRESS: test.peer
       STREAM_SECRET: BjPXtnd00G2mRQwP/8ZpwyZASOch5sUXT5o0iR5b5wU=
       ADMIN_KEY: admin
-<<<<<<< HEAD
       ADMIN_HOST: rafiki.peer:3001
       OPEN_PAYMENTS_HOST: wallet.rafiki.peer:3003
       CONNECTOR_HOST: ilp.rafiki.peer:3002
       WEBHOOK_URL: https://end3sf6r22xva.x.pipedream.net
-=======
-      PUBLIC_HOST: http://peer-backend
-      WEBHOOK_URL: http://mock-account-provider/webhooks
-      OPEN_PAYMENTS_URL: op.rafiki.peer
->>>>>>> 53c0792c
       OPEN_PAYMENTS_SPEC: https://raw.githubusercontent.com/interledger/open-payments/main/open-api-spec.yaml
       AUTH_SERVER_SPEC: https://raw.githubusercontent.com/interledger/open-payments/fefe62d738e5178bad88fba04856e41430181eac/auth-server-open-api-spec.yaml
       PRICES_URL: http://peer-rates/prices
