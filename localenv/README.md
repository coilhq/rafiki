# Local Playground

The Local Playground, or `localenv` package, provides a suite of tools and packages to simulate an account servicing entity (ASE) deploying Rafiki. It enables developers to test Rafiki functionalities by exposing key services, such as:

- [SPSP](https://rafiki.dev/resources/glossary#simple-payment-setup-protocol-spsp) endpoint
- [Open Payments](https://rafiki.dev/overview/concepts/open-payments) APIs with its required [GNAP](https://rafiki.dev/resources/glossary#grant-negotiation-and-authorization-protocol-gnap) auth endpoints to request grants
- [STREAM](https://rafiki.dev/resources/glossary/#streaming-transport-for-the-real-time-exchange-of-assets-and-messages-stream) endpoint for receiving Interledger packets
- [Rafiki Admin](https://rafiki.dev/admin/admin-user-guide/) application to view and manage the Rafiki instance

## Included packages

| Package name                    | Services                                                                                         |
| ------------------------------- | ------------------------------------------------------------------------------------------------ |
| `backend`                       | SPSP, Open Payments APIs, GraphQL Admin APIs, STREAM endpoint                                    |
| `auth`                          | GNAP auth server                                                                                 |
| `mock-account-servicing-entity` | Mocks an [account servicing entity](https://rafiki.dev/overview/overview/)                       |
| `frontend`                      | Remix app to expose a UI for Rafiki admin management via interaction with the Backend Admin APIs |

## Dependencies

The Local Playground also includes the following databases:

- TigerBeetle or Postgres (accounting)
- Postgres (Open Payments resources, auth resources)
- Redis (STREAM details, auth sessions)

Two pre-configured docker-compose files are provided:

- [Cloud Nine Wallet](./cloud-nine-wallet/docker-compose.yml) A primary mock ASE with a full Rafiki backend
- [Happy Life Bank](./happy-life-bank/docker-compose.yml) A secondary ASE relying on the primary backend's data stores

These mock ASEs automatically peer and 2 to 3 user accounts are created on both of them.

# Setting up the Local Playground

## Prerequisites

- [Rafiki local environment setup](../README.md#environment-setup)
- [Docker](https://docs.docker.com/get-docker/) to run containerized services
- [Bruno](https://www.usebruno.com/downloads), an open source API client

## Installation steps

Start the Local Playground

```sh
pnpm localenv:compose up
```

To use Postgres instead of TigerBeetle as the accounting database, use:

```sh
pnpm localenv:compose:psql up
```

Optional authentication setup - to enable Rafiki Admin authentication locally, run:

```sh
pnpm localenv:compose:adminauth:up
```

## Shutting down

Stop running containers

```sh
pnpm localenv:compose down
```

Remove database volumes

```sh
pnpm localenv:compose down --volumes
```

Remove volumes and images

```sh
pnpm localenv:compose down --volumes --rmi all
```

# Environment components

![Docker compose environment](../packages/documentation/public/img/localenv.png)

## Cloud Nine Wallet

| Label | Component                | URL                             |
| ----- | ------------------------ | ------------------------------- |
| (a)   | User interface           | `http://localhost:3030`         |
| (b)   | Backend Admin API        | `http://localhost:3001/graphql` |
| (c)   | Open Payments API        | `http://localhost:3000`         |
| (d)   | Auth Admin API           | `http://localhost:3003/graphql` |
| (e)   | Open Payments Auth API   | `http://localhost:3006`         |
| (f)   | Rafiki Admin application | `http://localhost:3010`         |
| (g)   | \*_Kratos API_           | `http://localhost:4433`         |

## Happy Life Bank

| Label | Component                | URL                             |
| ----- | ------------------------ | ------------------------------- |
| (h)   | User interface           | `http://localhost:3031`         |
| (i)   | Backend Admin API        | `http://localhost:4001/graphql` |
| (j)   | Open Payments API        | `http://localhost:4000`         |
| (k)   | Auth Admin API           | `http://localhost:4003/graphql` |
| (l)   | Open Payments Auth API   | `http://localhost:4006`         |
| (m)   | Rafiki Admin application | `http://localhost:4010`         |
| (n)   | \*_Kratos API_           | `http://localhost:4432`         |

## Mail Slurper

| Label | Component   | URL                     |
| ----- | ----------- | ----------------------- |
| (o)   | \*_Mail UI_ | `http://localhost:4436` |

## Postgres Server

| Label | Component       | URL                     |
| ----- | --------------- | ----------------------- |
| N/A   | Postgres Server | `http://localhost:5432` |

> \*Note: In the Local Playground, Kratos and Mail Slurper are disabled by default.

## Exploring Accounts on Mock Account Servicing Entity

Navigate to `localhost:3030` to view the accounts on the Cloud Nine Wallet mock ASE.

![Mock Account Servicing Entity Accounts](../packages/documentation/public/img/map-accounts.png)

The accounts of the Happy Life Bank mock ASE can be found on `localhost:3031`.

Select an Account Name to view account information, available balance, and a list of transactions.

![Mock Account Servicing Entity Transactions](../packages/documentation/public/img/map-transactions.png)

# Debugging

Debuggers are exposed on the following ports:

| Service                   | IP and Port    |
| ------------------------- | -------------- |
| Cloud Nine Wallet Backend | 127.0.0.1:9229 |
| Cloud Nine Auth           | 127.0.0.1:9230 |
| Happy Life Bank Backend   | 127.0.0.1:9231 |
| Happy Life Bank Auth      | 127.0.0.1:9232 |

## Using a Chromium browser

1. Open `chrome://inspect`
2. Select **Configure** and add the following IPs and ports detailed above
3. Start the Docker containers
4. Select **Inspect** on the service to debug

## Using VS Code

Add this configuration to `.vscode/launch.json`:

```json
{
    "name": "Attach to docker (cloud-nine-backend)",
    "type": "node",
    "request": "attach",
    "port": 9229,
    "address": "localhost",
    "localRoot": "${workspaceFolder}",
    "remoteRoot": "/home/rafiki/",
    "restart": true
},
```

`localRoot` will vary depending on the location of `launch.json` relative to Rafiki's root directory.

For more ways to connect debuggers, see the Node docs for debugging: https://nodejs.org/en/learn/getting-started/debugging

## Interacting with the Local Playground

To learn how to interact with the Open Payments APIs, Admin APIs, and SPSP endpoints using tools like Bruno, consult the [Interacting with the Local Playground](https://rafiki.dev/integration/playground/overview/#interacting-with-the-local-playground) section in the Rafiki documentation.

# Rafiki Admin

Manage and view information about Rafiki instances via the Rafiki Admin application. Two instances are pre-configured:

- Cloud Nine Wallet: `http://localhost:3010`
- Happy Life Bank: `http://localhost:4010`

Authentication is disabled by default for ease of development, but it can be enabled locally by running:

<<<<<<< HEAD
8. continues the grant request
9. creates an outgoing payment on the sender's account
10. fetches the outgoing payment on the sender's account

#### Admin UI

In order to manage and view information about the Rafiki instance(s) you can use the [Rafiki Admin](https://rafiki.dev/admin/admin-user-guide) UI.

The Admin UI requires a valid API secret and tenant id to make requests to the Admin APIs, which must be submitted via a form on the frontend. For our convenience, we log a link on MASE start that can be used to access the Admin UI and set the credentials automatically. The credentials used pull from the MASE's `SIGNATURE_SECRET` and `OPERATOR_TENANT_ID` environment variables.

We have secured access to Rafiki Admin using [Ory Kratos](https://www.ory.sh/docs/kratos/ory-kratos-intro); however, in our local playground setup we've chosen to disable authorization for easier development and testing interactions.

If you'd like to enable authorization locally you can run `pnpm localenv:compose:adminauth up` and check out the setup in the [`admin-auth`](./admin-auth/) subdirectory. Note that, if authorization is enabled, you must register separately for Cloud Nine Wallet's Rafiki Admin and Happy Life Bank's Rafiki Admin, as they are intended to operate as distinct mock account servicing entities. Once you've registered, you can always come back to your Rafiki Admin account by navigating to [`localhost:3010`](http://localhost:3010) (Cloud Nine Wallet) or [`localhost:4010`](http://localhost:4010) (Happy Life Bank) and logging in. Since access to the UI is on an invitation-only basis the registration flow is not publicly available. As such, in order to access Rafiki Admin you can manually add a new user with the invite-user script. Run `docker exec -it <admin-container-name> npm run invite-user -- example@mail.com`, and it will output a link to the terminal. Copy and paste this link in your browser and you will automatically be logged in and directed to the account settings page. The next step is changing your password. We are using a simple email and password authentication method.

#### Admin APIs

In addition to the using the Admin UI for interacting with the Admin APIs, you can also use the Apollo explorer (on [`localhost:3001/graphql`](http://localhost:3001/graphql) and [`localhost:4001/graphql`](http://localhost:4001/graphql), respectively), and also via the [Bruno collection](https://github.com/interledger/rafiki/tree/main/bruno/collections/Rafiki/Rafiki%20Admin%20APIs). The Bruno collection is configured to use the default endpoints of the local environment.
=======
```sh
pnpm localenv:compose:adminauth up
```
>>>>>>> a7f6b09c

For additional details on using the Rafiki Admin application within the Local Playground, including enabling authentication and managing users, see the [Local Playground Rafiki Admin](https://rafiki.dev/integration/playground/overview/#rafiki-admin) documentation.

# Reference

## Useful commands

| Description                                      | Command                                          |
| ------------------------------------------------ | ------------------------------------------------ |
| Show all merged config (with Tigerbeetle)        | `pnpm localenv:compose config`                   |
| Start (with Tigerbeetle)                         | `pnpm localenv:compose up`                       |
| Start (with Tigerbeetle) detached                | `pnpm localenv:compose up -d`                    |
| Down (with Tigerbeetle)                          | `pnpm localenv:compose down`                     |
| Down and kill volumes (with TigerBeetle)         | `pnpm localenv:compose down --volumes`           |
| Down, kill volumes (with Tigerbeetle) and images | `pnpm localenv:compose down --volumes --rmi all` |
| Show all merged config (with Postgresql)         | `pnpm localenv:compose:psql config`              |
| Build all the containers (with Tigerbeetle)      | `pnpm localenv:compose build`                    |
| Start (with Postgresql)                          | `pnpm localenv:compose:psql up`                  |
| Start (with Postgresql) detached                 | `pnpm localenv:compose:psql up -d`               |
| Down (with Postgresql)                           | `pnpm localenv:compose:psql down`                |
| Down (with Postgresql) and kill volumes          | `pnpm localenv:compose:psql down --volumes`      |
| Build all the containers (with Postgresql)       | `pnpm localenv:compose:psql build`               |

# Known Issues

## TigerBeetle container exits with code 137

There is a known [issue](https://docs.tigerbeetle.com/getting-started/with-docker-compose/#exited-with-code-137) when running TigerBeetle in Docker. The container exits without logs and simply shows error code 137. To fix this, increase the Docker memory limit.

If you are running the local playground in Docker on a Windows machine using WSL, you can increase the memory limit by [configuring](https://learn.microsoft.com/en-us/windows/wsl/wsl-config#example-wslconfig-file) your `.wslconfig` file.

# Further Documentation

For detailed instructions and advanced configurations, refer to the [Local Playground](https://rafiki.dev/integration/playground/overview/) documentation.<|MERGE_RESOLUTION|>--- conflicted
+++ resolved
@@ -185,29 +185,9 @@
 
 Authentication is disabled by default for ease of development, but it can be enabled locally by running:
 
-<<<<<<< HEAD
-8. continues the grant request
-9. creates an outgoing payment on the sender's account
-10. fetches the outgoing payment on the sender's account
-
-#### Admin UI
-
-In order to manage and view information about the Rafiki instance(s) you can use the [Rafiki Admin](https://rafiki.dev/admin/admin-user-guide) UI.
-
-The Admin UI requires a valid API secret and tenant id to make requests to the Admin APIs, which must be submitted via a form on the frontend. For our convenience, we log a link on MASE start that can be used to access the Admin UI and set the credentials automatically. The credentials used pull from the MASE's `SIGNATURE_SECRET` and `OPERATOR_TENANT_ID` environment variables.
-
-We have secured access to Rafiki Admin using [Ory Kratos](https://www.ory.sh/docs/kratos/ory-kratos-intro); however, in our local playground setup we've chosen to disable authorization for easier development and testing interactions.
-
-If you'd like to enable authorization locally you can run `pnpm localenv:compose:adminauth up` and check out the setup in the [`admin-auth`](./admin-auth/) subdirectory. Note that, if authorization is enabled, you must register separately for Cloud Nine Wallet's Rafiki Admin and Happy Life Bank's Rafiki Admin, as they are intended to operate as distinct mock account servicing entities. Once you've registered, you can always come back to your Rafiki Admin account by navigating to [`localhost:3010`](http://localhost:3010) (Cloud Nine Wallet) or [`localhost:4010`](http://localhost:4010) (Happy Life Bank) and logging in. Since access to the UI is on an invitation-only basis the registration flow is not publicly available. As such, in order to access Rafiki Admin you can manually add a new user with the invite-user script. Run `docker exec -it <admin-container-name> npm run invite-user -- example@mail.com`, and it will output a link to the terminal. Copy and paste this link in your browser and you will automatically be logged in and directed to the account settings page. The next step is changing your password. We are using a simple email and password authentication method.
-
-#### Admin APIs
-
-In addition to the using the Admin UI for interacting with the Admin APIs, you can also use the Apollo explorer (on [`localhost:3001/graphql`](http://localhost:3001/graphql) and [`localhost:4001/graphql`](http://localhost:4001/graphql), respectively), and also via the [Bruno collection](https://github.com/interledger/rafiki/tree/main/bruno/collections/Rafiki/Rafiki%20Admin%20APIs). The Bruno collection is configured to use the default endpoints of the local environment.
-=======
 ```sh
 pnpm localenv:compose:adminauth up
 ```
->>>>>>> a7f6b09c
 
 For additional details on using the Rafiki Admin application within the Local Playground, including enabling authentication and managing users, see the [Local Playground Rafiki Admin](https://rafiki.dev/integration/playground/overview/#rafiki-admin) documentation.
 
