# Local Playground

The Local Playground, or `localenv` package, provides a suite of tools and packages to simulate an account servicing entity (ASE) deploying Rafiki. It enables developers to test Rafiki functionalities by exposing key services, such as:

- [SPSP](https://rafiki.dev/resources/glossary#simple-payment-setup-protocol-spsp) endpoint
- [Open Payments](https://rafiki.dev/overview/concepts/open-payments) APIs with its required [GNAP](https://rafiki.dev/resources/glossary#grant-negotiation-and-authorization-protocol-gnap) auth endpoints to request grants
- [STREAM](https://rafiki.dev/resources/glossary/#streaming-transport-for-the-real-time-exchange-of-assets-and-messages-stream) endpoint for receiving Interledger packets
- [Rafiki Admin](https://rafiki.dev/admin/admin-user-guide/) application to view and manage the Rafiki instance

<<<<<<< HEAD
- `backend` (SPSP, Open Payments APIs, GraphQL Admin APIs, STREAM endpoint)
- `auth` (GNAP auth server)
- `mock-account-servicing-entity` (mocks an [account servicing entity](https://rafiki.dev/overview/overview))
- `frontend` (Remix app to expose a UI for Rafiki Admin management via interaction with the `backend` Admin APIs)
- `kratos` (An identity and user management solution for the `frontend`)
- `mailslurper` (A SMTP mail server to catch account recovery emails for the `frontend`)
=======
## Included packages
>>>>>>> 042cb001

| Package name                    | Services                                                                                         |
| ------------------------------- | ------------------------------------------------------------------------------------------------ |
| `backend`                       | SPSP, Open Payments APIs, GraphQL Admin APIs, STREAM endpoint                                    |
| `auth`                          | GNAP auth server                                                                                 |
| `mock-account-servicing-entity` | Mocks an [account servicing entity](https://rafiki.dev/overview/overview/)                       |
| `frontend`                      | Remix app to expose a UI for Rafiki admin management via interaction with the Backend Admin APIs |

## Dependencies

The Local Playground also includes the following databases:

- TigerBeetle or Postgres (accounting)
- Postgres (Open Payments resources, auth resources)
- Redis (STREAM details, auth sessions)

Two pre-configured docker-compose files are provided:

- [Cloud Nine Wallet](./cloud-nine-wallet/docker-compose.yml) A primary mock ASE with a full Rafiki backend
- [Happy Life Bank](./happy-life-bank/docker-compose.yml) A secondary ASE relying on the primary backend's data stores

These mock ASEs automatically peer and 2 to 3 user accounts are created on both of them.

# Setting up the Local Playground

## Prerequisites

- [Rafiki local environment setup](../README.md#environment-setup)
- [Docker](https://docs.docker.com/get-docker/) to run containerized services
- [Bruno](https://www.usebruno.com/downloads), an open source API client

## Installation steps

Start the Local Playground

```sh
pnpm localenv:compose up
```

To use Postgres instead of TigerBeetle as the accounting database, use:

```sh
pnpm localenv:compose:psql up
```

Optional authentication setup - to enable Rafiki Admin authentication locally, run:

```sh
pnpm localenv:compose:adminauth:up
```

## Shutting down

Stop running containers

```sh
pnpm localenv:compose down
```

Remove database volumes

```sh
pnpm localenv:compose down --volumes
```

Remove volumes and images

```sh
pnpm localenv:compose down --volumes --rmi all
```

# Environment components

![Docker compose environment](../packages/documentation/public/img/localenv.png)

## Cloud Nine Wallet

| Label | Component                | URL                             |
| ----- | ------------------------ | ------------------------------- |
| (a)   | User interface           | `http://localhost:3030`         |
| (b)   | Backend Admin API        | `http://localhost:3001/graphql` |
| (c)   | Open Payments API        | `http://localhost:3000`         |
| (d)   | Auth Admin API           | `http://localhost:3003/graphql` |
| (e)   | Open Payments Auth API   | `http://localhost:3006`         |
| (f)   | Rafiki Admin application | `http://localhost:3010`         |
| (g)   | \*_Kratos API_           | `http://localhost:4433`         |

## Happy Life Bank

| Label | Component                | URL                             |
| ----- | ------------------------ | ------------------------------- |
| (h)   | User interface           | `http://localhost:3031`         |
| (i)   | Backend Admin API        | `http://localhost:4001/graphql` |
| (j)   | Open Payments API        | `http://localhost:4000`         |
| (k)   | Auth Admin API           | `http://localhost:4003/graphql` |
| (l)   | Open Payments Auth API   | `http://localhost:4006`         |
| (m)   | Rafiki Admin application | `http://localhost:4010`         |
| (n)   | \*_Kratos API_           | `http://localhost:4432`         |

## Mail Slurper

| Label | Component   | URL                     |
| ----- | ----------- | ----------------------- |
| (o)   | \*_Mail UI_ | `http://localhost:4436` |

## Postgres Server

| Label | Component       | URL                     |
| ----- | --------------- | ----------------------- |
| N/A   | Postgres Server | `http://localhost:5432` |

> \*Note: In the Local Playground, Kratos and Mail Slurper are disabled by default.

## Exploring Accounts on Mock Account Servicing Entity

Navigate to `localhost:3030` to view the accounts on the Cloud Nine Wallet mock ASE.

![Mock Account Servicing Entity Accounts](../packages/documentation/public/img/map-accounts.png)

The accounts of the Happy Life Bank mock ASE can be found on `localhost:3031`.

Select an Account Name to view account information, available balance, and a list of transactions.

![Mock Account Servicing Entity Transactions](../packages/documentation/public/img/map-transactions.png)

# Debugging

Debuggers are exposed on the following ports:

| Service                   | IP and Port    |
| ------------------------- | -------------- |
| Cloud Nine Wallet Backend | 127.0.0.1:9229 |
| Cloud Nine Auth           | 127.0.0.1:9230 |
| Happy Life Bank Backend   | 127.0.0.1:9231 |
| Happy Life Bank Auth      | 127.0.0.1:9232 |

## Using a Chromium browser

1. Open `chrome://inspect`
2. Select **Configure** and add the following IPs and ports detailed above
3. Start the Docker containers
4. Select **Inspect** on the service to debug

## Using VS Code

Add this configuration to `.vscode/launch.json`:

```json
{
    "name": "Attach to docker (cloud-nine-backend)",
    "type": "node",
    "request": "attach",
    "port": 9229,
    "address": "localhost",
    "localRoot": "${workspaceFolder}",
    "remoteRoot": "/home/rafiki/",
    "restart": true
},
```

`localRoot` will vary depending on the location of `launch.json` relative to Rafiki's root directory.

For more ways to connect debuggers, see the Node docs for debugging: https://nodejs.org/en/learn/getting-started/debugging

## Interacting with the Local Playground

To learn how to interact with the Open Payments APIs, Admin APIs, and SPSP endpoints using tools like Bruno, consult the [Interacting with the Local Playground](https://rafiki.dev/integration/playground/overview/#interacting-with-the-local-playground) section in the Rafiki documentation.

# Rafiki Admin

Manage and view information about Rafiki instances via the Rafiki Admin application. Two instances are pre-configured:

- Cloud Nine Wallet: `http://localhost:3010`
- Happy Life Bank: `http://localhost:4010`

Authentication is disabled by default for ease of development, but it can be enabled locally by running:

```sh
pnpm localenv:compose:adminauth up
```

For additional details on using the Rafiki Admin application within the Local Playground, including enabling authentication and managing users, see the [Local Playground Rafiki Admin](https://rafiki.dev/integration/playground/overview/#rafiki-admin) documentation.

# Reference

## Useful commands

| Description                                      | Command                                          |
| ------------------------------------------------ | ------------------------------------------------ |
| Show all merged config (with Tigerbeetle)        | `pnpm localenv:compose config`                   |
| Start (with Tigerbeetle)                         | `pnpm localenv:compose up`                       |
| Start (with Tigerbeetle) detached                | `pnpm localenv:compose up -d`                    |
| Down (with Tigerbeetle)                          | `pnpm localenv:compose down`                     |
| Down and kill volumes (with TigerBeetle)         | `pnpm localenv:compose down --volumes`           |
| Down, kill volumes (with Tigerbeetle) and images | `pnpm localenv:compose down --volumes --rmi all` |
| Show all merged config (with Postgresql)         | `pnpm localenv:compose:psql config`              |
| Build all the containers (with Tigerbeetle)      | `pnpm localenv:compose build`                    |
| Start (with Postgresql)                          | `pnpm localenv:compose:psql up`                  |
| Start (with Postgresql) detached                 | `pnpm localenv:compose:psql up -d`               |
| Down (with Postgresql)                           | `pnpm localenv:compose:psql down`                |
| Down (with Postgresql) and kill volumes          | `pnpm localenv:compose:psql down --volumes`      |
| Build all the containers (with Postgresql)       | `pnpm localenv:compose:psql build`               |

# Known Issues

## TigerBeetle container exits with code 137

There is a known [issue](https://docs.tigerbeetle.com/getting-started/with-docker-compose/#exited-with-code-137) when running TigerBeetle in Docker. The container exits without logs and simply shows error code 137. To fix this, increase the Docker memory limit.

If you are running the local playground in Docker on a Windows machine using WSL, you can increase the memory limit by [configuring](https://learn.microsoft.com/en-us/windows/wsl/wsl-config#example-wslconfig-file) your `.wslconfig` file.

<<<<<<< HEAD
This is a known [issue](https://docs.tigerbeetle.com/operating/docker#exited-with-code-137) when running TigerBeetle in Docker: the container exits without logs and simply shows error code 137. To fix this, increase the Docker memory limit.
=======
# Further Documentation
>>>>>>> 042cb001

For detailed instructions and advanced configurations, refer to the [Local Playground](https://rafiki.dev/integration/playground/overview/) documentation.<|MERGE_RESOLUTION|>--- conflicted
+++ resolved
@@ -7,16 +7,7 @@
 - [STREAM](https://rafiki.dev/resources/glossary/#streaming-transport-for-the-real-time-exchange-of-assets-and-messages-stream) endpoint for receiving Interledger packets
 - [Rafiki Admin](https://rafiki.dev/admin/admin-user-guide/) application to view and manage the Rafiki instance
 
-<<<<<<< HEAD
-- `backend` (SPSP, Open Payments APIs, GraphQL Admin APIs, STREAM endpoint)
-- `auth` (GNAP auth server)
-- `mock-account-servicing-entity` (mocks an [account servicing entity](https://rafiki.dev/overview/overview))
-- `frontend` (Remix app to expose a UI for Rafiki Admin management via interaction with the `backend` Admin APIs)
-- `kratos` (An identity and user management solution for the `frontend`)
-- `mailslurper` (A SMTP mail server to catch account recovery emails for the `frontend`)
-=======
 ## Included packages
->>>>>>> 042cb001
 
 | Package name                    | Services                                                                                         |
 | ------------------------------- | ------------------------------------------------------------------------------------------------ |
@@ -228,10 +219,6 @@
 
 If you are running the local playground in Docker on a Windows machine using WSL, you can increase the memory limit by [configuring](https://learn.microsoft.com/en-us/windows/wsl/wsl-config#example-wslconfig-file) your `.wslconfig` file.
 
-<<<<<<< HEAD
-This is a known [issue](https://docs.tigerbeetle.com/operating/docker#exited-with-code-137) when running TigerBeetle in Docker: the container exits without logs and simply shows error code 137. To fix this, increase the Docker memory limit.
-=======
 # Further Documentation
->>>>>>> 042cb001
 
 For detailed instructions and advanced configurations, refer to the [Local Playground](https://rafiki.dev/integration/playground/overview/) documentation.