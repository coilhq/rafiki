import { gql } from '@apollo/client'
import type { LiquidityMutationResponse } from 'generated/graphql'
import type { Amount } from './transactions.server'
import { mockAccounts } from './accounts.server'
import { apolloClient } from './apolloClient'
import { v4 as uuid } from 'uuid'
import {
  addAssetLiquidity,
  addPeerLiquidity,
  createWalletAddress
} from './requesters'
import { CONFIG } from '~/lib/parse_config.server'

export enum EventType {
  IncomingPaymentCreated = 'incoming_payment.created',
  IncomingPaymentCompleted = 'incoming_payment.completed',
  IncomingPaymentExpired = 'incoming_payment.expired',
  OutgoingPaymentCreated = 'outgoing_payment.created',
  OutgoingPaymentCompleted = 'outgoing_payment.completed',
  OutgoingPaymentFailed = 'outgoing_payment.failed',
  WalletAddressNotFound = 'wallet_address.not_found',
  AssetLiquidityLow = 'asset.liquidity_low',
  PeerLiquidityLow = 'peer.liquidity_low'
}

export interface WebHook {
  id: string
  type: EventType
  data: Record<string, unknown>
}

export interface AmountJSON {
  value: string
  assetCode: string
  assetScale: number
}

export function parseAmount(amount: AmountJSON): Amount {
  return {
    value: BigInt(amount['value']),
    assetCode: amount['assetCode'],
    assetScale: amount['assetScale']
  }
}

export async function handleOutgoingPaymentCompletedFailed(wh: WebHook) {
  if (
    wh.type !== EventType.OutgoingPaymentCompleted &&
    wh.type !== EventType.OutgoingPaymentFailed
  ) {
    throw new Error('Invalid event type when handling outgoing payment webhook')
  }
  const payment = wh.data
  const wa = payment['walletAddressId'] as string
  const acc = await mockAccounts.getByWalletAddressId(wa)

  if (!acc) {
    throw new Error('No account found for wallet address')
  }

  const amtDebit = parseAmount(payment['debitAmount'] as AmountJSON)
  const amtSent = parseAmount(payment['sentAmount'] as AmountJSON)

  const toVoid = amtDebit.value - amtSent.value

  await mockAccounts.debit(acc.id, amtSent.value, true)
  if (toVoid > 0) {
    await mockAccounts.voidPendingDebit(acc.id, toVoid)
  }

  // TODO: withdraw remaining liquidity

  return
}

export async function handleOutgoingPaymentCreated(wh: WebHook) {
  if (wh.type !== EventType.OutgoingPaymentCreated) {
    throw new Error('Invalid event type when handling outgoing payment webhook')
  }

  const payment = wh.data
  const wa = payment['walletAddressId'] as string
  const acc = await mockAccounts.getByWalletAddressId(wa)

  if (!acc) {
    throw new Error('No account found for wallet address')
  }

  const amt = parseAmount(payment['debitAmount'] as AmountJSON)

  await mockAccounts.pendingDebit(acc.id, amt.value)

  // notify rafiki
  await apolloClient
    .mutate({
      mutation: gql`
        mutation DepositEventLiquidity($input: DepositEventLiquidityInput!) {
          depositEventLiquidity(input: $input) {
            code
            success
            message
            error
          }
        }
      `,
      variables: {
        input: {
          eventId: wh.id,
          idempotencyKey: uuid()
        }
      }
    })
    .then((query): LiquidityMutationResponse => {
      if (query.data) {
        return query.data.depositEventLiquidity
      } else {
        throw new Error('Data was empty')
      }
    })

  return
}

export async function handleIncomingPaymentCompletedExpired(wh: WebHook) {
  if (
    wh.type !== EventType.IncomingPaymentCompleted &&
    wh.type !== EventType.IncomingPaymentExpired
  ) {
    throw new Error('Invalid event type when handling incoming payment webhook')
  }

  const payment = wh.data
  const wa = payment['walletAddressId'] as string
  const acc = await mockAccounts.getByWalletAddressId(wa)

  if (!acc) {
    throw new Error('No account found for wallet address')
  }

  const amt = parseAmount(payment['receivedAmount'] as AmountJSON)

  await mockAccounts.credit(acc.id, amt.value, false)

  await apolloClient
    .mutate({
      mutation: gql`
        mutation WithdrawEventLiquidity($input: WithdrawEventLiquidityInput!) {
          withdrawEventLiquidity(input: $input) {
            code
            success
            message
            error
          }
        }
      `,
      variables: {
        input: {
          eventId: wh.id,
          idempotencyKey: uuid()
        }
      }
    })
    .then((query): LiquidityMutationResponse => {
      if (query.data) {
        return query.data.withdrawEventLiquidity
      } else {
        throw new Error('Data was empty')
      }
    })

  return
}

export async function handleWalletAddressNotFound(wh: WebHook) {
  const walletAddressUrl = wh.data['walletAddressUrl'] as string | undefined

  if (!walletAddressUrl) {
    throw new Error('No walletAddressUrl found')
  }

<<<<<<< HEAD
  const accountPath = walletAddressUrl.split(
    `https://${CONFIG.seed.self.hostname}/`
=======
  const accountPath = paymentPointerUrl.split(
    `https://${CONFIG.publicHost}/`
>>>>>>> 5ad8671a
  )[1]

  const account = await mockAccounts.getByPath(accountPath)

  if (!account) {
    throw new Error('No account found for wallet address')
  }

  const walletAddress = await createWalletAddress(
    account.name,
    walletAddressUrl,
    account.assetId
  )

  await mockAccounts.setWalletAddress(
    account.id,
    walletAddress.id,
    walletAddress.url
  )
}

export async function handleLowLiquidity(wh: WebHook) {
  const id = wh.data['id'] as string | undefined

  if (!id) {
    throw new Error('id not found')
  }

  if (wh.type == 'asset.liquidity_low') {
    await addAssetLiquidity(id, 1000000, uuid())
  } else {
    await addPeerLiquidity(id, '1000000', uuid())
  }
}<|MERGE_RESOLUTION|>--- conflicted
+++ resolved
@@ -178,13 +178,8 @@
     throw new Error('No walletAddressUrl found')
   }
 
-<<<<<<< HEAD
   const accountPath = walletAddressUrl.split(
-    `https://${CONFIG.seed.self.hostname}/`
-=======
-  const accountPath = paymentPointerUrl.split(
     `https://${CONFIG.publicHost}/`
->>>>>>> 5ad8671a
   )[1]
 
   const account = await mockAccounts.getByPath(accountPath)
