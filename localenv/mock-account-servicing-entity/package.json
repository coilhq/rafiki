{
  "name": "mock-account-servicing-entity",
  "sideEffects": false,
  "scripts": {
    "build": "remix build",
    "dev": "PORT=3300 remix dev",
    "start": "remix-serve build"
  },
  "dependencies": {
    "@apollo/client": "^3.8.3",
    "@interledger/http-signature-utils": "1.0.4",
    "@remix-run/node": "^1.19.3",
    "@remix-run/react": "^1.19.3",
    "@remix-run/serve": "^1.19.3",
    "@types/node": "^18.7.12",
    "@types/uuid": "^9.0.3",
    "axios": "^1.5.0",
    "graphql": "^16.8.0",
<<<<<<< HEAD
    "httpbis-digest-headers": "^1.0.0",
=======
    "@interledger/http-signature-utils": "1.0.4",
>>>>>>> c79dd7e3
    "react": "^18.2.0",
    "react-dom": "^18.2.0",
    "uuid": "^9.0.1",
    "yaml": "^2.3.2"
  },
  "devDependencies": {
    "@remix-run/dev": "^1.19.3",
    "@types/react": "^18.2.21",
    "@types/react-dom": "^18.2.7"
  },
  "engines": {
    "node": "18"
  }
}<|MERGE_RESOLUTION|>--- conflicted
+++ resolved
@@ -16,11 +16,6 @@
     "@types/uuid": "^9.0.3",
     "axios": "^1.5.0",
     "graphql": "^16.8.0",
-<<<<<<< HEAD
-    "httpbis-digest-headers": "^1.0.0",
-=======
-    "@interledger/http-signature-utils": "1.0.4",
->>>>>>> c79dd7e3
     "react": "^18.2.0",
     "react-dom": "^18.2.0",
     "uuid": "^9.0.1",
