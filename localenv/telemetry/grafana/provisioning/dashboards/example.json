--- conflicted
+++ resolved
@@ -23,10 +23,10 @@
   "panels": [
     {
       "datasource": {
-        "default": true,
         "type": "prometheus",
         "uid": "PBFA97CFB590B2093"
       },
+      "description": "",
       "fieldConfig": {
         "defaults": {
           "color": {
@@ -78,8 +78,7 @@
                 "value": 80
               }
             ]
-          },
-          "unit": "ms"
+          }
         },
         "overrides": []
       },
@@ -89,14 +88,12 @@
         "x": 0,
         "y": 0
       },
-      "id": 12,
+      "id": 14,
       "options": {
         "legend": {
-          "calcs": [
-            "p95"
-          ],
-          "displayMode": "table",
-          "placement": "right",
+          "calcs": [],
+          "displayMode": "list",
+          "placement": "bottom",
           "showLegend": true
         },
         "tooltip": {
@@ -111,9 +108,9 @@
             "uid": "PBFA97CFB590B2093"
           },
           "editorMode": "code",
-          "expr": "sum by (callName) (rate(connector_middleware_sum[$__rate_interval])/rate(connector_middleware_count[$__rate_interval]))",
-          "instant": false,
-          "legendFormat": "{{caller}}",
+          "expr": "rate(outgoing_payment_service_create_time_ms_sum[$__rate_interval])/rate(outgoing_payment_service_create_time_ms_count[$__rate_interval])",
+          "instant": false,
+          "legendFormat": "{{description}}",
           "range": true,
           "refId": "A"
         },
@@ -123,10 +120,10 @@
             "uid": "PBFA97CFB590B2093"
           },
           "editorMode": "code",
-          "expr": "sum by (callName) (rate(connector_middleware_stack_sum[$__rate_interval])/rate(connector_middleware_stack_count[$__rate_interval]))",
-          "hide": false,
-          "instant": false,
-          "legendFormat": "__auto",
+          "expr": "rate(outgoing_payment_service_create_quote_time_ms_sum[$__rate_interval])/rate(outgoing_payment_service_create_quote_time_ms_count[$__rate_interval])",
+          "hide": false,
+          "instant": false,
+          "legendFormat": "{{description}}",
           "range": true,
           "refId": "B"
         },
@@ -136,22 +133,102 @@
             "uid": "PBFA97CFB590B2093"
           },
           "editorMode": "code",
-          "expr": "sum by (callName) (rate(balanceMiddleware_sum[$__rate_interval])/rate(balanceMiddleware_count[$__rate_interval]))",
-          "hide": false,
-          "instant": false,
-          "legendFormat": "__auto",
+          "expr": "rate(outgoing_payment_service_getwalletaddress_time_ms_sum[$__rate_interval])/rate(outgoing_payment_service_getwalletaddress_time_ms_count[$__rate_interval])",
+          "hide": false,
+          "instant": false,
+          "legendFormat": "{{description}}",
+          "range": true,
+          "refId": "E"
+        },
+        {
+          "datasource": {
+            "type": "prometheus",
+            "uid": "PBFA97CFB590B2093"
+          },
+          "editorMode": "code",
+          "expr": "rate(outgoing_payment_service_insertgrant_time_ms_sum[$__rate_interval])/rate(outgoing_payment_service_insertgrant_time_ms_count[$__rate_interval])",
+          "hide": false,
+          "instant": false,
+          "legendFormat": "{{description}}",
+          "range": true,
+          "refId": "D"
+        },
+        {
+          "datasource": {
+            "type": "prometheus",
+            "uid": "PBFA97CFB590B2093"
+          },
+          "editorMode": "code",
+          "expr": "rate(outgoing_payment_service_insertpayment_time_ms_sum[$__rate_interval])/rate(outgoing_payment_service_insertpayment_time_ms_count[$__rate_interval])",
+          "hide": false,
+          "instant": false,
+          "legendFormat": "{{description}}",
+          "range": true,
+          "refId": "F"
+        },
+        {
+          "datasource": {
+            "type": "prometheus",
+            "uid": "PBFA97CFB590B2093"
+          },
+          "editorMode": "code",
+          "expr": "rate(outgoing_payment_service_getreceiver_time_ms_sum[$__rate_interval])/rate(outgoing_payment_service_getreceiver_time_ms_count[$__rate_interval])",
+          "hide": false,
+          "instant": false,
+          "legendFormat": "{{description}}",
+          "range": true,
+          "refId": "H"
+        },
+        {
+          "datasource": {
+            "type": "prometheus",
+            "uid": "PBFA97CFB590B2093"
+          },
+          "editorMode": "code",
+          "expr": "rate(outgoing_payment_service_getpeer_time_ms_sum[$__rate_interval])/rate(outgoing_payment_service_getpeer_time_ms_count[$__rate_interval])",
+          "hide": false,
+          "instant": false,
+          "legendFormat": "{{description}}",
+          "range": true,
+          "refId": "G"
+        },
+        {
+          "datasource": {
+            "type": "prometheus",
+            "uid": "PBFA97CFB590B2093"
+          },
+          "editorMode": "code",
+          "expr": "rate(outgoing_payment_service_patchpeer_time_ms_sum[$__rate_interval])/rate(outgoing_payment_service_patchpeer_time_ms_count[$__rate_interval])",
+          "hide": false,
+          "instant": false,
+          "legendFormat": "{{description}}",
+          "range": true,
+          "refId": "I"
+        },
+        {
+          "datasource": {
+            "type": "prometheus",
+            "uid": "PBFA97CFB590B2093"
+          },
+          "editorMode": "code",
+          "expr": "rate(outgoing_payment_service_webhook_event_time_ms_sum[$__rate_interval])/rate(outgoing_payment_service_webhook_event_time_ms_count[$__rate_interval])",
+          "hide": false,
+          "instant": false,
+          "legendFormat": "{{description}}",
           "range": true,
           "refId": "C"
         }
       ],
-      "title": "ILP Connector",
+      "title": "Outgoing Payment Service Create Time (ms)",
       "type": "timeseries"
     },
     {
       "datasource": {
+        "default": true,
         "type": "prometheus",
         "uid": "PBFA97CFB590B2093"
       },
+      "description": "",
       "fieldConfig": {
         "defaults": {
           "color": {
@@ -214,7 +291,7 @@
         "x": 12,
         "y": 0
       },
-      "id": 9,
+      "id": 10,
       "options": {
         "legend": {
           "calcs": [
@@ -236,10 +313,35 @@
             "uid": "PBFA97CFB590B2093"
           },
           "editorMode": "code",
-          "expr": "rate(quote_service_create_get_quote_time_ms_sum[$__rate_interval])/rate(quote_service_create_get_quote_time_ms_count[$__rate_interval])",
-          "hide": false,
-          "instant": false,
-          "legendFormat": "{{description}}",
+          "expr": "sum by (callName) (rate(getPendingPayment_sum[$__rate_interval])/rate(getPendingPayment_count[$__rate_interval]))",
+          "instant": false,
+          "legendFormat": "{{caller}}",
+          "range": true,
+          "refId": "A"
+        },
+        {
+          "datasource": {
+            "type": "prometheus",
+            "uid": "PBFA97CFB590B2093"
+          },
+          "editorMode": "code",
+          "expr": "sum by (callName) (rate(handleSending_sum[$__rate_interval])/rate(handleSending_count[$__rate_interval]))",
+          "hide": false,
+          "instant": false,
+          "legendFormat": "__auto",
+          "range": true,
+          "refId": "B"
+        },
+        {
+          "datasource": {
+            "type": "prometheus",
+            "uid": "PBFA97CFB590B2093"
+          },
+          "editorMode": "code",
+          "expr": "sum by (callName) (rate(getReceiver_sum[$__rate_interval])/rate(getReceiver_count[$__rate_interval]))",
+          "hide": false,
+          "instant": false,
+          "legendFormat": "__auto",
           "range": true,
           "refId": "C"
         },
@@ -249,10 +351,36 @@
             "uid": "PBFA97CFB590B2093"
           },
           "editorMode": "code",
-          "expr": "rate(ilp_rate_probe_time_ms_sum[$__rate_interval])/rate(ilp_rate_probe_time_ms_count[$__rate_interval])",
-          "hide": false,
-          "instant": false,
-          "legendFormat": "{{description}}",
+          "expr": "sum by (callName) (rate(psql_getAccountTotalSent_sum[$__rate_interval])/rate(psql_getAccountTotalSent_count[$__rate_interval]))",
+          "hide": false,
+          "instant": false,
+          "legendFormat": "__auto",
+          "range": true,
+          "refId": "D"
+        },
+        {
+          "datasource": {
+            "type": "prometheus",
+            "uid": "PBFA97CFB590B2093"
+          },
+          "editorMode": "code",
+          "expr": "sum by (callName) (rate(tb_getAccountTotalSent_sum[$__rate_interval])/rate(tb_getAccountTotalSent_count[$__rate_interval]))",
+          "hide": false,
+          "instant": false,
+          "legendFormat": "__auto",
+          "range": true,
+          "refId": "E"
+        },
+        {
+          "datasource": {
+            "type": "prometheus",
+            "uid": "PBFA97CFB590B2093"
+          },
+          "editorMode": "code",
+          "expr": "sum by (callName) (rate(handleCompleted_sum[$__rate_interval])/rate(handleCompleted_count[$__rate_interval]))",
+          "hide": false,
+          "instant": false,
+          "legendFormat": "__auto",
           "range": true,
           "refId": "F"
         },
@@ -262,54 +390,28 @@
             "uid": "PBFA97CFB590B2093"
           },
           "editorMode": "code",
-          "expr": "rate(ilp_get_quote_rate_time_ms_sum[$__rate_interval])/rate(ilp_get_quote_rate_time_ms_count[$__rate_interval])",
-          "hide": false,
-          "instant": false,
-          "legendFormat": "{{description}}",
-          "range": true,
-          "refId": "A"
-        },
-        {
-          "datasource": {
-            "type": "prometheus",
-            "uid": "PBFA97CFB590B2093"
-          },
-          "editorMode": "code",
-          "expr": "rate(ilp_make_ilp_plugin_connect_time_ms_sum[$__rate_interval])/rate(ilp_make_ilp_plugin_connect_time_ms_count[$__rate_interval])",
-          "hide": false,
-          "instant": false,
-          "legendFormat": "{{description}}",
-          "range": true,
-          "refId": "B"
-        },
-        {
-          "datasource": {
-            "type": "prometheus",
-            "uid": "PBFA97CFB590B2093"
-          },
-          "editorMode": "code",
-          "expr": "rate(ilp_plugin_close_connect_time_ms_sum[$__rate_interval])/rate(ilp_plugin_close_connect_time_ms_count[$__rate_interval])",
-          "hide": false,
-          "instant": false,
-          "legendFormat": "{{description}}",
-          "range": true,
-          "refId": "D"
-        },
-        {
-          "datasource": {
-            "type": "prometheus",
-            "uid": "PBFA97CFB590B2093"
-          },
-          "editorMode": "code",
-          "expr": "rate(ilp_plugin_disconnect_time_ms_sum[$__rate_interval])/rate(ilp_plugin_disconnect_time_ms_count[$__rate_interval])",
-          "hide": false,
-          "instant": false,
-          "legendFormat": "{{description}}",
-          "range": true,
-          "refId": "E"
+          "expr": "sum by (callName) (rate(sendWebhookEvent_sum[$__rate_interval])/rate(sendWebhookEvent_count[$__rate_interval]))",
+          "hide": false,
+          "instant": false,
+          "legendFormat": "__auto",
+          "range": true,
+          "refId": "G"
+        },
+        {
+          "datasource": {
+            "type": "prometheus",
+            "uid": "PBFA97CFB590B2093"
+          },
+          "editorMode": "code",
+          "expr": "sum by (callName) (rate(handleFailed_sum[$__rate_interval])/rate(handleFailed_count[$__rate_interval]))",
+          "hide": false,
+          "instant": false,
+          "legendFormat": "__auto",
+          "range": true,
+          "refId": "H"
         }
       ],
-      "title": "ILP Payment Service getQuote",
+      "title": "Outgoing Payment Worker",
       "type": "timeseries"
     },
     {
@@ -374,7 +476,7 @@
         "overrides": []
       },
       "gridPos": {
-        "h": 5,
+        "h": 6,
         "w": 12,
         "x": 0,
         "y": 6
@@ -538,12 +640,12 @@
         "overrides": []
       },
       "gridPos": {
-        "h": 5,
+        "h": 6,
         "w": 12,
         "x": 12,
         "y": 6
       },
-      "id": 11,
+      "id": 9,
       "options": {
         "legend": {
           "calcs": [
@@ -565,14 +667,80 @@
             "uid": "PBFA97CFB590B2093"
           },
           "editorMode": "code",
-          "expr": "sum by (callName) (rate(psql_getAccountBalances_sum[$__rate_interval])/rate(psql_getAccountBalances_count[$__rate_interval]))",
-          "instant": false,
-          "legendFormat": "__auto",
+          "expr": "rate(quote_service_create_get_quote_time_ms_sum[$__rate_interval])/rate(quote_service_create_get_quote_time_ms_count[$__rate_interval])",
+          "hide": false,
+          "instant": false,
+          "legendFormat": "{{description}}",
+          "range": true,
+          "refId": "C"
+        },
+        {
+          "datasource": {
+            "type": "prometheus",
+            "uid": "PBFA97CFB590B2093"
+          },
+          "editorMode": "code",
+          "expr": "rate(ilp_rate_probe_time_ms_sum[$__rate_interval])/rate(ilp_rate_probe_time_ms_count[$__rate_interval])",
+          "hide": false,
+          "instant": false,
+          "legendFormat": "{{description}}",
+          "range": true,
+          "refId": "F"
+        },
+        {
+          "datasource": {
+            "type": "prometheus",
+            "uid": "PBFA97CFB590B2093"
+          },
+          "editorMode": "code",
+          "expr": "rate(ilp_get_quote_rate_time_ms_sum[$__rate_interval])/rate(ilp_get_quote_rate_time_ms_count[$__rate_interval])",
+          "hide": false,
+          "instant": false,
+          "legendFormat": "{{description}}",
           "range": true,
           "refId": "A"
+        },
+        {
+          "datasource": {
+            "type": "prometheus",
+            "uid": "PBFA97CFB590B2093"
+          },
+          "editorMode": "code",
+          "expr": "rate(ilp_make_ilp_plugin_connect_time_ms_sum[$__rate_interval])/rate(ilp_make_ilp_plugin_connect_time_ms_count[$__rate_interval])",
+          "hide": false,
+          "instant": false,
+          "legendFormat": "{{description}}",
+          "range": true,
+          "refId": "B"
+        },
+        {
+          "datasource": {
+            "type": "prometheus",
+            "uid": "PBFA97CFB590B2093"
+          },
+          "editorMode": "code",
+          "expr": "rate(ilp_plugin_close_connect_time_ms_sum[$__rate_interval])/rate(ilp_plugin_close_connect_time_ms_count[$__rate_interval])",
+          "hide": false,
+          "instant": false,
+          "legendFormat": "{{description}}",
+          "range": true,
+          "refId": "D"
+        },
+        {
+          "datasource": {
+            "type": "prometheus",
+            "uid": "PBFA97CFB590B2093"
+          },
+          "editorMode": "code",
+          "expr": "rate(ilp_plugin_disconnect_time_ms_sum[$__rate_interval])/rate(ilp_plugin_disconnect_time_ms_count[$__rate_interval])",
+          "hide": false,
+          "instant": false,
+          "legendFormat": "{{description}}",
+          "range": true,
+          "refId": "E"
         }
       ],
-      "title": "PSQL Get Account Balance",
+      "title": "ILP Payment Service getQuote",
       "type": "timeseries"
     },
     {
@@ -581,7 +749,6 @@
         "type": "prometheus",
         "uid": "PBFA97CFB590B2093"
       },
-      "description": "",
       "fieldConfig": {
         "defaults": {
           "color": {
@@ -633,22 +800,25 @@
                 "value": 80
               }
             ]
-          }
+          },
+          "unit": "ms"
         },
         "overrides": []
       },
       "gridPos": {
-        "h": 7,
+        "h": 6,
         "w": 12,
         "x": 0,
-        "y": 11
-      },
-      "id": 13,
+        "y": 12
+      },
+      "id": 12,
       "options": {
         "legend": {
-          "calcs": [],
-          "displayMode": "list",
-          "placement": "bottom",
+          "calcs": [
+            "p95"
+          ],
+          "displayMode": "table",
+          "placement": "right",
           "showLegend": true
         },
         "tooltip": {
@@ -663,9 +833,9 @@
             "uid": "PBFA97CFB590B2093"
           },
           "editorMode": "code",
-          "expr": "rate(outgoing_payment_service_create_time_ms_sum[$__rate_interval])/rate(outgoing_payment_service_create_time_ms_count[$__rate_interval])",
-          "instant": false,
-          "legendFormat": "{{description}}",
+          "expr": "sum by (callName) (rate(connector_middleware_sum[$__rate_interval])/rate(connector_middleware_count[$__rate_interval]))",
+          "instant": false,
+          "legendFormat": "{{caller}}",
           "range": true,
           "refId": "A"
         },
@@ -675,10 +845,10 @@
             "uid": "PBFA97CFB590B2093"
           },
           "editorMode": "code",
-          "expr": "rate(outgoing_payment_service_create_quote_time_ms_sum[$__rate_interval])/rate(outgoing_payment_service_create_quote_time_ms_count[$__rate_interval])",
-          "hide": false,
-          "instant": false,
-          "legendFormat": "{{description}}",
+          "expr": "sum by (callName) (rate(connector_middleware_stack_sum[$__rate_interval])/rate(connector_middleware_stack_count[$__rate_interval]))",
+          "hide": false,
+          "instant": false,
+          "legendFormat": "__auto",
           "range": true,
           "refId": "B"
         },
@@ -688,93 +858,15 @@
             "uid": "PBFA97CFB590B2093"
           },
           "editorMode": "code",
-          "expr": "rate(outgoing_payment_service_getwalletaddress_time_ms_sum[$__rate_interval])/rate(outgoing_payment_service_getwalletaddress_time_ms_count[$__rate_interval])",
-          "hide": false,
-          "instant": false,
-          "legendFormat": "{{description}}",
-          "range": true,
-          "refId": "E"
-        },
-        {
-          "datasource": {
-            "type": "prometheus",
-            "uid": "PBFA97CFB590B2093"
-          },
-          "editorMode": "code",
-          "expr": "rate(outgoing_payment_service_insertgrant_time_ms_sum[$__rate_interval])/rate(outgoing_payment_service_insertgrant_time_ms_count[$__rate_interval])",
-          "hide": false,
-          "instant": false,
-          "legendFormat": "{{description}}",
-          "range": true,
-          "refId": "D"
-        },
-        {
-          "datasource": {
-            "type": "prometheus",
-            "uid": "PBFA97CFB590B2093"
-          },
-          "editorMode": "code",
-          "expr": "rate(outgoing_payment_service_insertpayment_time_ms_sum[$__rate_interval])/rate(outgoing_payment_service_insertpayment_time_ms_count[$__rate_interval])",
-          "hide": false,
-          "instant": false,
-          "legendFormat": "{{description}}",
-          "range": true,
-          "refId": "F"
-        },
-        {
-          "datasource": {
-            "type": "prometheus",
-            "uid": "PBFA97CFB590B2093"
-          },
-          "editorMode": "code",
-          "expr": "rate(outgoing_payment_service_getreceiver_time_ms_sum[$__rate_interval])/rate(outgoing_payment_service_getreceiver_time_ms_count[$__rate_interval])",
-          "hide": false,
-          "instant": false,
-          "legendFormat": "{{description}}",
-          "range": true,
-          "refId": "H"
-        },
-        {
-          "datasource": {
-            "type": "prometheus",
-            "uid": "PBFA97CFB590B2093"
-          },
-          "editorMode": "code",
-          "expr": "rate(outgoing_payment_service_getpeer_time_ms_sum[$__rate_interval])/rate(outgoing_payment_service_getpeer_time_ms_count[$__rate_interval])",
-          "hide": false,
-          "instant": false,
-          "legendFormat": "{{description}}",
-          "range": true,
-          "refId": "G"
-        },
-        {
-          "datasource": {
-            "type": "prometheus",
-            "uid": "PBFA97CFB590B2093"
-          },
-          "editorMode": "code",
-          "expr": "rate(outgoing_payment_service_patchpeer_time_ms_sum[$__rate_interval])/rate(outgoing_payment_service_patchpeer_time_ms_count[$__rate_interval])",
-          "hide": false,
-          "instant": false,
-          "legendFormat": "{{description}}",
-          "range": true,
-          "refId": "I"
-        },
-        {
-          "datasource": {
-            "type": "prometheus",
-            "uid": "PBFA97CFB590B2093"
-          },
-          "editorMode": "code",
-          "expr": "rate(outgoing_payment_service_webhook_event_time_ms_sum[$__rate_interval])/rate(outgoing_payment_service_webhook_event_time_ms_count[$__rate_interval])",
-          "hide": false,
-          "instant": false,
-          "legendFormat": "{{description}}",
+          "expr": "sum by (callName) (rate(balanceMiddleware_sum[$__rate_interval])/rate(balanceMiddleware_count[$__rate_interval]))",
+          "hide": false,
+          "instant": false,
+          "legendFormat": "__auto",
           "range": true,
           "refId": "C"
         }
       ],
-      "title": "Outgoing Payment Service Create Time (ms)",
+      "title": "ILP Connector",
       "type": "timeseries"
     },
     {
@@ -839,18 +931,12 @@
         "overrides": []
       },
       "gridPos": {
-<<<<<<< HEAD
-        "h": 7,
+        "h": 6,
         "w": 12,
         "x": 12,
-=======
-        "h": 6,
-        "w": 12,
-        "x": 0,
->>>>>>> 802e9ba7
-        "y": 11
-      },
-      "id": 10,
+        "y": 12
+      },
+      "id": 11,
       "options": {
         "legend": {
           "calcs": [
@@ -872,106 +958,88 @@
             "uid": "PBFA97CFB590B2093"
           },
           "editorMode": "code",
-          "expr": "sum by (callName) (rate(getPendingPayment_sum[$__rate_interval])/rate(getPendingPayment_count[$__rate_interval]))",
-          "instant": false,
-          "legendFormat": "{{caller}}",
+          "expr": "sum by (callName) (rate(psql_getAccountBalances_sum[$__rate_interval])/rate(psql_getAccountBalances_count[$__rate_interval]))",
+          "instant": false,
+          "legendFormat": "__auto",
           "range": true,
           "refId": "A"
-        },
-        {
-          "datasource": {
-            "type": "prometheus",
-            "uid": "PBFA97CFB590B2093"
-          },
-          "editorMode": "code",
-          "expr": "sum by (callName) (rate(handleSending_sum[$__rate_interval])/rate(handleSending_count[$__rate_interval]))",
-          "hide": false,
+        }
+      ],
+      "title": "PSQL Get Account Balance",
+      "type": "timeseries"
+    },
+    {
+      "datasource": {
+        "type": "prometheus",
+        "uid": "PBFA97CFB590B2093"
+      },
+      "description": "",
+      "fieldConfig": {
+        "defaults": {
+          "color": {
+            "mode": "continuous-GrYlRd"
+          },
+          "fieldMinMax": false,
+          "mappings": [],
+          "thresholds": {
+            "mode": "absolute",
+            "steps": [
+              {
+                "color": "green",
+                "value": null
+              },
+              {
+                "color": "red",
+                "value": 80
+              }
+            ]
+          },
+          "unit": "s"
+        },
+        "overrides": []
+      },
+      "gridPos": {
+        "h": 12,
+        "w": 12,
+        "x": 0,
+        "y": 18
+      },
+      "id": 6,
+      "options": {
+        "displayMode": "gradient",
+        "maxVizHeight": 300,
+        "minVizHeight": 16,
+        "minVizWidth": 8,
+        "namePlacement": "auto",
+        "orientation": "horizontal",
+        "reduceOptions": {
+          "calcs": [
+            "lastNotNull"
+          ],
+          "fields": "",
+          "values": false
+        },
+        "showUnfilled": true,
+        "sizing": "auto",
+        "valueMode": "color"
+      },
+      "pluginVersion": "11.2.0",
+      "targets": [
+        {
+          "datasource": {
+            "type": "prometheus",
+            "uid": "PBFA97CFB590B2093"
+          },
+          "editorMode": "code",
+          "expr": "histogram_quantile(0.95, sum(rate(traces_spanmetrics_latency_bucket{span_name=~\"^(mutation|query).*\"}[$__rate_interval])) by (le, span_name))",
           "instant": false,
           "legendFormat": "__auto",
           "range": true,
-          "refId": "B"
-        },
-        {
-          "datasource": {
-            "type": "prometheus",
-            "uid": "PBFA97CFB590B2093"
-          },
-          "editorMode": "code",
-          "expr": "sum by (callName) (rate(getReceiver_sum[$__rate_interval])/rate(getReceiver_count[$__rate_interval]))",
-          "hide": false,
-          "instant": false,
-          "legendFormat": "__auto",
-          "range": true,
-          "refId": "C"
-        },
-        {
-          "datasource": {
-            "type": "prometheus",
-            "uid": "PBFA97CFB590B2093"
-          },
-          "editorMode": "code",
-          "expr": "sum by (callName) (rate(psql_getAccountTotalSent_sum[$__rate_interval])/rate(psql_getAccountTotalSent_count[$__rate_interval]))",
-          "hide": false,
-          "instant": false,
-          "legendFormat": "__auto",
-          "range": true,
-          "refId": "D"
-        },
-        {
-          "datasource": {
-            "type": "prometheus",
-            "uid": "PBFA97CFB590B2093"
-          },
-          "editorMode": "code",
-          "expr": "sum by (callName) (rate(tb_getAccountTotalSent_sum[$__rate_interval])/rate(tb_getAccountTotalSent_count[$__rate_interval]))",
-          "hide": false,
-          "instant": false,
-          "legendFormat": "__auto",
-          "range": true,
-          "refId": "E"
-        },
-        {
-          "datasource": {
-            "type": "prometheus",
-            "uid": "PBFA97CFB590B2093"
-          },
-          "editorMode": "code",
-          "expr": "sum by (callName) (rate(handleCompleted_sum[$__rate_interval])/rate(handleCompleted_count[$__rate_interval]))",
-          "hide": false,
-          "instant": false,
-          "legendFormat": "__auto",
-          "range": true,
-          "refId": "F"
-        },
-        {
-          "datasource": {
-            "type": "prometheus",
-            "uid": "PBFA97CFB590B2093"
-          },
-          "editorMode": "code",
-          "expr": "sum by (callName) (rate(sendWebhookEvent_sum[$__rate_interval])/rate(sendWebhookEvent_count[$__rate_interval]))",
-          "hide": false,
-          "instant": false,
-          "legendFormat": "__auto",
-          "range": true,
-          "refId": "G"
-        },
-        {
-          "datasource": {
-            "type": "prometheus",
-            "uid": "PBFA97CFB590B2093"
-          },
-          "editorMode": "code",
-          "expr": "sum by (callName) (rate(handleFailed_sum[$__rate_interval])/rate(handleFailed_count[$__rate_interval]))",
-          "hide": false,
-          "instant": false,
-          "legendFormat": "__auto",
-          "range": true,
-          "refId": "H"
+          "refId": "A"
         }
       ],
-      "title": "Outgoing Payment Worker",
-      "type": "timeseries"
+      "title": "Graphql Resolver Duration (95th Percentile)",
+      "type": "bargauge"
     },
     {
       "datasource": {
@@ -1038,7 +1106,7 @@
         "h": 6,
         "w": 12,
         "x": 12,
-        "y": 11
+        "y": 18
       },
       "id": 13,
       "options": {
@@ -1074,79 +1142,6 @@
     },
     {
       "datasource": {
-        "type": "prometheus",
-        "uid": "PBFA97CFB590B2093"
-      },
-      "description": "",
-      "fieldConfig": {
-        "defaults": {
-          "color": {
-            "mode": "continuous-GrYlRd"
-          },
-          "fieldMinMax": false,
-          "mappings": [],
-          "thresholds": {
-            "mode": "absolute",
-            "steps": [
-              {
-                "color": "green",
-                "value": null
-              },
-              {
-                "color": "red",
-                "value": 80
-              }
-            ]
-          },
-          "unit": "s"
-        },
-        "overrides": []
-      },
-      "gridPos": {
-        "h": 12,
-        "w": 12,
-        "x": 0,
-        "y": 17
-      },
-      "id": 6,
-      "options": {
-        "displayMode": "gradient",
-        "maxVizHeight": 300,
-        "minVizHeight": 16,
-        "minVizWidth": 8,
-        "namePlacement": "auto",
-        "orientation": "horizontal",
-        "reduceOptions": {
-          "calcs": [
-            "lastNotNull"
-          ],
-          "fields": "",
-          "values": false
-        },
-        "showUnfilled": true,
-        "sizing": "auto",
-        "valueMode": "color"
-      },
-      "pluginVersion": "11.2.0",
-      "targets": [
-        {
-          "datasource": {
-            "type": "prometheus",
-            "uid": "PBFA97CFB590B2093"
-          },
-          "editorMode": "code",
-          "expr": "histogram_quantile(0.95, sum(rate(traces_spanmetrics_latency_bucket{span_name=~\"^(mutation|query).*\"}[$__rate_interval])) by (le, span_name))",
-          "instant": false,
-          "legendFormat": "__auto",
-          "range": true,
-          "refId": "A"
-        }
-      ],
-      "title": "Graphql Resolver Duration (95th Percentile)",
-      "type": "bargauge"
-    },
-    {
-      "datasource": {
         "type": "tempo",
         "uid": "P214B5B846CF3925F"
       },
@@ -1183,7 +1178,7 @@
         "h": 8,
         "w": 12,
         "x": 12,
-        "y": 17
+        "y": 24
       },
       "id": 4,
       "options": {
@@ -1316,7 +1311,7 @@
         "h": 8,
         "w": 12,
         "x": 0,
-        "y": 29
+        "y": 30
       },
       "id": 2,
       "interval": "15s",
@@ -1399,7 +1394,8 @@
             "mode": "absolute",
             "steps": [
               {
-                "color": "green"
+                "color": "green",
+                "value": null
               },
               {
                 "color": "red",
@@ -1414,7 +1410,7 @@
         "h": 8,
         "w": 12,
         "x": 0,
-        "y": 37
+        "y": 38
       },
       "id": 1,
       "interval": "15s",
@@ -1465,7 +1461,8 @@
             "mode": "absolute",
             "steps": [
               {
-                "color": "green"
+                "color": "green",
+                "value": null
               },
               {
                 "color": "red",
@@ -1481,7 +1478,7 @@
         "h": 5,
         "w": 12,
         "x": 0,
-        "y": 45
+        "y": 46
       },
       "id": 3,
       "options": {
@@ -1561,7 +1558,8 @@
             "mode": "absolute",
             "steps": [
               {
-                "color": "green"
+                "color": "green",
+                "value": null
               },
               {
                 "color": "red",
@@ -1577,7 +1575,7 @@
         "h": 5,
         "w": 12,
         "x": 0,
-        "y": 50
+        "y": 51
       },
       "id": 5,
       "options": {
