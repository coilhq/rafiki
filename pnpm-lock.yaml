--- conflicted
+++ resolved
@@ -52,10 +52,10 @@
       '@koa/router': ^12.0.0
       '@types/jest': ^28.1.7
       '@types/koa': 2.13.5
+      '@types/koa-bodyparser': ^4.3.7
+      '@types/koa-session': ^5.10.6
       '@types/koa__cors': ^3.1.1
       '@types/koa__router': ^8.0.11
-      '@types/koa-bodyparser': ^4.3.7
-      '@types/koa-session': ^5.10.6
       '@types/uuid': ^8.3.4
       ajv: ^8.11.0
       axios: ^0.27.2
@@ -100,10 +100,10 @@
     devDependencies:
       '@types/jest': 28.1.7
       '@types/koa': 2.13.5
+      '@types/koa-bodyparser': 4.3.7
+      '@types/koa-session': 5.10.6
       '@types/koa__cors': 3.3.0
       '@types/koa__router': 8.0.11
-      '@types/koa-bodyparser': 4.3.7
-      '@types/koa-session': 5.10.6
       '@types/uuid': 8.3.4
       jest-openapi: 0.14.2
       nock: 13.2.9
@@ -132,18 +132,11 @@
       '@types/ioredis': ^4.22.3
       '@types/jest': ^28.1.7
       '@types/koa': 2.13.5
+      '@types/koa-bodyparser': ^4.3.7
       '@types/koa__cors': ^3.0.2
       '@types/koa__router': ^8.0.11
-<<<<<<< HEAD
-      '@types/lodash': ^4.14.175
-      '@types/luxon': ^3.0.0
-      '@types/nock': ^11.1.0
-      '@types/pino': ^6.3.7
-=======
-      '@types/koa-bodyparser': ^4.3.7
       '@types/lodash': ^4.14.184
       '@types/luxon': ^3.0.0
->>>>>>> 7ad3c731
       '@types/react': ^18.0.17
       '@types/rosie': ^0.0.40
       '@types/tmp': ^0.2.3
@@ -174,7 +167,7 @@
       koa: ^2.13.1
       koa-bodyparser: ^4.3.0
       lodash: ^4.17.21
-      luxon: ^2.4.0
+      luxon: ^3.0.1
       nock: ^13.1.0
       node-mocks-http: ^1.10.1
       objection: ^3.0.1
@@ -229,16 +222,10 @@
       koa: 2.13.4
       koa-bodyparser: 4.3.0
       lodash: 4.17.21
-<<<<<<< HEAD
-      luxon: 2.5.0
-      objection: 2.2.18_knex@0.21.21
-      objection-db-errors: 1.1.2_objection@2.2.18
-      oer-utils: 5.1.2
-=======
+      luxon: 3.0.1
       objection: 3.0.1_knex@0.95.15
       objection-db-errors: 1.1.2_objection@3.0.1
       oer-utils: 5.1.3-alpha.1
->>>>>>> 7ad3c731
       openapi: link:../openapi
       pg: 8.7.3
       pino: 8.4.1
@@ -254,18 +241,11 @@
       '@types/ioredis': 4.28.10
       '@types/jest': 28.1.7
       '@types/koa': 2.13.5
+      '@types/koa-bodyparser': 4.3.7
       '@types/koa__cors': 3.3.0
       '@types/koa__router': 8.0.11
-<<<<<<< HEAD
-      '@types/lodash': 4.14.182
-      '@types/luxon': 3.0.0
-      '@types/nock': 11.1.0
-      '@types/pino': 6.3.12
-=======
-      '@types/koa-bodyparser': 4.3.7
       '@types/lodash': 4.14.184
       '@types/luxon': 3.0.0
->>>>>>> 7ad3c731
       '@types/react': 18.0.17
       '@types/rosie': 0.0.40
       '@types/tmp': 0.2.3
@@ -293,10 +273,10 @@
       '@koa/router': ^12.0.0
       '@types/jest': ^28.1.7
       '@types/koa': 2.13.5
+      '@types/koa-bodyparser': ^4.3.7
+      '@types/koa-session': ^5.10.6
       '@types/koa__cors': ^3.1.1
       '@types/koa__router': ^8.0.11
-      '@types/koa-bodyparser': ^4.3.7
-      '@types/koa-session': ^5.10.6
       '@types/uuid': ^8.3.4
       ajv: ^8.11.0
       axios: ^0.27.2
@@ -339,10 +319,10 @@
     devDependencies:
       '@types/jest': 28.1.7
       '@types/koa': 2.13.5
+      '@types/koa-bodyparser': 4.3.7
+      '@types/koa-session': 5.10.6
       '@types/koa__cors': 3.3.0
       '@types/koa__router': 8.0.11
-      '@types/koa-bodyparser': 4.3.7
-      '@types/koa-session': 5.10.6
       '@types/uuid': 8.3.4
       jest-openapi: 0.14.2
       nock: 13.2.9
@@ -369,21 +349,12 @@
     dependencies:
       '@apidevtools/json-schema-ref-parser': 9.0.9
       ajv: 8.11.0
-<<<<<<< HEAD
       ajv-formats: 2.1.1_ajv@8.11.0
-      openapi-default-setter: 11.1.0
-      openapi-request-coercer: 11.1.0
-      openapi-request-validator: 11.1.0
-      openapi-response-validator: 11.1.0
-      openapi-types: 11.1.0
-=======
-      ajv-formats: 2.1.1
       openapi-default-setter: 12.0.0
       openapi-request-coercer: 12.0.0
       openapi-request-validator: 12.0.0
       openapi-response-validator: 12.0.0
       openapi-types: 12.0.0
->>>>>>> 7ad3c731
     devDependencies:
       '@types/jest': 28.1.7
       '@types/koa': 2.13.5
@@ -1440,7 +1411,7 @@
       '@types/node': 18.7.6
       chalk: 4.1.2
       cosmiconfig: 7.0.1
-      cosmiconfig-typescript-loader: 2.0.2_mpnmplmnq665xuo2obudhyvib4
+      cosmiconfig-typescript-loader: 2.0.2_ndrz57f5vyp7rfp3d3xwuxjidu
       lodash: 4.17.21
       resolve-from: 5.0.0
       typescript: 4.7.4
@@ -3849,9 +3820,9 @@
       '@koa/cors': 2.2.3
       '@types/accepts': 1.3.5
       '@types/koa': 2.13.4
-      '@types/koa__cors': 2.2.3
       '@types/koa-bodyparser': 4.3.7
       '@types/koa-compose': 3.2.5
+      '@types/koa__cors': 2.2.3
       accepts: 1.3.8
       apollo-server-core: 2.25.4_graphql@15.8.0
       apollo-server-types: 0.9.0_graphql@15.8.0
@@ -4806,8 +4777,8 @@
     engines: {node: '>=10'}
     hasBin: true
     dependencies:
+      JSONStream: 1.3.5
       is-text-path: 1.0.1
-      JSONStream: 1.3.5
       lodash: 4.17.21
       meow: 8.1.2
       split2: 3.2.2
@@ -4862,11 +4833,12 @@
       '@iarna/toml': 2.2.5
     dev: true
 
-  /cosmiconfig-typescript-loader/2.0.2_mpnmplmnq665xuo2obudhyvib4:
+  /cosmiconfig-typescript-loader/2.0.2_ndrz57f5vyp7rfp3d3xwuxjidu:
     resolution: {integrity: sha512-KmE+bMjWMXJbkWCeY4FJX/npHuZPNr9XF9q9CIQ/bpFwi1qHfCmSiKarrCcRa0LO4fWjk93pVoeRtJAkTGcYNw==}
     engines: {node: '>=12', npm: '>=6'}
     peerDependencies:
       '@types/node': '*'
+      cosmiconfig: '>=7'
       typescript: '>=3'
     dependencies:
       '@types/node': 18.7.6
@@ -8031,8 +8003,8 @@
     engines: {node: '>=12'}
     dev: true
 
-  /luxon/2.5.0:
-    resolution: {integrity: sha512-IDkEPB80Rb6gCAU+FEib0t4FeJ4uVOuX1CQ9GsvU3O+JAGIgu0J7sf1OarXKaKDygTZIoJyU6YdZzTFRu+YR0A==}
+  /luxon/3.0.1:
+    resolution: {integrity: sha512-hF3kv0e5gwHQZKz4wtm4c+inDtyc7elkanAsBq+fundaCdUBNJB1dHEGUZIM6SfSBUlbVFduPwEtNjFK8wLtcw==}
     engines: {node: '>=12'}
     dev: false
 
