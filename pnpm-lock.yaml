--- conflicted
+++ resolved
@@ -28,19 +28,11 @@
       '@swc/core': 1.3.23
       '@swc/jest': 0.2.24_@swc+core@1.3.23
       '@types/jest': 28.1.8
-<<<<<<< HEAD
-      '@typescript-eslint/eslint-plugin': 5.34.0_nmnbazfjbrz4xhi3jjifu4qaiq
-      '@typescript-eslint/parser': 5.34.0_ha6vam6werchizxrnqvarmz2zu
-      eslint: 8.29.0
-      eslint-config-prettier: 8.5.0_eslint@8.29.0
-      eslint-plugin-react: 7.31.11_eslint@8.29.0
-=======
-      '@typescript-eslint/eslint-plugin': 5.34.0_wtjw7wwrr7cy4a2nv4l627gsja
-      '@typescript-eslint/parser': 5.34.0_7yp3msae2ah6x4svoyguc3s57e
+      '@typescript-eslint/eslint-plugin': 5.34.0_sgcowu5tbzfvqjo3as7yi6xzmq
+      '@typescript-eslint/parser': 5.34.0_lzzuuodtsqwxnvqeq4g4likcqa
       eslint: 8.30.0
       eslint-config-prettier: 8.5.0_eslint@8.30.0
       eslint-plugin-react: 7.31.11_eslint@8.30.0
->>>>>>> b009aa19
       husky: 8.0.2
       jest: 28.1.3_fiyh5jvzosauda27iarcbxkbce
       prettier: 2.8.1
@@ -359,21 +351,12 @@
       yaml: 2.1.3
     devDependencies:
       '@remix-run/dev': 1.6.8_cgxlqhaetfbjollwaaytbbpdmu
-<<<<<<< HEAD
-      '@remix-run/eslint-config': 1.6.8_rs3jl7lnrvpshavd7hw4h7u4sa
-      '@types/lodash': 4.14.191
-      '@types/react': 18.0.26
-      '@types/react-dom': 18.0.9
-      eslint: 8.29.0
-      typescript: 4.9.4
-=======
-      '@remix-run/eslint-config': 1.6.8_lmtwiu7ynh6bxnad4o7cws76p4
+      '@remix-run/eslint-config': 1.6.8_u7mmoyqfty2flmkfggora6dwra
       '@types/lodash': 4.14.191
       '@types/react': 18.0.26
       '@types/react-dom': 18.0.9
       eslint: 8.30.0
-      typescript: 4.7.4
->>>>>>> b009aa19
+      typescript: 4.9.4
 
   packages/open-payments:
     specifiers:
@@ -3535,11 +3518,7 @@
       - utf-8-validate
     dev: true
 
-<<<<<<< HEAD
-  /@remix-run/eslint-config/1.6.8_rs3jl7lnrvpshavd7hw4h7u4sa:
-=======
-  /@remix-run/eslint-config/1.6.8_lmtwiu7ynh6bxnad4o7cws76p4:
->>>>>>> b009aa19
+  /@remix-run/eslint-config/1.6.8_u7mmoyqfty2flmkfggora6dwra:
     resolution: {integrity: sha512-Y9MJR0iwGHQgWQ54QBSuxQbkMniXxmngPbhgYcPeFingvl4TZ2nEQJwAdKqtP7+auDrbN4HTrk4QefsD8OG3jw==}
     engines: {node: ^12.22.0 || ^14.17.0 || >=16.0.0}
     peerDependencies:
@@ -3555,35 +3534,19 @@
       '@babel/eslint-parser': 7.18.9_2lq3bk5634b4rejxqrvffw4gba
       '@babel/preset-react': 7.18.6_@babel+core@7.18.13
       '@rushstack/eslint-patch': 1.1.4
-<<<<<<< HEAD
-      '@typescript-eslint/eslint-plugin': 5.34.0_nmnbazfjbrz4xhi3jjifu4qaiq
-      '@typescript-eslint/parser': 5.34.0_ha6vam6werchizxrnqvarmz2zu
-      eslint: 8.29.0
-      eslint-import-resolver-node: 0.3.6
-      eslint-import-resolver-typescript: 2.7.1_lt3hqehuojhfcbzgzqfngbtmrq
-      eslint-plugin-import: 2.26.0_dkeeoioyj3xiutubs4uaomxfja
-      eslint-plugin-jest: 26.8.7_u225wl5kfniplacp23cnroonwq
-      eslint-plugin-jest-dom: 4.0.2_eslint@8.29.0
-      eslint-plugin-jsx-a11y: 6.6.1_eslint@8.29.0
-      eslint-plugin-node: 11.1.0_eslint@8.29.0
-      eslint-plugin-react: 7.31.11_eslint@8.29.0
-      eslint-plugin-react-hooks: 4.6.0_eslint@8.29.0
-      eslint-plugin-testing-library: 5.6.0_ha6vam6werchizxrnqvarmz2zu
-=======
-      '@typescript-eslint/eslint-plugin': 5.34.0_wtjw7wwrr7cy4a2nv4l627gsja
-      '@typescript-eslint/parser': 5.34.0_7yp3msae2ah6x4svoyguc3s57e
+      '@typescript-eslint/eslint-plugin': 5.34.0_sgcowu5tbzfvqjo3as7yi6xzmq
+      '@typescript-eslint/parser': 5.34.0_lzzuuodtsqwxnvqeq4g4likcqa
       eslint: 8.30.0
       eslint-import-resolver-node: 0.3.6
       eslint-import-resolver-typescript: 2.7.1_2lbwmhbr7bncddqbzzpg77o75m
       eslint-plugin-import: 2.26.0_5f5sybwi2xldg6vffnzljf62ae
-      eslint-plugin-jest: 26.8.7_7v2prhsemh7fkxqieo6ewev2qq
+      eslint-plugin-jest: 26.8.7_bgbofkieh3vyn6zqmmbnhlovxa
       eslint-plugin-jest-dom: 4.0.2_eslint@8.30.0
       eslint-plugin-jsx-a11y: 6.6.1_eslint@8.30.0
       eslint-plugin-node: 11.1.0_eslint@8.30.0
       eslint-plugin-react: 7.31.11_eslint@8.30.0
       eslint-plugin-react-hooks: 4.6.0_eslint@8.30.0
-      eslint-plugin-testing-library: 5.6.0_7yp3msae2ah6x4svoyguc3s57e
->>>>>>> b009aa19
+      eslint-plugin-testing-library: 5.6.0_lzzuuodtsqwxnvqeq4g4likcqa
       react: 18.2.0
       react-dom: 18.2.0_react@18.2.0
       typescript: 4.9.4
@@ -4407,11 +4370,7 @@
       '@types/yargs-parser': 21.0.0
     dev: true
 
-<<<<<<< HEAD
-  /@typescript-eslint/eslint-plugin/5.34.0_nmnbazfjbrz4xhi3jjifu4qaiq:
-=======
-  /@typescript-eslint/eslint-plugin/5.34.0_wtjw7wwrr7cy4a2nv4l627gsja:
->>>>>>> b009aa19
+  /@typescript-eslint/eslint-plugin/5.34.0_sgcowu5tbzfvqjo3as7yi6xzmq:
     resolution: {integrity: sha512-eRfPPcasO39iwjlUAMtjeueRGuIrW3TQ9WseIDl7i5UWuFbf83yYaU7YPs4j8+4CxUMIsj1k+4kV+E+G+6ypDQ==}
     engines: {node: ^12.22.0 || ^14.17.0 || >=16.0.0}
     peerDependencies:
@@ -4422,17 +4381,10 @@
       typescript:
         optional: true
     dependencies:
-<<<<<<< HEAD
-      '@typescript-eslint/parser': 5.34.0_ha6vam6werchizxrnqvarmz2zu
+      '@typescript-eslint/parser': 5.34.0_lzzuuodtsqwxnvqeq4g4likcqa
       '@typescript-eslint/scope-manager': 5.34.0
-      '@typescript-eslint/type-utils': 5.34.0_ha6vam6werchizxrnqvarmz2zu
-      '@typescript-eslint/utils': 5.34.0_ha6vam6werchizxrnqvarmz2zu
-=======
-      '@typescript-eslint/parser': 5.34.0_7yp3msae2ah6x4svoyguc3s57e
-      '@typescript-eslint/scope-manager': 5.34.0
-      '@typescript-eslint/type-utils': 5.34.0_7yp3msae2ah6x4svoyguc3s57e
-      '@typescript-eslint/utils': 5.34.0_7yp3msae2ah6x4svoyguc3s57e
->>>>>>> b009aa19
+      '@typescript-eslint/type-utils': 5.34.0_lzzuuodtsqwxnvqeq4g4likcqa
+      '@typescript-eslint/utils': 5.34.0_lzzuuodtsqwxnvqeq4g4likcqa
       debug: 4.3.4
       eslint: 8.30.0
       functional-red-black-tree: 1.0.1
@@ -4445,11 +4397,7 @@
       - supports-color
     dev: true
 
-<<<<<<< HEAD
-  /@typescript-eslint/parser/5.34.0_ha6vam6werchizxrnqvarmz2zu:
-=======
-  /@typescript-eslint/parser/5.34.0_7yp3msae2ah6x4svoyguc3s57e:
->>>>>>> b009aa19
+  /@typescript-eslint/parser/5.34.0_lzzuuodtsqwxnvqeq4g4likcqa:
     resolution: {integrity: sha512-SZ3NEnK4usd2CXkoV3jPa/vo1mWX1fqRyIVUQZR4As1vyp4fneknBNJj+OFtV8WAVgGf+rOHMSqQbs2Qn3nFZQ==}
     engines: {node: ^12.22.0 || ^14.17.0 || >=16.0.0}
     peerDependencies:
@@ -4463,13 +4411,8 @@
       '@typescript-eslint/types': 5.34.0
       '@typescript-eslint/typescript-estree': 5.34.0_typescript@4.9.4
       debug: 4.3.4
-<<<<<<< HEAD
-      eslint: 8.29.0
+      eslint: 8.30.0
       typescript: 4.9.4
-=======
-      eslint: 8.30.0
-      typescript: 4.7.4
->>>>>>> b009aa19
     transitivePeerDependencies:
       - supports-color
     dev: true
@@ -4482,11 +4425,7 @@
       '@typescript-eslint/visitor-keys': 5.34.0
     dev: true
 
-<<<<<<< HEAD
-  /@typescript-eslint/type-utils/5.34.0_ha6vam6werchizxrnqvarmz2zu:
-=======
-  /@typescript-eslint/type-utils/5.34.0_7yp3msae2ah6x4svoyguc3s57e:
->>>>>>> b009aa19
+  /@typescript-eslint/type-utils/5.34.0_lzzuuodtsqwxnvqeq4g4likcqa:
     resolution: {integrity: sha512-Pxlno9bjsQ7hs1pdWRUv9aJijGYPYsHpwMeCQ/Inavhym3/XaKt1ZKAA8FIw4odTBfowBdZJDMxf2aavyMDkLg==}
     engines: {node: ^12.22.0 || ^14.17.0 || >=16.0.0}
     peerDependencies:
@@ -4496,19 +4435,11 @@
       typescript:
         optional: true
     dependencies:
-<<<<<<< HEAD
-      '@typescript-eslint/utils': 5.34.0_ha6vam6werchizxrnqvarmz2zu
+      '@typescript-eslint/utils': 5.34.0_lzzuuodtsqwxnvqeq4g4likcqa
       debug: 4.3.4
-      eslint: 8.29.0
+      eslint: 8.30.0
       tsutils: 3.21.0_typescript@4.9.4
       typescript: 4.9.4
-=======
-      '@typescript-eslint/utils': 5.34.0_7yp3msae2ah6x4svoyguc3s57e
-      debug: 4.3.4
-      eslint: 8.30.0
-      tsutils: 3.21.0_typescript@4.7.4
-      typescript: 4.7.4
->>>>>>> b009aa19
     transitivePeerDependencies:
       - supports-color
     dev: true
@@ -4539,11 +4470,7 @@
       - supports-color
     dev: true
 
-<<<<<<< HEAD
-  /@typescript-eslint/utils/5.34.0_ha6vam6werchizxrnqvarmz2zu:
-=======
-  /@typescript-eslint/utils/5.34.0_7yp3msae2ah6x4svoyguc3s57e:
->>>>>>> b009aa19
+  /@typescript-eslint/utils/5.34.0_lzzuuodtsqwxnvqeq4g4likcqa:
     resolution: {integrity: sha512-kWRYybU4Rn++7lm9yu8pbuydRyQsHRoBDIo11k7eqBWTldN4xUdVUMCsHBiE7aoEkFzrUEaZy3iH477vr4xHAQ==}
     engines: {node: ^12.22.0 || ^14.17.0 || >=16.0.0}
     peerDependencies:
@@ -4552,13 +4479,8 @@
       '@types/json-schema': 7.0.11
       '@typescript-eslint/scope-manager': 5.34.0
       '@typescript-eslint/types': 5.34.0
-<<<<<<< HEAD
       '@typescript-eslint/typescript-estree': 5.34.0_typescript@4.9.4
-      eslint: 8.29.0
-=======
-      '@typescript-eslint/typescript-estree': 5.34.0_typescript@4.7.4
       eslint: 8.30.0
->>>>>>> b009aa19
       eslint-scope: 5.1.1
       eslint-utils: 3.0.0_eslint@8.30.0
     transitivePeerDependencies:
@@ -6936,11 +6858,7 @@
       eslint-import-resolver-webpack:
         optional: true
     dependencies:
-<<<<<<< HEAD
-      '@typescript-eslint/parser': 5.34.0_ha6vam6werchizxrnqvarmz2zu
-=======
-      '@typescript-eslint/parser': 5.34.0_7yp3msae2ah6x4svoyguc3s57e
->>>>>>> b009aa19
+      '@typescript-eslint/parser': 5.34.0_lzzuuodtsqwxnvqeq4g4likcqa
       debug: 3.2.7
       eslint: 8.30.0
       eslint-import-resolver-node: 0.3.6
@@ -6969,11 +6887,7 @@
       '@typescript-eslint/parser':
         optional: true
     dependencies:
-<<<<<<< HEAD
-      '@typescript-eslint/parser': 5.34.0_ha6vam6werchizxrnqvarmz2zu
-=======
-      '@typescript-eslint/parser': 5.34.0_7yp3msae2ah6x4svoyguc3s57e
->>>>>>> b009aa19
+      '@typescript-eslint/parser': 5.34.0_lzzuuodtsqwxnvqeq4g4likcqa
       array-includes: 3.1.6
       array.prototype.flat: 1.3.0
       debug: 2.6.9
@@ -7006,11 +6920,7 @@
       requireindex: 1.2.0
     dev: true
 
-<<<<<<< HEAD
-  /eslint-plugin-jest/26.8.7_u225wl5kfniplacp23cnroonwq:
-=======
-  /eslint-plugin-jest/26.8.7_7v2prhsemh7fkxqieo6ewev2qq:
->>>>>>> b009aa19
+  /eslint-plugin-jest/26.8.7_bgbofkieh3vyn6zqmmbnhlovxa:
     resolution: {integrity: sha512-nJJVv3VY6ZZvJGDMC8h1jN/TIGT4We1JkNn1lvstPURicr/eZPVnlFULQ4W2qL9ByCuCr1hPmlBOc2aZ1ktw4Q==}
     engines: {node: ^12.22.0 || ^14.17.0 || >=16.0.0}
     peerDependencies:
@@ -7023,15 +6933,9 @@
       jest:
         optional: true
     dependencies:
-<<<<<<< HEAD
-      '@typescript-eslint/eslint-plugin': 5.34.0_nmnbazfjbrz4xhi3jjifu4qaiq
-      '@typescript-eslint/utils': 5.34.0_ha6vam6werchizxrnqvarmz2zu
-      eslint: 8.29.0
-=======
-      '@typescript-eslint/eslint-plugin': 5.34.0_wtjw7wwrr7cy4a2nv4l627gsja
-      '@typescript-eslint/utils': 5.34.0_7yp3msae2ah6x4svoyguc3s57e
+      '@typescript-eslint/eslint-plugin': 5.34.0_sgcowu5tbzfvqjo3as7yi6xzmq
+      '@typescript-eslint/utils': 5.34.0_lzzuuodtsqwxnvqeq4g4likcqa
       eslint: 8.30.0
->>>>>>> b009aa19
     transitivePeerDependencies:
       - supports-color
       - typescript
@@ -7107,23 +7011,14 @@
       string.prototype.matchall: 4.0.8
     dev: true
 
-<<<<<<< HEAD
-  /eslint-plugin-testing-library/5.6.0_ha6vam6werchizxrnqvarmz2zu:
-=======
-  /eslint-plugin-testing-library/5.6.0_7yp3msae2ah6x4svoyguc3s57e:
->>>>>>> b009aa19
+  /eslint-plugin-testing-library/5.6.0_lzzuuodtsqwxnvqeq4g4likcqa:
     resolution: {integrity: sha512-y63TRzPhGCMNsnUwMGJU1MFWc/3GvYw+nzobp9QiyNTTKsgAt5RKAOT1I34+XqVBpX1lC8bScoOjCkP7iRv0Mw==}
     engines: {node: ^12.22.0 || ^14.17.0 || >=16.0.0, npm: '>=6'}
     peerDependencies:
       eslint: ^7.5.0 || ^8.0.0
     dependencies:
-<<<<<<< HEAD
-      '@typescript-eslint/utils': 5.34.0_ha6vam6werchizxrnqvarmz2zu
-      eslint: 8.29.0
-=======
-      '@typescript-eslint/utils': 5.34.0_7yp3msae2ah6x4svoyguc3s57e
+      '@typescript-eslint/utils': 5.34.0_lzzuuodtsqwxnvqeq4g4likcqa
       eslint: 8.30.0
->>>>>>> b009aa19
     transitivePeerDependencies:
       - supports-color
       - typescript
