--- conflicted
+++ resolved
@@ -3562,393 +3562,221 @@
 	],
 	"variable": [
 		{
-<<<<<<< HEAD
-			"id": "2a049ae1-87d3-41cc-849d-f1eab3c4ae1b",
-=======
 			"id": "944c7e30-3493-4064-9156-d51c7de8e1f0",
->>>>>>> ded2aef5
 			"key": "OpenPaymentsHost",
 			"value": "http://localhost:3000"
 		},
 		{
-<<<<<<< HEAD
-			"id": "18bb572a-7e6b-4956-8963-15ce5bb276e8",
-=======
 			"id": "1ab20c6c-3ad2-42a1-b185-06018760ae5e",
->>>>>>> ded2aef5
 			"key": "PeerOpenPaymentsHost",
 			"value": "http://localhost:4000"
 		},
 		{
-<<<<<<< HEAD
-			"id": "72744e75-721a-4692-b740-2ce58e64b318",
-=======
 			"id": "64a4fc87-50e9-4bd2-a82b-c13253313455",
->>>>>>> ded2aef5
 			"key": "OpenPaymentsAuthHost",
 			"value": "http://localhost:3006"
 		},
 		{
-<<<<<<< HEAD
-			"id": "88b8c994-6302-4434-98f8-02562244fde1",
-=======
 			"id": "878d0822-0e77-4cc4-94c2-e20f3cb30a07",
->>>>>>> ded2aef5
 			"key": "PeerOpenPaymentsAuthHost",
 			"value": "http://localhost:4006"
 		},
 		{
-<<<<<<< HEAD
-			"id": "13925f0a-4b26-4b62-80a1-91b7210568b3",
-=======
 			"id": "d6c0a019-ccac-4178-a23c-922757cabe5c",
->>>>>>> ded2aef5
 			"key": "RafikiGraphqlHost",
 			"value": "http://localhost:3001"
 		},
 		{
-<<<<<<< HEAD
-			"id": "59cb7407-45ad-4340-906f-6a75980e19a3",
-=======
 			"id": "133ec9a0-57ca-41b0-bbcb-c89c1bff1ee3",
->>>>>>> ded2aef5
 			"key": "RafikiAuthGraphqlHost",
 			"value": "http://localhost:3003",
 			"type": "string"
 		},
 		{
-<<<<<<< HEAD
-			"id": "d491f27e-58e8-4827-aec2-ec1b6fa85039",
-=======
 			"id": "6eeb25e7-8d98-47e6-8e50-24c469c8c842",
->>>>>>> ded2aef5
 			"key": "PeerGraphqlHost",
 			"value": "http://localhost:4001"
 		},
 		{
-<<<<<<< HEAD
-			"id": "38324423-bc0a-467b-b833-ecc0e641bbe8",
-=======
 			"id": "3793b949-4357-43af-9a4a-123ef4141aa3",
->>>>>>> ded2aef5
 			"key": "PeerAuthGraphqlHost",
 			"value": "http://localhost:4003",
 			"type": "string"
 		},
 		{
-<<<<<<< HEAD
-			"id": "e551ac2d-6ad8-4848-88f2-b17a0f69a848",
-=======
 			"id": "46f5be2e-262c-46ae-be12-efbc45ab7788",
->>>>>>> ded2aef5
 			"key": "SignatureHost",
 			"value": "http://localhost:3040"
 		},
 		{
-<<<<<<< HEAD
-			"id": "5b9b4464-9fe2-45dd-8959-b0c3d8c3095b",
-=======
 			"id": "2ef5ded5-9c51-4eb0-8db8-fa3f3d8a645e",
->>>>>>> ded2aef5
 			"key": "PeerSignatureHost",
 			"value": "http://localhost:3041"
 		},
 		{
-<<<<<<< HEAD
-			"id": "e3cca533-f62b-4ecd-94d3-68867a377074",
-=======
 			"id": "6ab4ef29-4c6a-4c9d-9f90-c095a120c926",
->>>>>>> ded2aef5
 			"key": "gfranklinPaymentPointer",
 			"value": "http://localhost:3000/accounts/gfranklin"
 		},
 		{
-<<<<<<< HEAD
-			"id": "76eb0375-c81d-4383-afb2-e70069c82cb5",
-=======
 			"id": "7bcfe983-03ed-40bb-909a-7d3dc4e342c8",
->>>>>>> ded2aef5
 			"key": "asmithPaymentPointer",
 			"value": "http://localhost:4000/accounts/asmith",
 			"type": "string"
 		},
 		{
-<<<<<<< HEAD
-			"id": "2cbfa67e-f810-44c7-9c48-a305e60afc41",
-=======
 			"id": "08950206-65ba-4c5b-b26b-1517525cebcc",
->>>>>>> ded2aef5
 			"key": "gfranklinPaymentPointerId",
 			"value": "6abd8671-72d0-41ee-8e0a-0b28eff522a5",
 			"type": "string"
 		},
 		{
-<<<<<<< HEAD
-			"id": "5685387e-1173-4a96-832d-55014f550fc6",
-=======
 			"id": "d5d03295-01bc-4354-a44f-970383d0c5c6",
->>>>>>> ded2aef5
 			"key": "pfryPaymentPointer",
 			"value": "http://localhost:4000/accounts/pfry"
 		},
 		{
-<<<<<<< HEAD
-			"id": "3326ea4f-09d4-47b9-9ade-2f6d0cc0ac2e",
-=======
 			"id": "32dc332f-c423-4004-92aa-8acb835b82b7",
->>>>>>> ded2aef5
 			"key": "accessToken",
 			"value": "example-access-token"
 		},
 		{
-<<<<<<< HEAD
-			"id": "74cd2989-5498-4375-874a-b0621bd94ae7",
-=======
 			"id": "c1f8438f-c4ed-472f-bae3-55920d19ddaa",
->>>>>>> ded2aef5
 			"key": "paymentPointerId",
 			"value": "bde8da93-9bff-4251-90ce-abb15e7d444c"
 		},
 		{
-<<<<<<< HEAD
-			"id": "771b88cc-6b45-4af6-b85a-a1849c37883b",
-=======
 			"id": "956a9618-6f91-4eba-8010-4ea177d23923",
->>>>>>> ded2aef5
 			"key": "incomingPaymentId",
 			"value": "dc7b71a5-d78e-450c-b4c5-7db299f2a133"
 		},
 		{
-<<<<<<< HEAD
-			"id": "faa34a68-38eb-4658-b6e5-23eed15becff",
-=======
 			"id": "94acdf86-b003-4192-bf1b-a92a9165ff78",
->>>>>>> ded2aef5
 			"key": "connectionId",
 			"value": "23de6081-b340-4334-b335-a2328bbb3334"
 		},
 		{
-<<<<<<< HEAD
-			"id": "38b0467a-3a14-41b1-9463-9b2fe5a9e823",
-=======
 			"id": "8ff9dcdd-4d74-4dcc-a3a6-edc50f5ed8e8",
->>>>>>> ded2aef5
 			"key": "outgoingPaymentId",
 			"value": "empty"
 		},
 		{
-<<<<<<< HEAD
-			"id": "2e39198d-aaf6-4d22-9b10-9a543761f1b5",
-=======
 			"id": "b501db9d-7463-4083-8540-bb009a37fca6",
->>>>>>> ded2aef5
 			"key": "quoteId",
 			"value": "http://backend/d982ab2f-4380-4d05-be3b-43d23a57d23f/quotes/8adaa7f9-fbd2-4cc2-89b5-6f354d68728e"
 		},
 		{
-<<<<<<< HEAD
-			"id": "7d633e46-ca04-426e-856f-d00186b7af7c",
-=======
 			"id": "3368dd42-ace2-4141-b62a-34ee51f8684a",
->>>>>>> ded2aef5
 			"key": "tokenId",
 			"value": "f6cf615c-70e8-4b04-bd86-0d6ac41a4c85"
 		},
 		{
-<<<<<<< HEAD
-			"id": "ba0d5ae3-b2d1-4522-9208-d0a3dbc6efb0",
-=======
 			"id": "ec7aaa76-1bba-435b-a1d1-ff8d3b57796e",
->>>>>>> ded2aef5
 			"key": "tomorrow",
 			"value": ""
 		},
 		{
-<<<<<<< HEAD
-			"id": "2683db7d-045a-4b9d-9a44-d63ff632a595",
-=======
 			"id": "a8b8572e-c048-4696-8573-5ae211b56c54",
->>>>>>> ded2aef5
 			"key": "uniquePaymentPointer",
 			"value": ""
 		},
 		{
-<<<<<<< HEAD
-			"id": "b5490fd0-0a52-4970-9fe3-19ed03cc13c3",
-=======
 			"id": "1433fd40-653b-47a1-914f-f29eade927c4",
->>>>>>> ded2aef5
 			"key": "quoteUrl",
 			"value": ""
 		},
 		{
-<<<<<<< HEAD
-			"id": "4a1c2cb7-8bf0-4f6e-911d-147a569c50dd",
-=======
 			"id": "a9d61444-0d16-43af-9877-f84c0b06c022",
->>>>>>> ded2aef5
 			"key": "incomingPaymentUrl",
 			"value": ""
 		},
 		{
-<<<<<<< HEAD
-			"id": "1c3d8489-8409-4218-932a-e17d3ee12c99",
-=======
 			"id": "f614916c-bf7e-42ce-8414-37071bac413a",
->>>>>>> ded2aef5
 			"key": "continueToken",
 			"value": ""
 		},
 		{
-<<<<<<< HEAD
-			"id": "4360227d-5817-4b89-8c84-350e5f49c759",
-=======
 			"id": "5eff82d1-3255-4290-97d3-44dd99002340",
->>>>>>> ded2aef5
 			"key": "continueId",
 			"value": ""
 		},
 		{
-<<<<<<< HEAD
-			"id": "2b2ea6d5-e740-4e9a-b0e9-a7e3a77b42ed",
-=======
 			"id": "d200884d-5d64-447d-bfcf-2f6d4af53f8c",
->>>>>>> ded2aef5
 			"key": "paymentPointerUrl",
 			"value": ""
 		},
 		{
-<<<<<<< HEAD
-			"id": "75328f12-c889-4a42-84b2-a8709480d129",
-=======
 			"id": "bcfc2c84-e9b4-4698-b2be-9696f788167a",
->>>>>>> ded2aef5
 			"key": "createPaymentPointerRequest",
 			"value": ""
 		},
 		{
-<<<<<<< HEAD
-			"id": "96b6d849-8820-4ea2-b0a6-791d2e2ca396",
-=======
 			"id": "3f9a12ab-0711-4408-8a6e-cdb6a4b05e4c",
->>>>>>> ded2aef5
 			"key": "secondPaymentPointerId",
 			"value": ""
 		},
 		{
-<<<<<<< HEAD
-			"id": "8ddc2960-344a-41f1-9c9f-8387974111d1",
-=======
 			"id": "97e01aea-13a2-4f24-871a-e69c36010ebe",
->>>>>>> ded2aef5
 			"key": "assetId",
 			"value": ""
 		},
 		{
-<<<<<<< HEAD
-			"id": "a7860581-4926-4e65-9164-ee5704f3f3f9",
-=======
 			"id": "6be9078c-9a2e-4fea-8308-94e39ad25b2e",
->>>>>>> ded2aef5
 			"key": "preRequestSignatures",
 			"value": "const requestUrl = request.url\n  .replace(/{{([A-Za-z]\\w+)}}/g, (_, key) => pm.collectionVariables.get(key))\n  .replace(/localhost:([3,4])000/g, (_, key) =>\n    key === '3' ? 'cloud-nine-wallet-backend' : 'happy-life-bank-backend'\n  )\nconst requestBody =\n  request.method === 'POST' && Object.keys(request.data).length !== 0\n    ? request.data.replace(/{{([A-Za-z]\\w+)}}/g, (_, key) =>\n        pm.collectionVariables.get(key)\n      )\n    : undefined\nconst requestHeaders = JSON.parse(\n  JSON.stringify(request.headers).replace(/{{([A-Za-z]\\w+)}}/g, (_, key) =>\n    pm.collectionVariables.get(key)\n  )\n)\n// Request Signature Headers\npm.sendRequest(\n  {\n    url: pm.collectionVariables.get('signatureUrl'),\n    method: 'POST',\n    header: {\n      'content-type': 'application/json'\n    },\n    body: {\n      mode: 'raw',\n      raw: JSON.stringify({\n        keyId: pm.collectionVariables.get('keyId'),\n        request: {\n          url: requestUrl,\n          method: request.method,\n          headers: requestHeaders,\n          body: requestBody\n        }\n      })\n    }\n  },\n  (_, res) => {\n    const headers = res.json()\n    for (let [key, value] of Object.entries(headers)) {\n      pm.request.headers.add({ key, value })\n    }\n  }\n)\n"
 		},
 		{
-<<<<<<< HEAD
-			"id": "1f42ac2b-804a-4fb5-9e24-7a206c3bd921",
-=======
 			"id": "6d404e75-7239-4cc1-b5b2-25645dd87d2e",
->>>>>>> ded2aef5
 			"key": "preRequestSignaturesGrantRequest",
 			"value": "const url = require('url')\n\nconst body = JSON.parse(request.data)\nconst client = url.parse(body.client)\nconst jwkUrl = `http://localhost:${\n  client.host === 'cloud-nine-wallet-backend' ? '3' : '4'\n}000${client.path}/jwks.json`\npm.collectionVariables.set(\n  'signatureUrl',\n  pm.collectionVariables.get(\n    client.host === 'cloud-nine-wallet-backend'\n      ? 'SignatureHost'\n      : 'PeerSignatureHost'\n  )\n)\n\nconst requestUrl = request.url.replace(/{{([A-Za-z]\\w+)}}/g, (_, key) =>\n  pm.collectionVariables.get(key)\n)\nconst requestBody = request.data.replace(/{{([A-Za-z]\\w+)}}/g, (_, key) =>\n  pm.collectionVariables.get(key)\n)\nconst requestHeaders = JSON.parse(\n  JSON.stringify(request.headers).replace(/{{([A-Za-z]\\w+)}}/g, (_, key) =>\n    pm.collectionVariables.get(key)\n  )\n)\n\n// Request Client JWK\npm.sendRequest(\n  {\n    url: jwkUrl,\n    method: 'GET',\n    header: {\n      Host: client.host\n    }\n  },\n  (err, res) => {\n    const keys = res.json()\n    pm.collectionVariables.set('keyId', keys.keys[0].kid)\n\n    // Request Signature Headers\n    pm.sendRequest(\n      {\n        url: pm.collectionVariables.get('signatureUrl'),\n        method: 'POST',\n        header: {\n          'content-type': 'application/json'\n        },\n        body: {\n          mode: 'raw',\n          raw: JSON.stringify({\n            keyId: pm.collectionVariables.get('keyId'),\n            request: {\n              url: requestUrl,\n              method: request.method,\n              headers: requestHeaders,\n              body: requestBody\n            }\n          })\n        }\n      },\n      (_, res) => {\n        const headers = res.json()\n        for (let [key, value] of Object.entries(headers)) {\n          pm.request.headers.add({ key, value })\n        }\n      }\n    )\n  }\n)\n"
 		},
 		{
-<<<<<<< HEAD
-			"id": "03adbb45-72dd-499c-9c13-af2e8f02fae9",
-=======
 			"id": "84f3e3cd-e9f9-49fe-989e-4b84dbd77f1e",
->>>>>>> ded2aef5
 			"key": "signatureUrl",
 			"value": ""
 		},
 		{
-<<<<<<< HEAD
-			"id": "c622f71c-0884-4e8f-8dc5-7a946bccb207",
-=======
 			"id": "de3e76bb-c987-411c-8be2-be8cf1d8c329",
->>>>>>> ded2aef5
 			"key": "keyId",
 			"value": ""
 		},
 		{
-<<<<<<< HEAD
-			"id": "cadd5b18-2c18-486e-9d0e-c0b03e9b992b",
-=======
 			"id": "ef9ffbc0-5273-4336-a341-6f3008889e4c",
->>>>>>> ded2aef5
 			"key": "peerId",
 			"value": ""
 		},
 		{
-<<<<<<< HEAD
-			"id": "44fdf6d4-396e-4a80-9bd8-04c9ccc81de0",
-=======
 			"id": "c21bf0c2-7756-4f0f-9ce1-3501f6b77481",
->>>>>>> ded2aef5
 			"key": "paymentPointerKeyId",
 			"value": ""
 		},
 		{
-<<<<<<< HEAD
-			"id": "286b30a6-9aaa-4bba-9a48-aa87de0760ee",
-=======
 			"id": "8e8dde48-26e2-455d-93ff-9f7cb185b0e8",
->>>>>>> ded2aef5
 			"key": "secureOpenPaymentsHost",
 			"value": ""
 		},
 		{
-<<<<<<< HEAD
-			"id": "0325abb5-aec9-477e-a9b0-5fdf9952f234",
-=======
 			"id": "263ae5d4-7786-498d-a800-473c2491d853",
->>>>>>> ded2aef5
 			"key": "tokenManagementUrl",
 			"value": ""
 		},
 		{
-<<<<<<< HEAD
-			"id": "01de3ce2-31ad-4554-b7bd-2529e1b25bfd",
-=======
 			"id": "7f407689-2be9-400c-8fc8-9ad6ae3d8d81",
->>>>>>> ded2aef5
 			"key": "quoteSendAmountValue",
 			"value": ""
 		},
 		{
-<<<<<<< HEAD
-			"id": "16d0a103-c0ff-4fd1-9932-3afdedc6ee20",
-=======
 			"id": "30028594-b4a9-4351-a150-7a2567ca3a50",
->>>>>>> ded2aef5
 			"key": "quoteReceiveAmountValue",
 			"value": ""
 		},
 		{
-<<<<<<< HEAD
-			"id": "76361eaa-f774-4c91-aa1d-033bea1cc4bc",
-=======
 			"id": "76dc3f03-969d-46f1-979f-e4080ee65bda",
->>>>>>> ded2aef5
 			"key": "idempotencyKey",
 			"value": ""
 		},
 		{
-<<<<<<< HEAD
-			"id": "52de7b71-ca90-478d-adf9-db1e4e82756e",
-=======
 			"id": "5de9836b-1df0-4fb0-8fa6-279ab1d33d8d",
->>>>>>> ded2aef5
 			"key": "receiverId",
 			"value": ""
 		}
