--- conflicted
+++ resolved
@@ -1620,73 +1620,9 @@
 									}
 								],
 								"url": {
-<<<<<<< HEAD
 									"raw": "{{pfryWalletAddress}}/incoming-payments/{{incomingPaymentId}}",
 									"host": [
 										"{{pfryWalletAddress}}"
-									],
-									"path": [
-										"incoming-payments",
-										"{{incomingPaymentId}}"
-									]
-								}
-							},
-							"response": []
-						},
-						{
-							"name": "Get Incoming Payment (Unauthenticated)",
-							"event": [
-								{
-									"listen": "test",
-									"script": {
-										"id": "836507d4-1c20-4b2c-ad6f-b374cb57d305",
-										"exec": [
-											"pm.test(\"Status code is 200\", function () {",
-											"    pm.response.to.have.status(200);",
-											"});",
-											""
-										],
-										"type": "text/javascript"
-									}
-								},
-								{
-									"listen": "prerequest",
-									"script": {
-										"id": "96baae4b-4a6a-4265-b1f5-29d0f16e11ad",
-										"exec": [
-											""
-										],
-										"type": "text/javascript"
-									}
-								}
-							],
-							"id": "e53e9769-1a49-4d1d-a1f8-a94e54e4a4fd",
-							"protocolProfileBehavior": {
-								"disableBodyPruning": true
-							},
-							"request": {
-								"method": "GET",
-								"header": [
-									{
-										"key": "Authorization",
-										"value": "GNAP {{accessToken}}",
-										"disabled": true
-									},
-									{
-										"key": "Host",
-										"value": "happy-life-bank-backend"
-									}
-								],
-								"url": {
-									"raw": "{{pfryWalletAddress}}/incoming-payments/{{incomingPaymentId}}",
-									"host": [
-										"{{pfryWalletAddress}}"
-=======
-									"raw": "http://localhost:4000/incoming-payments/{{incomingPaymentId}}",
-									"protocol": "http",
-									"host": [
-										"localhost"
->>>>>>> 1b24ebec
 									],
 									"port": "4000",
 									"path": [
@@ -1878,11 +1814,7 @@
 								],
 								"body": {
 									"mode": "raw",
-<<<<<<< HEAD
-									"raw": "{\n    \"receiver\": \"https://happy-life-bank-backend/accounts/pfry/incoming-payments/{{incomingPaymentId}}\",\n    \"debitAmount\": {\n        \"value\": \"1000\",\n        \"assetCode\": \"USD\",\n        \"assetScale\": 2\n    },\n    \"method\": \"ilp\"\n}",
-=======
-									"raw": "{\n    \"walletAddress\": {{gfranklinWalletAddress}},\n    \"receiver\": \"https://happy-life-bank-backend/accounts/pfry/incoming-payments/{{incomingPaymentId}}\",\n    \"debitAmount\": {\n        \"value\": \"1000\",\n        \"assetCode\": \"USD\",\n        \"assetScale\": 2\n    }\n}",
->>>>>>> 1b24ebec
+									"raw": "{\n    \"walletAddress\": {{gfranklinWalletAddress}},\n    \"receiver\": \"https://happy-life-bank-backend/accounts/pfry/incoming-payments/{{incomingPaymentId}}\",\n    \"debitAmount\": {\n        \"value\": \"1000\",\n        \"assetCode\": \"USD\",\n        \"assetScale\": 2\n    }\n    \"method\": \"ilp\"\n}",
 									"options": {
 										"raw": {
 											"language": "json"
