{
	"info": {
		"_postman_id": "92761441-6d0c-4fc6-aa04-73eccf6afd4c",
		"name": "Interledger",
		"schema": "https://schema.getpostman.com/json/collection/v2.1.0/collection.json",
		"_uid": "23674746-92761441-6d0c-4fc6-aa04-73eccf6afd4c"
	},
	"item": [
		{
			"name": "Rafiki Admin APIs",
			"item": [
				{
					"name": "Create Asset",
					"event": [
						{
							"listen": "test",
							"script": {
								"id": "f852a7a5-0e89-499a-9bff-c53a84d78773",
								"exec": [
									"const body = pm.response.json();",
									"",
									"pm.collectionVariables.set(\"assetId\", body.data.createAsset.asset.id);"
								],
								"type": "text/javascript"
							}
						}
					],
					"id": "7eeac689-1a11-4bf7-961c-ed2f51fccc62",
					"protocolProfileBehavior": {
						"disableBodyPruning": true
					},
					"request": {
						"method": "POST",
						"header": [],
						"body": {
							"mode": "graphql",
							"graphql": {
								"query": "mutation CreateAsset($input: CreateAssetInput!) {\n  createAsset(input: $input) {\n    asset {\n      code\n      createdAt\n      id\n      scale\n      withdrawalThreshold\n      liquidityThreshold\n    }\n    code\n    message\n    success\n  }\n}",
								"variables": "{\n  \"input\": {\n    \"code\": \"USD\",\n    \"scale\": 6,\n    \"withdrawalThreshold\": null,\n    \"liquidityThreshold\": \"100000000\"\n  }\n}"
							}
						},
						"url": {
							"raw": "{{RafikiGraphqlHost}}/graphql",
							"host": [
								"{{RafikiGraphqlHost}}"
							],
							"path": [
								"graphql"
							]
						}
					},
					"response": []
				},
				{
					"name": "Update Asset",
					"event": [
						{
							"listen": "test",
							"script": {
								"id": "e024410d-9eb8-41f5-9cab-691f76721bb6",
								"exec": [
									""
								],
								"type": "text/javascript"
							}
						}
					],
					"id": "68c26713-273b-4bee-88e6-8f38f1ed57b2",
					"protocolProfileBehavior": {
						"disableBodyPruning": true
					},
					"request": {
						"method": "POST",
						"header": [],
						"body": {
							"mode": "graphql",
							"graphql": {
								"query": "mutation UpdateAsset($input: UpdateAssetInput!) {\n  updateAsset(input: $input) {\n    asset {\n      code\n      createdAt\n      id\n      scale\n      withdrawalThreshold\n      liquidityThreshold\n    }\n    code\n    message\n    success\n  }\n}",
								"variables": "{\n  \"input\": {\n    \"id\": \"{{assetId}}\",\n    \"withdrawalThreshold\": 100,\n    \"liquidityThreshold\": 100\n  }\n}"
							}
						},
						"url": {
							"raw": "{{RafikiGraphqlHost}}/graphql",
							"host": [
								"{{RafikiGraphqlHost}}"
							],
							"path": [
								"graphql"
							]
						}
					},
					"response": []
				},
				{
					"name": "Get Asset",
					"id": "1a43bdb1-ddcb-4c62-a446-470433751278",
					"protocolProfileBehavior": {
						"disableBodyPruning": true
					},
					"request": {
						"method": "POST",
						"header": [],
						"body": {
							"mode": "graphql",
							"graphql": {
								"query": "query GetAsset($id: String!) {\n    asset(id: $id) {\n    code\n    createdAt\n    id\n    scale\n    withdrawalThreshold\n    liquidityThreshold\n    sendingFee {\n        id\n        type\n        basisPoints\n        fixed\n    }\n    receivingFee {\n        id\n        type\n        basisPoints\n        fixed\n    }\n  }\n}",
								"variables": "{\n    \"id\": \"{{assetId}}\"\n}"
							}
						},
						"url": {
							"raw": "{{RafikiGraphqlHost}}/graphql",
							"host": [
								"{{RafikiGraphqlHost}}"
							],
							"path": [
								"graphql"
							]
						}
					},
					"response": []
				},
				{
					"name": "Get Assets",
					"id": "88548a93-d444-492c-ab64-843ba4d8e9e6",
					"protocolProfileBehavior": {
						"disableBodyPruning": true
					},
					"request": {
						"method": "POST",
						"header": [],
						"body": {
							"mode": "graphql",
							"graphql": {
								"query": "query GetAssets($after: String, $before: String, $first: Int, $last: Int) {\n    assets(after: $after, before: $before, first:$first, last: $last) {\n        edges {\n            cursor\n            node {\n                code\n                createdAt\n                id\n                scale\n                withdrawalThreshold\n                liquidityThreshold\n                liquidity\n                sendingFee {\n                    id\n                    type\n                    basisPoints\n                    fixed\n                }\n                receivingFee {\n                    id\n                    type\n                    basisPoints\n                    fixed\n                }\n            }\n        }\n        pageInfo {\n            endCursor\n            hasNextPage\n            hasPreviousPage\n            startCursor\n        }\n    }\n}",
								"variables": "{\n  \"after\": null,\n  \"before\": null,\n  \"first\": null,\n  \"last\": null\n}"
							}
						},
						"url": {
							"raw": "{{RafikiGraphqlHost}}/graphql",
							"host": [
								"{{RafikiGraphqlHost}}"
							],
							"path": [
								"graphql"
							]
						}
					},
					"response": []
				},
				{
					"name": "Add Asset Liquidity",
					"id": "64b586a1-d9a9-4d14-b756-42f9368ed519",
					"protocolProfileBehavior": {
						"disableBodyPruning": true
					},
					"request": {
						"method": "POST",
						"header": [],
						"body": {
							"mode": "graphql",
							"graphql": {
								"query": "mutation AddAssetLiquidity ($input: AddAssetLiquidityInput!) {\n  addAssetLiquidity(input: $input) {\n    code\n    success\n    message\n    error\n  }\n}",
								"variables": "{\n  \"input\": {\n    \"id\": \"3615a385-4c7e-43ec-9d66-f5d2e421108a\",\n    \"assetId\": \"{{assetId}}\",\n    \"amount\": \"1000000\",\n    \"idempotencyKey\":\"{{$guid}}\"\n  }\n}\n"
							}
						},
						"url": {
							"raw": "{{RafikiGraphqlHost}}/graphql",
							"host": [
								"{{RafikiGraphqlHost}}"
							],
							"path": [
								"graphql"
							]
						}
					},
					"response": []
				},
				{
					"name": "Withdraw Asset Liquidity",
					"id": "26ae74ef-bb7d-4bca-88c7-c5d95695d1bd",
					"protocolProfileBehavior": {
						"disableBodyPruning": true
					},
					"request": {
						"method": "POST",
						"header": [],
						"body": {
							"mode": "graphql",
							"graphql": {
								"query": "mutation CreateAssetLiquidityWithdrawal ($input: CreateAssetLiquidityWithdrawalInput!) {\n  createAssetLiquidityWithdrawal(input: $input) {\n    code\n    success\n    message\n    error\n  }\n}",
								"variables": "{\n  \"input\": {\n    \"id\": \"b97fd85a-126e-42ef-b40d-1a50a70ffa6f\",\n    \"assetId\": \"{{assetId}}\",\n    \"amount\": \"100\",\n    \"idempotencyKey\":\"{{$guid}}\"\n  }\n}\n"
							}
						},
						"url": {
							"raw": "{{RafikiGraphqlHost}}/graphql",
							"host": [
								"{{RafikiGraphqlHost}}"
							],
							"path": [
								"graphql"
							]
						}
					},
					"response": []
				},
				{
					"name": "Set Fee",
					"event": [
						{
							"listen": "test",
							"script": {
								"id": "7d92e6c7-22e9-4f7a-92c8-a925d1e013f5",
								"exec": [
									""
								],
								"type": "text/javascript"
							}
						}
					],
					"id": "373dabae-5af5-44d8-a96c-cbafa4280f20",
					"protocolProfileBehavior": {
						"disableBodyPruning": true
					},
					"request": {
						"method": "POST",
						"header": [],
						"body": {
							"mode": "graphql",
							"graphql": {
								"query": "mutation SetFee($input: SetFeeInput!) {\n    setFee(input: $input) {\n        code\n        success\n        message\n        fee {\n            id\n            assetId\n            type\n            fixed\n            basisPoints\n            createdAt\n        }\n    }\n}",
								"variables": "{\n    \"input\": {\n        \"assetId\": \"{{assetId}}\",\n        \"type\": \"SENDING\",\n        \"fee\": {\n          \"fixed\": 100,\n          \"basisPoints\": 100\n        }\n    }\n}"
							}
						},
						"url": {
							"raw": "{{RafikiGraphqlHost}}/graphql",
							"host": [
								"{{RafikiGraphqlHost}}"
							],
							"path": [
								"graphql"
							]
						}
					},
					"response": []
				},
				{
					"name": "Create Peer",
					"event": [
						{
							"listen": "test",
							"script": {
								"id": "8b5efee8-1414-4786-af23-49ffa323cbd1",
								"exec": [
									"const body = pm.response.json();",
									"",
									"pm.collectionVariables.set(\"peerId\", body.data.createPeer.peer.id);"
								],
								"type": "text/javascript"
							}
						}
					],
					"id": "af5fbfd3-a893-490c-914e-99b2866cf482",
					"protocolProfileBehavior": {
						"disableBodyPruning": true
					},
					"request": {
						"method": "POST",
						"header": [],
						"body": {
							"mode": "graphql",
							"graphql": {
								"query": "mutation CreatePeer ($input: CreatePeerInput!) {\n    createPeer (input: $input) {\n        code\n        message\n        success\n        peer {\n            id\n            name\n            liquidity\n            liquidityThreshold\n            asset{\n                id\n                scale\n                code\n                withdrawalThreshold\n            }\n        }\n    }\n}",
								"variables": "{\n  \"input\": {\n    \"name\": \"Wallet1\",\n    \"staticIlpAddress\": \"test.peer\",\n    \"http\": {\n      \"incoming\": {\"authTokens\": [\"test123abc\"]},\n      \"outgoing\": {\"endpoint\": \"http://peer-backend:3002\", \"authToken\": \"test123abc\"}\n    },\n    \"assetId\": \"{{assetId}}\",\n    \"maxPacketAmount\": 1000,\n    \"liquidityThreshold\": 100000000\n  }\n}"
							}
						},
						"url": {
							"raw": "{{RafikiGraphqlHost}}/graphql",
							"host": [
								"{{RafikiGraphqlHost}}"
							],
							"path": [
								"graphql"
							]
						}
					},
					"response": []
				},
				{
					"name": "Create Peer By Url",
					"event": [
						{
							"listen": "test",
							"script": {
								"id": "69d9415d-bcec-4a61-9592-9141c8a9c7e7",
								"exec": [
									"const body = pm.response.json();",
									"",
									"pm.collectionVariables.set(\"peerId\", body.data.createPeerByUrl.peer.id);"
								],
								"type": "text/javascript"
							}
						}
					],
					"id": "dc9a1002-453d-4037-bd38-deb18681d78a",
					"protocolProfileBehavior": {
						"disableBodyPruning": true
					},
					"request": {
						"method": "POST",
						"header": [],
						"body": {
							"mode": "graphql",
							"graphql": {
								"query": "mutation CreatePeerByUrl ($input: CreatePeerByUrlInput!) {\n    createPeerByUrl (input: $input) {\n        code\n        message\n        success\n        peer {\n            id\n            name\n            asset {\n                id\n                scale\n                code\n                withdrawalThreshold\n            }\n        }\n    }\n}",
								"variables": "{\n  \"input\": {\n    \"name\": \"Wallet1\",\n    \"peerUrl\": \"http://happy-life-bank-backend:3005\",\n    \"assetId\": \"{{assetId}}\",\n    \"maxPacketAmount\": 1000\n  }\n}"
							}
						},
						"url": {
							"raw": "{{RafikiGraphqlHost}}/graphql",
							"host": [
								"{{RafikiGraphqlHost}}"
							],
							"path": [
								"graphql"
							]
						}
					},
					"response": []
				},
				{
					"name": "Update Peer",
					"id": "206fa427-cf5e-4aa8-9c59-5ddb1b021720",
					"protocolProfileBehavior": {
						"disableBodyPruning": true
					},
					"request": {
						"method": "POST",
						"header": [],
						"body": {
							"mode": "graphql",
							"graphql": {
								"query": "mutation UpdatePeer ($input: UpdatePeerInput!){  \n  updatePeer(input: $input) {\n    code\n    success\n    message\n    peer {\n      id\n      name\n      http {\n        outgoing {\n          authToken\n          endpoint\n        }\n      }\n      liquidity\n      liquidityThreshold\n    }\n  }\n}",
								"variables": "{\n  \"input\": {\n    \"id\": \"{{peerId}}\",\n    \"name\": \"Wall-y\",\n    \"http\": {\n      \"incoming\": {\"authTokens\": [\"test-123\"]},\n      \"outgoing\": {\"endpoint\": \"http://peer-backend:3002\", \"authToken\": \"test\"}\n    },\n    \"maxPacketAmount\": 1000,\n    \"liquidityThreshold\": 100\n  }\n}"
							}
						},
						"url": {
							"raw": "{{RafikiGraphqlHost}}/graphql",
							"host": [
								"{{RafikiGraphqlHost}}"
							],
							"path": [
								"graphql"
							]
						}
					},
					"response": []
				},
				{
					"name": "Get Peer",
					"id": "a5f3d256-d435-4fdd-bc68-456c891e3fb7",
					"protocolProfileBehavior": {
						"disableBodyPruning": true
					},
					"request": {
						"method": "POST",
						"header": [],
						"body": {
							"mode": "graphql",
							"graphql": {
								"query": "query GetPeer {\n  peer (id: \"{{peerId}}\") {\n    id\n    name\n    http {\n      outgoing {\n        authToken\n        endpoint\n      }\n    }\n    liquidity\n    liquidityThreshold\n  }\n}",
								"variables": ""
							}
						},
						"url": {
							"raw": "{{RafikiGraphqlHost}}/graphql",
							"host": [
								"{{RafikiGraphqlHost}}"
							],
							"path": [
								"graphql"
							]
						}
					},
					"response": []
				},
				{
					"name": "Get Peers",
					"id": "194c260e-a4cb-486d-9cfc-cee5bd00d36b",
					"protocolProfileBehavior": {
						"disableBodyPruning": true
					},
					"request": {
						"method": "POST",
						"header": [],
						"body": {
							"mode": "graphql",
							"graphql": {
								"query": "query GetPeers {\n    peers {\n        edges {\n            cursor\n            node {\n                id\n                name\n                asset {\n                    code\n                    scale\n                }\n                liquidity\n                liquidityThreshold\n                staticIlpAddress\n                http {\n                    outgoing {\n                        authToken\n                        endpoint\n                    }\n                }\n            }\n        }\n    }\n}",
								"variables": ""
							}
						},
						"url": {
							"raw": "{{RafikiGraphqlHost}}/graphql",
							"host": [
								"{{RafikiGraphqlHost}}"
							],
							"path": [
								"graphql"
							]
						}
					},
					"response": []
				},
				{
					"name": "Delete Peer",
					"id": "3299f99c-72ba-42ea-8db5-93024e1328d6",
					"protocolProfileBehavior": {
						"disableBodyPruning": true
					},
					"request": {
						"method": "POST",
						"header": [],
						"body": {
							"mode": "graphql",
							"graphql": {
								"query": "mutation DeletePeer($input: DeletePeerInput!) {\n  deletePeer(input: $input) {\n    code\n    message\n    success\n  }\n}\n",
								"variables": "{\n    \"input\": {\n        \"id\": \"{{peerId}}\"\n    }\n}"
							}
						},
						"url": {
							"raw": "{{RafikiGraphqlHost}}/graphql",
							"host": [
								"{{RafikiGraphqlHost}}"
							],
							"path": [
								"graphql"
							]
						}
					},
					"response": []
				},
				{
					"name": "Add Peer Liquidity",
					"id": "99935f5e-8ff6-48c4-8ba7-c69954dfbb5d",
					"protocolProfileBehavior": {
						"disableBodyPruning": true
					},
					"request": {
						"method": "POST",
						"header": [],
						"body": {
							"mode": "graphql",
							"graphql": {
								"query": "mutation AddPeerLiquidity ($input: AddPeerLiquidityInput!) {\n  addPeerLiquidity(input: $input) {\n    code\n    success\n    message\n    error\n  }\n}",
								"variables": "{\n  \"input\": {\n    \"id\": \"a09b730d-8610-4fda-98fa-ec7acb19c775\",\n    \"peerId\": \"{{peerId}}\",\n    \"amount\": \"1000000\",\n    \"idempotencyKey\":\"{{$guid}}\"\n  }\n}\n"
							}
						},
						"url": {
							"raw": "{{RafikiGraphqlHost}}/graphql",
							"host": [
								"{{RafikiGraphqlHost}}"
							],
							"path": [
								"graphql"
							]
						}
					},
					"response": []
				},
				{
					"name": "Withdraw Peer Liquidity",
					"id": "b2a48f59-8e87-4153-8c1b-9f5a5be8c8d3",
					"protocolProfileBehavior": {
						"disableBodyPruning": true
					},
					"request": {
						"method": "POST",
						"header": [],
						"body": {
							"mode": "graphql",
							"graphql": {
								"query": "mutation CreatePeerLiquidityWithdrawal ($input: CreatePeerLiquidityWithdrawalInput!) {\n  createPeerLiquidityWithdrawal(input: $input) {\n    code\n    success\n    message\n    error\n  }\n}",
								"variables": "{\n  \"input\": {\n    \"id\": \"421fae87-9a59-4217-9ff8-faf55ffab9c6\",\n    \"peerId\": \"{{peerId}}\",\n    \"amount\": \"100\",\n    \"idempotencyKey\":\"{{$guid}}\"\n  }\n}\n"
							}
						},
						"url": {
							"raw": "{{RafikiGraphqlHost}}/graphql",
							"host": [
								"{{RafikiGraphqlHost}}"
							],
							"path": [
								"graphql"
							]
						}
					},
					"response": []
				},
				{
					"name": "Post Liquidity Withdrawal",
					"id": "49967c65-a0ba-43e2-b3f7-0e263300833a",
					"protocolProfileBehavior": {
						"disableBodyPruning": true
					},
					"request": {
						"method": "POST",
						"header": [],
						"body": {
							"mode": "graphql",
							"graphql": {
								"query": "mutation PostLiquidityWithdrawal($input: PostLiquidityWithdrawalInput!) {\n  postLiquidityWithdrawal(input: $input) {\n    code\n    error\n    message\n    success\n  }\n}",
								"variables": "{\n    \"input\": {\n        \"withdrawalId\": \"421fae87-9a59-4217-9ff8-faf55ffab9c6\",\n        \"idempotencyKey\":\"{{$guid}}\"\n    }\n}\n"
							}
						},
						"url": {
							"raw": "{{RafikiGraphqlHost}}/graphql",
							"host": [
								"{{RafikiGraphqlHost}}"
							],
							"path": [
								"graphql"
							]
						}
					},
					"response": []
				},
				{
					"name": "Void Liquidity Withdrawal",
					"id": "a8a366c0-dbcb-4e9f-80df-faef74da2872",
					"protocolProfileBehavior": {
						"disableBodyPruning": true
					},
					"request": {
						"method": "POST",
						"header": [],
						"body": {
							"mode": "graphql",
							"graphql": {
								"query": "mutation VoidLiquidityWithdrawal($input: VoidLiquidityWithdrawalInput!) {\n  voidLiquidityWithdrawal(input: $input) {\n    code\n    error\n    message\n    success\n  }\n}",
								"variables": "{\n    \"input\": {\n        \"withdrawalId\": \"421fae87-9a59-4217-9ff8-faf55ffab9c6\",\n        \"idempotencyKey\":\"{{$guid}}\"\n    }\n}\n"
							}
						},
						"url": {
							"raw": "{{RafikiGraphqlHost}}/graphql",
							"host": [
								"{{RafikiGraphqlHost}}"
							],
							"path": [
								"graphql"
							]
						}
					},
					"response": []
				},
				{
					"name": "Create Payment Pointer",
					"event": [
						{
							"listen": "test",
							"script": {
								"exec": [
									"const body = pm.response.json();",
									"",
									"pm.collectionVariables.set(\"paymentPointerId\", body.data.createPaymentPointer.paymentPointer.id);",
									"pm.expect(pm.collectionVariables.get(\"paymentPointerId\")).to.be.a('string');",
									"",
									"pm.collectionVariables.set(\"paymentPointerUrl\", body.data.createPaymentPointer.paymentPointer.url);",
									"pm.expect(pm.collectionVariables.get(\"paymentPointerUrl\")).to.be.a('string');",
									"",
									"pm.collectionVariables.set(\"createPaymentPointerRequest\", pm.request);"
								],
								"type": "text/javascript"
							}
						},
						{
							"listen": "prerequest",
							"script": {
								"exec": [
									""
								],
								"type": "text/javascript"
							}
						}
					],
					"id": "b2bd6d8d-541e-4fd6-9f14-810179eda985",
					"protocolProfileBehavior": {
						"disableBodyPruning": true
					},
					"request": {
						"method": "POST",
						"header": [],
						"body": {
							"mode": "graphql",
							"graphql": {
								"query": "mutation CreatePaymentPointer($input: CreatePaymentPointerInput!) {\n  createPaymentPointer(input: $input) {\n    code\n    success\n    message\n    paymentPointer {\n      id\n      createdAt\n      publicName\n      url\n      status\n      asset {\n        code\n        createdAt\n        id\n        scale\n        withdrawalThreshold\n      }\n    }\n  }\n}",
								"variables": "{\n  \"input\": {\n    \"assetId\": \"{{assetId}}\",\n    \"url\": \"https://{{OpenPaymentsHost}}/timon/{{$randomInt}}\",\n    \"publicName\": \"Timon\"\n  }\n}"
							}
						},
						"url": {
							"raw": "{{RafikiGraphqlHost}}/graphql",
							"host": [
								"{{RafikiGraphqlHost}}"
							],
							"path": [
								"graphql"
							]
						}
					},
					"response": []
				},
				{
					"name": "Update Payment Pointer",
					"id": "3ec1c9ca-4d14-4fe1-bbf7-d71be8e9454d",
					"protocolProfileBehavior": {
						"disableBodyPruning": true
					},
					"request": {
						"method": "POST",
						"header": [],
						"body": {
							"mode": "graphql",
							"graphql": {
								"query": "mutation UpdatePaymentPointer($input: UpdatePaymentPointerInput!) {\n    updatePaymentPointer(input: $input) {\n        code\n        message\n        paymentPointer {\n            id\n            asset {\n                id\n                code\n                scale\n                withdrawalThreshold\n                createdAt\n            }\n            url\n            publicName\n            createdAt\n            status\n        }\n        success\n    }\n}",
								"variables": "{\n  \"input\": {\n    \"id\": \"{{paymentPointerId}}\",\n    \"publicName\": \"New Name\",\n    \"status\": \"ACTIVE\"\n  }\n}"
							}
						},
						"url": {
							"raw": "{{RafikiGraphqlHost}}/graphql",
							"host": [
								"{{RafikiGraphqlHost}}"
							],
							"path": [
								"graphql"
							]
						}
					},
					"response": []
				},
				{
					"name": "Get Payment Pointer",
					"id": "a2807507-b39a-498b-b2ec-514b53706a00",
					"protocolProfileBehavior": {
						"disableBodyPruning": true
					},
					"request": {
						"method": "POST",
						"header": [],
						"body": {
							"mode": "graphql",
							"graphql": {
								"query": "query GetPaymentPointer($id: String!) {\n    paymentPointer(id: $id) {\n        id\n        asset {\n            id\n            code\n            scale\n            withdrawalThreshold\n            createdAt\n        }\n        createdAt\n        incomingPayments {\n            edges {\n                node {\n                    id\n                    state\n                    incomingAmount {\n                        value\n                    }\n                    receivedAmount {\n                        value\n                    }\n                }\n                cursor\n            }\n            pageInfo {\n                endCursor\n                hasNextPage\n                hasPreviousPage\n                startCursor\n            }\n        }\n        status\n    }\n}",
								"variables": "{\n    \"id\": \"{{paymentPointerId}}\"\n}"
							}
						},
						"url": {
							"raw": "{{RafikiGraphqlHost}}/graphql",
							"host": [
								"{{RafikiGraphqlHost}}"
							],
							"path": [
								"graphql"
							]
						}
					},
					"response": []
				},
				{
					"name": "Get Payment Pointers",
					"id": "6d83b6a9-dd1d-40a7-a774-32747c7d9938",
					"protocolProfileBehavior": {
						"disableBodyPruning": true
					},
					"request": {
						"method": "POST",
						"header": [],
						"body": {
							"mode": "graphql",
							"graphql": {
								"query": "query GetPaymentPointers {\n    paymentPointers {\n        edges {\n            cursor\n            node {\n                id\n                publicName\n                url\n            }\n        }\n    }\n}",
								"variables": ""
							}
						},
						"url": {
							"raw": "{{RafikiGraphqlHost}}/graphql",
							"host": [
								"{{RafikiGraphqlHost}}"
							],
							"path": [
								"graphql"
							]
						}
					},
					"response": []
				},
				{
					"name": "Create Payment Pointer Key",
					"event": [
						{
							"listen": "test",
							"script": {
								"exec": [
									"const body = pm.response.json();",
									"",
									"pm.collectionVariables.set(\"paymentPointerKeyId\", body.data.createPaymentPointerKey.paymentPointerKey.id);"
								],
								"type": "text/javascript"
							}
						}
					],
					"id": "33546c8b-a254-4142-a50c-551725319c0c",
					"protocolProfileBehavior": {
						"disableBodyPruning": true
					},
					"request": {
						"method": "POST",
						"header": [],
						"body": {
							"mode": "graphql",
							"graphql": {
								"query": "mutation CreatePaymentPointerKey ($input: CreatePaymentPointerKeyInput!) {\n    createPaymentPointerKey(input: $input) {\n        code\n        message\n        success\n        paymentPointerKey {\n            id\n            revoked\n            paymentPointerId\n            createdAt\n            jwk {\n                alg\n                crv\n                kid\n                kty\n                x\n            }\n        }\n    }\n}",
								"variables": "{\n    \"input\": {\n        \"paymentPointerId\": \"{{paymentPointerId}}\",\n        \"jwk\": {\n            \"alg\": \"EdDSA\",\n            \"crv\": \"Ed25519\",\n            \"kid\": \"kid_dad93e7f-f40b-484d-99d2-df12c8523176\",\n            \"kty\": \"OKP\", \n            \"x\": \"ubqoInifJ5sssIPPnQR1gVPfmoZnJtPhTkyMXNoJF_8\"\n        }\n    }\n}"
							}
						},
						"url": {
							"raw": "{{RafikiGraphqlHost}}/graphql",
							"host": [
								"{{RafikiGraphqlHost}}"
							],
							"path": [
								"graphql"
							]
						}
					},
					"response": []
				},
				{
					"name": "Revoke Payment Pointer Key",
					"id": "15b344d9-16c7-40ee-96c4-0b8beb1667b2",
					"protocolProfileBehavior": {
						"disableBodyPruning": true
					},
					"request": {
						"method": "POST",
						"header": [],
						"body": {
							"mode": "graphql",
							"graphql": {
								"query": "mutation RevokePaymentPointerKey ($input: RevokePaymentPointerKeyInput!) {\n    revokePaymentPointerKey (input: $input) {\n        code\n        message\n        success\n        paymentPointerKey {\n            id\n            revoked\n            paymentPointerId\n            createdAt\n        }\n    }\n}",
								"variables": "{\n    \"input\": {\n        \"id\": \"{{paymentPointerKeyId}}\"\n    }\n}"
							}
						},
						"url": {
							"raw": "{{RafikiGraphqlHost}}/graphql",
							"host": [
								"{{RafikiGraphqlHost}}"
							],
							"path": [
								"graphql"
							]
						}
					},
					"response": []
				},
				{
					"name": "Create Incoming Payment",
					"event": [
						{
							"listen": "test",
							"script": {
								"exec": [
									"const body = pm.response.json();",
									"",
									"pm.collectionVariables.set(\"incomingPaymentId\", body.data.createIncomingPayment.payment.id);",
									"pm.expect(pm.collectionVariables.get(\"incomingPaymentId\")).to.be.a('string');"
								],
								"type": "text/javascript"
							}
						}
					],
					"id": "50fb19dc-e5dc-4dbf-9f98-a142a9c016eb",
					"protocolProfileBehavior": {
						"disableBodyPruning": true
					},
					"request": {
						"method": "POST",
						"header": [],
						"body": {
							"mode": "graphql",
							"graphql": {
								"query": "mutation CreateIncomingPayment ($input: CreateIncomingPaymentInput!) {\n    createIncomingPayment(input: $input) {\n    code\n    message\n    payment {\n      createdAt\n      expiresAt\n      metadata\n      id\n      incomingAmount {\n        assetCode\n        assetScale\n        value\n      }\n      paymentPointerId\n      receivedAmount {\n        assetCode\n        assetScale\n        value\n      }\n      state\n    }\n    success\n  }\n}",
								"variables": "{\n  \"input\": {\n    \"expiresAt\": null,\n    \"metadata\": {\n        \"externalRef\": null, \n        \"description\": \"Hello World\"\n    },\n    \"incomingAmount\": null,\n    \"paymentPointerId\": \"{{paymentPointerId}}\"\n  }\n}"
							}
						},
						"url": {
							"raw": "{{RafikiGraphqlHost}}/graphql",
							"host": [
								"{{RafikiGraphqlHost}}"
							],
							"path": [
								"graphql"
							]
						}
					},
					"response": []
				},
				{
					"name": "Create Receiver (remote Incoming Payment)",
					"id": "c7f63ae6-c790-43f5-8c8e-163297708693",
					"protocolProfileBehavior": {
						"disableBodyPruning": true
					},
					"request": {
						"method": "POST",
						"header": [],
						"body": {
							"mode": "graphql",
							"graphql": {
								"query": "mutation CreateReceiver($input: CreateReceiverInput!) {\n  createReceiver(input: $input) {\n    code\n    message\n    receiver {\n      completed\n      createdAt\n      expiresAt\n      metadata\n      id\n      incomingAmount {\n        assetCode\n        assetScale\n        value\n      }\n      paymentPointerUrl\n      receivedAmount {\n        assetCode\n        assetScale\n        value\n      }\n      updatedAt\n    }\n    success\n  }\n}",
								"variables": "{\n  \"input\": {\n    \"expiresAt\": null,\n    \"metadata\": {\n        \"description\": \"Hello my friend\",\n        \"externalRef\": null\n    },\n    \"incomingAmount\": {\n      \"assetCode\": \"USD\",\n      \"assetScale\": 2,\n      \"value\": 100\n    },\n    \"paymentPointerUrl\": \"http://peer-backend/accounts/pfry\"\n  }\n}"
							}
						},
						"url": {
							"raw": "{{RafikiGraphqlHost}}/graphql",
							"host": [
								"{{RafikiGraphqlHost}}"
							],
							"path": [
								"graphql"
							]
						}
					},
					"response": []
				},
				{
					"name": "Create Quote",
					"event": [
						{
							"listen": "test",
							"script": {
								"exec": [
									"const body = pm.response.json();",
									"",
									"pm.collectionVariables.set(\"quoteId\", body.data.createQuote.quote.id);",
									"pm.expect(pm.collectionVariables.get(\"quoteId\")).to.be.a('string');"
								],
								"type": "text/javascript"
							}
						},
						{
							"listen": "prerequest",
							"script": {
								"exec": [
									"// Create an additional payment pointer to represent the account that will be sending money",
									"",
									"// Reset the uniquePaymentPointer value",
									"pm.collectionVariables.set(\"uniquePaymentPointer\", Math.floor(Math.random() * (1001)));",
									"",
									"const initialRequest = pm.collectionVariables.get(\"createPaymentPointerRequest\");",
									"",
									"const postRequest = {",
									"  url: initialRequest.url,",
									"  method: initialRequest.method,",
									"  body: {",
									"    mode: 'graphql',",
									"    graphql: {",
									"        query: initialRequest.body.graphql.query,",
									"        variables: JSON.stringify({",
									"            \"input\": {",
									"                \"assetId\": pm.collectionVariables.get(\"assetId\"),",
									"                \"url\": \"https://\" + pm.collectionVariables.get(\"OpenPaymentsHost\") + \"/simon/\" + pm.collectionVariables.get(\"uniquePaymentPointer\"),",
									"                \"publicName\": \"Simon\"",
									"            }",
									"        })",
									"    }",
									"  }",
									"};",
									"",
									"pm.sendRequest(postRequest, (error, response) => {",
									"    if (error) {",
									"        console.log(error);",
									"    }",
									"    const body = response.json();",
									"    pm.test('response should be okay to process', () => {",
									"        pm.expect(error).to.equal(null);",
									"        pm.expect(body.data.createPaymentPointer.code).to.equal('200');",
									"        pm.expect(body.data.createPaymentPointer.success).to.equal(true);",
									"    });",
									"    pm.collectionVariables.set(\"secondPaymentPointerId\", body.data.createPaymentPointer.paymentPointer.id);",
									"});"
								],
								"type": "text/javascript"
							}
						}
					],
					"id": "0bb53e01-0cc0-4295-aa4a-9b5663e578a0",
					"protocolProfileBehavior": {
						"disableBodyPruning": true
					},
					"request": {
						"method": "POST",
						"header": [],
						"body": {
							"mode": "graphql",
							"graphql": {
								"query": "mutation CreateQuote($input: CreateQuoteInput!) {\n  createQuote(input: $input) {\n    code\n    message\n    quote {\n      createdAt\n      expiresAt\n      highEstimatedExchangeRate\n      id\n      lowEstimatedExchangeRate\n      maxPacketAmount\n      minExchangeRate\n      paymentPointerId\n      receiveAmount {\n        assetCode\n        assetScale\n        value\n      }\n      receiver\n      sendAmount {\n        assetCode\n        assetScale\n        value\n      }\n    }\n  }\n}",
								"variables": "{\n  \"input\": {\n    \"paymentPointerId\": \"{{secondPaymentPointerId}}\",\n    \"receiveAmount\": null,\n    \"receiver\": \"{{paymentPointerUrl}}/incoming-payments/{{incomingPaymentId}}\",\n    \"sendAmount\": {\n      \"assetCode\": \"USD\",\n      \"assetScale\": 4,\n      \"value\": 50000\n    }\n  }\n}"
							}
						},
						"url": {
							"raw": "{{RafikiGraphqlHost}}/graphql",
							"host": [
								"{{RafikiGraphqlHost}}"
							],
							"path": [
								"graphql"
							]
						}
					},
					"response": []
				},
				{
					"name": "Get Quote",
					"id": "1b640182-9efb-4b06-b89d-1eaa520a7d97",
					"protocolProfileBehavior": {
						"disableBodyPruning": true
					},
					"request": {
						"method": "POST",
						"header": [],
						"body": {
							"mode": "graphql",
							"graphql": {
								"query": "query GetQuote($id: String!) {\n    quote(id: $id) {\n        createdAt\n        highEstimatedExchangeRate\n        expiresAt\n        id\n        lowEstimatedExchangeRate\n        maxPacketAmount\n        minExchangeRate\n        paymentPointerId\n        receiveAmount {\n            assetCode\n            assetScale\n            value\n        }\n        receiver\n        sendAmount {\n            assetCode\n            assetScale\n            value\n        }\n    }\n}",
								"variables": "{\n    \"id\": \"{{quoteId}}\"\n}"
							}
						},
						"url": {
							"raw": "{{RafikiGraphqlHost}}/graphql",
							"host": [
								"{{RafikiGraphqlHost}}"
							],
							"path": [
								"graphql"
							]
						}
					},
					"response": []
				},
				{
					"name": "Create Outgoing Payment",
					"event": [
						{
							"listen": "test",
							"script": {
								"exec": [
									"const body = pm.response.json();",
									"",
									"pm.collectionVariables.set(\"outgoingPaymentId\", body.data.createOutgoingPayment.payment.id);",
									"pm.expect(pm.collectionVariables.get(\"outgoingPaymentId\")).to.be.a('string');"
								],
								"type": "text/javascript"
							}
						}
					],
					"id": "74f060e1-01d6-43f1-9634-0a73d398c9da",
					"protocolProfileBehavior": {
						"disableBodyPruning": true
					},
					"request": {
						"method": "POST",
						"header": [],
						"body": {
							"mode": "graphql",
							"graphql": {
								"query": "mutation CreateOutgoingPayment($input: CreateOutgoingPaymentInput!) {\n  createOutgoingPayment(input: $input) {\n    code\n    message\n    payment {\n      createdAt\n      error\n      metadata\n      id\n      paymentPointerId\n      quote {\n        createdAt\n        expiresAt\n        highEstimatedExchangeRate\n        id\n        lowEstimatedExchangeRate\n        maxPacketAmount\n        minExchangeRate\n        paymentPointerId\n        receiveAmount {\n          assetCode\n          assetScale\n          value\n        }\n        receiver\n        sendAmount {\n          assetCode\n          assetScale\n          value\n        }\n      }\n      receiveAmount {\n        assetCode\n        assetScale\n        value\n      }\n      receiver\n      sendAmount {\n        assetCode\n        assetScale\n        value\n      }\n      sentAmount {\n        assetCode\n        assetScale\n        value\n      }\n      state\n      stateAttempts\n    }\n    success\n  }\n}",
								"variables": "{\n  \"input\": {\n    \"metadata\": {\n        \"description\": null,\n        \"externalRef\": null\n    },\n    \"paymentPointerId\": \"{{secondPaymentPointerId}}\",\n    \"quoteId\": \"{{quoteId}}\"\n  }\n}"
							}
						},
						"url": {
							"raw": "{{RafikiGraphqlHost}}/graphql",
							"host": [
								"{{RafikiGraphqlHost}}"
							],
							"path": [
								"graphql"
							]
						}
					},
					"response": []
				},
				{
					"name": "Get Outgoing Payment",
					"id": "22ee3b50-8ac9-46ac-b4dd-e885fc8fe395",
					"protocolProfileBehavior": {
						"disableBodyPruning": true
					},
					"request": {
						"method": "POST",
						"header": [],
						"body": {
							"mode": "graphql",
							"graphql": {
								"query": "query GetOutgoingPayment($id: String!) {\noutgoingPayment(id: $id) {\n    createdAt\n    error\n    metadata\n    id\n    paymentPointerId\n    quote {\n      createdAt\n      expiresAt\n      highEstimatedExchangeRate\n      id\n      lowEstimatedExchangeRate\n      maxPacketAmount\n      minExchangeRate\n      paymentPointerId\n      receiveAmount {\n        assetCode\n        assetScale\n        value\n      }\n      receiver\n      sendAmount {\n        assetCode\n        assetScale\n        value\n      }\n    }\n    receiveAmount {\n      assetCode\n      assetScale\n      value\n    }\n    receiver\n    sendAmount {\n      assetCode\n      assetScale\n      value\n    }\n    sentAmount {\n      assetCode\n      assetScale\n      value\n    }\n    state\n    stateAttempts\n  }\n}",
								"variables": "{\n    \"id\": \"{{outgoingPaymentId}}\"\n}"
							}
						},
						"url": {
							"raw": "{{RafikiGraphqlHost}}/graphql",
							"host": [
								"{{RafikiGraphqlHost}}"
							],
							"path": [
								"graphql"
							]
						}
					},
					"response": []
				},
				{
					"name": "Get Incoming Payment",
					"id": "a7cab5ce-4459-4e34-be83-b8fdf8ab867f",
					"protocolProfileBehavior": {
						"disableBodyPruning": true
					},
					"request": {
						"method": "POST",
						"header": [],
						"body": {
							"mode": "graphql",
							"graphql": {
								"query": "query GetIncomingPayment($id: String!) {\nincomingPayment(id: $id) {\n    id\n    paymentPointerId\n    state\n    expiresAt\n    incomingAmount {\n        value\n        assetCode\n        assetScale\n    }\n    receivedAmount {\n        value\n        assetCode\n        assetScale\n    }\n    metadata\n    createdAt\n  }\n}",
								"variables": "{\n    \"id\": \"{{incomingPaymentId}}\"\n}"
							}
						},
						"url": {
							"raw": "{{PeerGraphqlHost}}/graphql",
							"host": [
								"{{PeerGraphqlHost}}"
							],
							"path": [
								"graphql"
							]
						}
					},
					"response": []
				},
				{
					"name": "Get Payments",
					"id": "357ee69f-d258-49c5-a02b-072b566302d2",
					"protocolProfileBehavior": {
						"disableBodyPruning": true
					},
					"request": {
						"method": "POST",
						"header": [],
						"body": {
							"mode": "graphql",
							"graphql": {
								"query": "query Payments($filter: PaymentFilter) {\n    payments(filter: $filter) {\n        edges {\n        node {\n            id\n            type\n            paymentPointerId\n            state\n            metadata\n            createdAt\n        }\n        cursor\n        }\n    }\n}",
								"variables": "{          \n    \"filter\": {\n        \"type\": {\n            \"in\": [\"OUTGOING\"]\n        },\n        \"paymentPointerId\": {\n           \"in\": [{{secondPaymentPointerId}}]\n        }\n    }\n}"
							}
						},
						"url": {
							"raw": "{{RafikiGraphqlHost}}/graphql",
							"host": [
								"{{RafikiGraphqlHost}}"
							],
							"path": [
								"graphql"
							]
						}
					},
					"response": []
				},
				{
					"name": "Deposit Event Liquidity",
					"id": "7c3afd23-2348-43d6-9cfa-895e54e05f9e",
					"protocolProfileBehavior": {
						"disableBodyPruning": true
					},
					"request": {
						"method": "POST",
						"header": [],
						"body": {
							"mode": "graphql",
							"graphql": {
								"query": "mutation DepositEventLiquidity($input: DepositEventLiquidityInput!) {\n  depositEventLiquidity(input: $input) {\n    code\n    error\n    message\n    success\n  }\n}",
								"variables": "{\n    \"input\": {\n        \"eventId\": \"b4f85d5c-652d-472d-873c-4ba2a5e39052\",\n        \"idempotencyKey\":\"{{$guid}}\"\n    }\n}"
							}
						},
						"url": {
							"raw": "{{RafikiGraphqlHost}}/graphql",
							"host": [
								"{{RafikiGraphqlHost}}"
							],
							"path": [
								"graphql"
							]
						}
					},
					"response": []
				},
				{
					"name": "Withdraw Event Liquidity",
					"id": "2d788367-7019-4a9a-94c6-e0655e9200c7",
					"protocolProfileBehavior": {
						"disableBodyPruning": true
					},
					"request": {
						"method": "POST",
						"header": [],
						"body": {
							"mode": "graphql",
							"graphql": {
								"query": "mutation WithdrawEventLiquidity($input: WithdrawEventLiquidityInput!) {\n  withdrawEventLiquidity(input: $input) {\n    code\n    error\n    message\n    success\n  }\n}",
								"variables": "{\n    \"input\": {\n        \"eventId\": \"b4f85d5c-652d-472d-873c-4ba2a5e39052\",\n        \"idempotencyKey\":\"{{$guid}}\"\n    }\n}"
							}
						},
						"url": {
							"raw": "{{RafikiGraphqlHost}}/graphql",
							"host": [
								"{{RafikiGraphqlHost}}"
							],
							"path": [
								"graphql"
							]
						}
					},
					"response": []
				},
				{
					"name": "Create Payment Pointer Withdrawal",
					"id": "84fcddb6-efbf-43d6-a8c6-d3ea8c1bdc40",
					"protocolProfileBehavior": {
						"disableBodyPruning": true
					},
					"request": {
						"method": "POST",
						"header": [],
						"body": {
							"mode": "graphql",
							"graphql": {
								"query": "mutation CreatePaymentPointerWithdrawal($input: CreatePaymentPointerWithdrawalInput!) {\n  createPaymentPointerWithdrawal(input: $input) {\n    code\n    error\n    message\n    success\n    withdrawal {\n      amount\n      id\n      paymentPointer {\n        id\n        url\n        asset {\n          id\n          code\n          scale\n          withdrawalThreshold\n        }\n      }\n    }\n  }\n}",
								"variables": "{\n  \"input\": {\n    \"id\": \"02ac56f7-ae5d-4abb-8306-17bf2327b43c\",\n    \"paymentPointerId\": \"{{incomingPaymentId}}\",\n    \"idempotencyKey\":\"{{$guid}}\"\n  }\n}"
							}
						},
						"url": {
							"raw": "{{RafikiGraphqlHost}}/graphql",
							"host": [
								"{{RafikiGraphqlHost}}"
							],
							"path": [
								"graphql"
							]
						}
					},
					"response": []
				},
				{
					"name": "Trigger Payment Pointer Events",
					"id": "9d7a602e-6025-475a-a4f4-13d99936fb74",
					"protocolProfileBehavior": {
						"disableBodyPruning": true
					},
					"request": {
						"method": "POST",
						"header": [],
						"body": {
							"mode": "graphql",
							"graphql": {
								"query": "mutation TriggerPaymentPointerEvents($input: TriggerPaymentPointerEventsInput!) {\n  triggerPaymentPointerEvents(input: $input) {\n    code\n    count\n    message\n    success\n  }\n}",
								"variables": "{\n    \"input\": {\n        \"limit\": 5\n    }\n}"
							}
						},
						"url": {
							"raw": "{{RafikiGraphqlHost}}/graphql",
							"host": [
								"{{RafikiGraphqlHost}}"
							],
							"path": [
								"graphql"
							]
						}
					},
					"response": []
				},
				{
					"name": "Get Webhook Events",
					"id": "46009b2f-564c-41ca-8381-de63227f20c8",
					"protocolProfileBehavior": {
						"disableBodyPruning": true
					},
					"request": {
						"method": "POST",
						"header": [],
						"body": {
							"mode": "graphql",
							"graphql": {
								"query": "query WebhookEvents($after: String, $before: String, $first: Int, $last: Int, $filter: WebhookEventFilter) {\n  webhookEvents(after: $after, before: $before, first:$first, last: $last, filter: $filter) {\n    edges {\n      cursor\n      node {\n        createdAt\n        data\n        id\n        type\n      }\n    }\n  }\n}",
								"variables": "{\n    \"filter\": {\n        \"type\": { \n            \"in\": []\n        }\n    },\n    \"after\": null,\n    \"before\": null,\n    \"first\": null,\n    \"last\": null\n}"
							}
						},
						"url": {
							"raw": "{{RafikiGraphqlHost}}/graphql",
							"host": [
								"{{RafikiGraphqlHost}}"
							],
							"path": [
								"graphql"
							]
						}
					},
					"response": []
				}
			],
			"id": "4b27bf1e-2769-47bd-a3a7-3f48322cc22d"
		},
		{
			"name": "Rafiki Admin Auth APIs",
			"item": [
				{
					"name": "Get Grant",
					"id": "c63df0b8-457f-4c08-8ad1-601e6bab77d7",
					"protocolProfileBehavior": {
						"disableBodyPruning": true
					},
					"request": {
						"method": "POST",
						"header": [],
						"body": {
							"mode": "graphql",
							"graphql": {
								"query": "query Grant($id: ID!) {\n    grant(id: $id) {\n        id\n        state\n        createdAt\n        client\n        access {\n            type\n            actions\n            createdAt\n            id\n            identifier\n            limits {\n                interval\n                receiveAmount {\n                    assetCode\n                    assetScale\n                    value\n                }\n                receiver\n                sendAmount {\n                    assetCode\n                    assetScale\n                    value\n                }\n            }\n        }\n    }\n}",
								"variables": "{\n    \"id\": \"056b3f93-7890-4005-9b24-2623d9cedab5\"\n}"
							}
						},
						"url": {
							"raw": "{{RafikiAuthGraphqlHost}}/graphql",
							"host": [
								"{{RafikiAuthGraphqlHost}}"
							],
							"path": [
								"graphql"
							]
						}
					},
					"response": []
				},
				{
					"name": "Get Grants",
					"id": "d7343301-19d2-4f53-b781-00cd07e52813",
					"protocolProfileBehavior": {
						"disableBodyPruning": true
					},
					"request": {
						"method": "POST",
						"header": [],
						"body": {
							"mode": "graphql",
							"graphql": {
								"query": "query Grants($after: String, $before: String, $first: Int, $last: Int, $filter: GrantFilter) {\n    grants(after: $after, before: $before, first: $first, last: $last, filter: $filter) {\n        edges {\n            cursor\n            node {\n                access {\n                    createdAt\n                    id\n                    identifier\n                    limits {\n                        interval\n                        receiveAmount {\n                            assetScale\n                            value\n                            assetCode\n                        }\n                        receiver\n                        sendAmount {\n                            assetCode\n                            assetScale\n                            value\n                        }\n                    }\n                    actions\n                    type\n                }\n                client\n                createdAt\n                id\n                state\n            }\n        }\n        pageInfo {\n            endCursor\n            hasNextPage\n            hasPreviousPage\n            startCursor\n        }\n    }\n}\n",
								"variables": "{\n    \"after\": null,\n    \"before\": null,\n    \"first\": null,\n    \"last\": null,\n    \"filter\": {\n        \"state\": {\n            \"in\": [\"PROCESSING\", \"PENDING\", \"APPROVED\", \"FINALIZED\"]\n        },\n        \"finalizationReason\": {\n            \"notIn\": [\"REVOKED\", \"REJECTED\"]\n        }\n    }\n}\n"
							}
						},
						"url": {
							"raw": "{{RafikiAuthGraphqlHost}}/graphql",
							"host": [
								"{{RafikiAuthGraphqlHost}}"
							],
							"path": [
								"graphql"
							]
						}
					},
					"response": []
				},
				{
					"name": "Revoke Grant",
					"id": "64389b1d-ebac-4f85-9e6a-e80b990949d0",
					"protocolProfileBehavior": {
						"disableBodyPruning": true
					},
					"request": {
						"method": "POST",
						"header": [],
						"body": {
							"mode": "graphql",
							"graphql": {
								"query": "mutation revokeGrant($input: RevokeGrantInput!) {\n    revokeGrant(input: $input) {\n        code\n        message\n        success\n    }\n}",
								"variables": "{\n    \"input\": {\n        \"grantId\": \"e6684d05-6cc5-4a0e-a490-7ed05923fa89\"\n    }\n}"
							}
						},
						"url": {
							"raw": "{{RafikiAuthGraphqlHost}}/graphql",
							"host": [
								"{{RafikiAuthGraphqlHost}}"
							],
							"path": [
								"graphql"
							]
						}
					},
					"response": []
				}
			],
			"id": "11508f2c-5236-4b82-8976-0d1ab4acdbfc"
		},
		{
			"name": "Open Payments APIs",
			"item": [
				{
					"name": "Payment Pointer",
					"item": [
						{
							"name": "Get a Payment Pointer",
							"event": [
								{
									"listen": "test",
									"script": {
										"exec": [
											"pm.test(\"Status code is 200\", function () {",
											"    pm.response.to.have.status(200);",
											"});",
											""
										],
										"type": "text/javascript"
									}
								}
							],
							"id": "f4201fcf-3092-441f-8d54-1f9a8a55bdc0",
							"protocolProfileBehavior": {
								"disableBodyPruning": true
							},
							"request": {
								"method": "GET",
								"header": [
									{
										"key": "Host",
										"value": "happy-life-bank-backend"
									},
									{
										"key": "Accept",
										"value": "application/json"
									}
								],
								"url": {
									"raw": "http://localhost:4000/accounts/paaaa",
									"protocol": "http",
									"host": [
										"localhost"
									],
									"port": "4000",
									"path": [
										"accounts",
										"paaaa"
									]
								}
							},
							"response": []
						},
						{
							"name": "Get a Payment Pointer Copy",
							"event": [
								{
									"listen": "test",
									"script": {
										"exec": [
											"pm.test(\"Status code is 200\", function () {",
											"    pm.response.to.have.status(200);",
											"});",
											""
										],
										"type": "text/javascript"
									}
								}
							],
							"id": "744910ef-141d-4dd0-8104-2765459ebbbe",
							"protocolProfileBehavior": {
								"disableBodyPruning": true
							},
							"request": {
								"method": "GET",
								"header": [
									{
										"key": "Host",
										"value": "happy-life-bank-backend"
									},
									{
										"key": "Accept",
										"value": "application/json"
									}
								],
								"url": {
									"raw": "http://localhost:4000/accounts/paaaa",
									"protocol": "http",
									"host": [
										"localhost"
									],
									"port": "4000",
									"path": [
										"accounts",
										"paaaa"
									]
								}
							},
							"response": []
						},
						{
							"name": "Get Payment Pointer Keys",
							"id": "841e3c01-87b1-4f6b-b750-d3c85130aa56",
							"protocolProfileBehavior": {
								"disableBodyPruning": true
							},
							"request": {
								"method": "GET",
								"header": [
									{
										"key": "Host",
										"value": "happy-life-bank-backend"
									}
								],
								"url": {
									"raw": "{{pfryPaymentPointer}}/jwks.json",
									"host": [
										"{{pfryPaymentPointer}}"
									],
									"path": [
										"jwks.json"
									]
								}
							},
							"response": []
						}
					],
					"id": "eb2dba4c-bb3b-4e31-89d1-17e24a158638"
				},
				{
					"name": "STREAM connection",
					"item": [
						{
							"name": "Get STREAM credentials",
							"id": "ee878ea2-ae30-4d12-b617-d28a92c98d86",
							"protocolProfileBehavior": {
								"disableBodyPruning": true
							},
							"request": {
								"method": "GET",
								"header": [
									{
										"key": "Host",
										"value": "happy-life-bank-backend"
									}
								],
								"url": {
									"raw": "{{PeerOpenPaymentsHost}}/connections/{{connectionId}}",
									"host": [
										"{{PeerOpenPaymentsHost}}"
									],
									"path": [
										"connections",
										"{{connectionId}}"
									]
								}
							},
							"response": []
						}
					],
					"id": "710e5513-49bf-45ab-b15b-efee78a76462"
				},
				{
					"name": "Incoming Payments",
					"item": [
						{
							"name": "Create Incoming Payment",
							"event": [
								{
									"listen": "prerequest",
									"script": {
										"exec": [
											"pm.collectionVariables.set(\"tomorrow\", (new Date(new Date().setDate(new Date().getDate() + 1))).toISOString());",
											"",
											"eval(pm.collectionVariables.get('preRequestSignatures'))"
										],
										"type": "text/javascript"
									}
								},
								{
									"listen": "test",
									"script": {
										"exec": [
											"pm.test(\"Status code is 201\", function () {",
											"    pm.response.to.have.status(201);",
											"});",
											"",
											"const body = pm.response.json();",
											"pm.collectionVariables.set(\"incomingPaymentId\", body.id.split(\"/\").pop());",
											"pm.collectionVariables.set(\"connectionId\", body.ilpStreamConnection.id.split(\"/\").pop());",
											""
										],
										"type": "text/javascript"
									}
								}
							],
							"id": "cdb889f0-90c3-4913-abed-b2848aa64b94",
							"protocolProfileBehavior": {
								"disableBodyPruning": true
							},
							"request": {
								"method": "POST",
								"header": [
									{
										"key": "Authorization",
										"value": "GNAP {{accessToken}}"
									},
									{
										"key": "Host",
										"value": "happy-life-bank-backend"
									}
								],
								"body": {
									"mode": "raw",
									"raw": "{\n    \"incomingAmount\": {\n        \"value\": \"2000\",\n        \"assetCode\": \"USD\",\n        \"assetScale\": 2\n    },\n    \"expiresAt\": \"{{tomorrow}}\",\n    \"metadata\": {\n        \"description\": \"Incoming Payment on Own Account\",\n        \"externalRef\": \"INV-001\"\n    }\n}",
									"options": {
										"raw": {
											"language": "json"
										}
									}
								},
								"url": {
									"raw": "{{pfryPaymentPointer}}/incoming-payments",
									"host": [
										"{{pfryPaymentPointer}}"
									],
									"path": [
										"incoming-payments"
									]
								}
							},
							"response": []
						},
						{
							"name": "Get Incoming Payment",
							"event": [
								{
									"listen": "test",
									"script": {
										"exec": [
											"pm.test(\"Status code is 200\", function () {",
											"    pm.response.to.have.status(200);",
											"});",
											""
										],
										"type": "text/javascript"
									}
								},
								{
									"listen": "prerequest",
									"script": {
										"exec": [
											"eval(pm.collectionVariables.get('preRequestSignatures'))"
										],
										"type": "text/javascript"
									}
								}
							],
							"id": "23cfe940-068d-422c-928e-7c567e0ba4e1",
							"protocolProfileBehavior": {
								"disableBodyPruning": true
							},
							"request": {
								"method": "GET",
								"header": [
									{
										"key": "Authorization",
										"value": "GNAP {{accessToken}}"
									},
									{
										"key": "Host",
										"value": "happy-life-bank-backend"
									}
								],
								"url": {
									"raw": "{{pfryPaymentPointer}}/incoming-payments/{{incomingPaymentId}}",
									"host": [
										"{{pfryPaymentPointer}}"
									],
									"path": [
										"incoming-payments",
										"{{incomingPaymentId}}"
									]
								}
							},
							"response": []
						},
						{
							"name": "List Incoming Payments",
							"event": [
								{
									"listen": "test",
									"script": {
										"exec": [
											"pm.test(\"Status code is 200\", function () {",
											"    pm.response.to.have.status(200);",
											"});",
											""
										],
										"type": "text/javascript"
									}
								},
								{
									"listen": "prerequest",
									"script": {
										"exec": [
											"eval(pm.collectionVariables.get('preRequestSignatures'))"
										],
										"type": "text/javascript"
									}
								}
							],
							"id": "d318aae2-aae6-4a06-89ad-c56255e7dca0",
							"protocolProfileBehavior": {
								"disableBodyPruning": true
							},
							"request": {
								"method": "GET",
								"header": [
									{
										"key": "Authorization",
										"value": "GNAP {{accessToken}}"
									},
									{
										"key": "Host",
										"value": "happy-life-bank-backend"
									}
								],
								"url": {
									"raw": "{{pfryPaymentPointer}}/incoming-payments?first=10",
									"host": [
										"{{pfryPaymentPointer}}"
									],
									"path": [
										"incoming-payments"
									],
									"query": [
										{
											"key": "cursor",
											"value": "ea3bf38f-2719-4473-a0f7-4ba967d1d81b",
											"disabled": true
										},
										{
											"key": "first",
											"value": "10"
										}
									]
								}
							},
							"response": []
						},
						{
							"name": "Complete Incoming Payment",
							"event": [
								{
									"listen": "prerequest",
									"script": {
										"exec": [
											"eval(pm.collectionVariables.get('preRequestSignatures'))"
										],
										"type": "text/javascript"
									}
								}
							],
							"id": "c9e4b4a3-ead1-4422-b2cf-aef6a9b90a39",
							"protocolProfileBehavior": {
								"disableBodyPruning": true
							},
							"request": {
								"method": "POST",
								"header": [
									{
										"key": "Authorization",
										"value": "GNAP {{accessToken}}"
									},
									{
										"key": "Host",
										"value": "happy-life-bank-backend"
									}
								],
								"url": {
									"raw": "{{pfryPaymentPointer}}/incoming-payments/{{incomingPaymentId}}/complete",
									"host": [
										"{{pfryPaymentPointer}}"
									],
									"path": [
										"incoming-payments",
										"{{incomingPaymentId}}",
										"complete"
									]
								}
							},
							"response": []
						}
					],
					"id": "bf50a9e8-4c18-4a40-beab-650d5cd91f24"
				},
				{
					"name": "Quotes",
					"item": [
						{
							"name": "Create Quote",
							"event": [
								{
									"listen": "test",
									"script": {
										"exec": [
											"pm.test(\"Status code is 201\", function () {",
											"    pm.response.to.have.status(201);",
											"});",
											"",
											"const body = pm.response.json();",
											"pm.collectionVariables.set(\"quoteId\", body.id.split(\"/\").pop());",
											""
										],
										"type": "text/javascript"
									}
								},
								{
									"listen": "prerequest",
									"script": {
										"exec": [
											"eval(pm.collectionVariables.get('preRequestSignatures'))"
										],
										"type": "text/javascript"
									}
								}
							],
							"id": "a1787244-2b57-4a04-8b24-c3dca6ab75cd",
							"protocolProfileBehavior": {
								"disableBodyPruning": true
							},
							"request": {
								"method": "POST",
								"header": [
									{
										"key": "Authorization",
										"value": "GNAP {{accessToken}}"
									},
									{
										"key": "Host",
										"value": "cloud-nine-wallet-backend"
									}
								],
								"body": {
									"mode": "raw",
									"raw": "{\n    \"receiver\": \"https://happy-life-bank-backend/accounts/pfry/incoming-payments/{{incomingPaymentId}}\",\n    \"sendAmount\": {\n        \"value\": \"1000\",\n        \"assetCode\": \"USD\",\n        \"assetScale\": 2\n    }\n}",
									"options": {
										"raw": {
											"language": "json"
										}
									}
								},
								"url": {
									"raw": "{{gfranklinPaymentPointer}}/quotes",
									"host": [
										"{{gfranklinPaymentPointer}}"
									],
									"path": [
										"quotes"
									]
								}
							},
							"response": []
						},
						{
							"name": "Get Quote",
							"event": [
								{
									"listen": "test",
									"script": {
										"exec": [
											"pm.test(\"Status code is 200\", function () {",
											"    pm.response.to.have.status(200);",
											"});",
											""
										],
										"type": "text/javascript"
									}
								},
								{
									"listen": "prerequest",
									"script": {
										"exec": [
											"eval(pm.collectionVariables.get('preRequestSignatures'))"
										],
										"type": "text/javascript"
									}
								}
							],
							"id": "a559e657-9199-4469-92a6-0307ddaed245",
							"protocolProfileBehavior": {
								"disableBodyPruning": true
							},
							"request": {
								"method": "GET",
								"header": [
									{
										"key": "Authorization",
										"value": "GNAP {{accessToken}}"
									},
									{
										"key": "Host",
										"value": "cloud-nine-wallet-backend"
									}
								],
								"url": {
									"raw": "{{gfranklinPaymentPointer}}/quotes/{{quoteId}}",
									"host": [
										"{{gfranklinPaymentPointer}}"
									],
									"path": [
										"quotes",
										"{{quoteId}}"
									]
								}
							},
							"response": []
						}
					],
					"id": "dfd44185-08c3-4162-b37f-4f5504f2a51d"
				},
				{
					"name": "Outgoing Payments",
					"item": [
						{
							"name": "Create Outgoing Payment",
							"event": [
								{
									"listen": "prerequest",
									"script": {
										"exec": [
											"eval(pm.collectionVariables.get('preRequestSignatures'))"
										],
										"type": "text/javascript"
									}
								},
								{
									"listen": "test",
									"script": {
										"exec": [
											"pm.test(\"Status code is 201\", function () {",
											"    pm.response.to.have.status(201);",
											"});",
											"",
											"const body = pm.response.json();",
											"pm.collectionVariables.set(\"outgoingPaymentId\", body.id.split(\"/\").pop());",
											""
										],
										"type": "text/javascript"
									}
								}
							],
							"id": "7256c6b4-7317-4792-8884-492f5d423296",
							"protocolProfileBehavior": {
								"disableBodyPruning": true
							},
							"request": {
								"method": "POST",
								"header": [
									{
										"key": "Authorization",
										"value": "GNAP {{accessToken}}"
									},
									{
										"key": "Host",
										"value": "cloud-nine-wallet-backend"
									}
								],
								"body": {
									"mode": "raw",
									"raw": "{\n    \"quoteId\": \"{{gfranklinPaymentPointer}}/quotes/{{quoteId}}\",\n    \"description\": \"yolo\",\n    \"externalRef\": \"INV-001\"\n}",
									"options": {
										"raw": {
											"language": "json"
										}
									}
								},
								"url": {
									"raw": "{{gfranklinPaymentPointer}}/outgoing-payments",
									"host": [
										"{{gfranklinPaymentPointer}}"
									],
									"path": [
										"outgoing-payments"
									]
								}
							},
							"response": []
						},
						{
							"name": "Get Outgoing Payment",
							"event": [
								{
									"listen": "test",
									"script": {
										"exec": [
											"pm.test(\"Status code is 200\", function () {",
											"    pm.response.to.have.status(200);",
											"});",
											""
										],
										"type": "text/javascript"
									}
								},
								{
									"listen": "prerequest",
									"script": {
										"exec": [
											"eval(pm.collectionVariables.get('preRequestSignatures'))"
										],
										"type": "text/javascript"
									}
								}
							],
							"id": "1361b3c1-6e86-4b46-9112-f09fadd2137d",
							"protocolProfileBehavior": {
								"disableBodyPruning": true
							},
							"request": {
								"method": "GET",
								"header": [
									{
										"key": "Authorization",
										"value": "GNAP {{accessToken}}"
									},
									{
										"key": "Host",
										"value": "cloud-nine-wallet-backend"
									}
								],
								"url": {
									"raw": "{{gfranklinPaymentPointer}}/outgoing-payments/{{outgoingPaymentId}}",
									"host": [
										"{{gfranklinPaymentPointer}}"
									],
									"path": [
										"outgoing-payments",
										"{{outgoingPaymentId}}"
									]
								}
							},
							"response": []
						},
						{
							"name": "List Outgoing Payments",
							"event": [
								{
									"listen": "test",
									"script": {
										"exec": [
											"pm.test(\"Status code is 200\", function () {",
											"    pm.response.to.have.status(200);",
											"});",
											""
										],
										"type": "text/javascript"
									}
								},
								{
									"listen": "prerequest",
									"script": {
										"exec": [
											"eval(pm.collectionVariables.get('preRequestSignatures'))"
										],
										"type": "text/javascript"
									}
								}
							],
							"id": "2f554db1-dde0-4e12-a8fc-b0c94efdc05f",
							"protocolProfileBehavior": {
								"disableBodyPruning": true
							},
							"request": {
								"method": "GET",
								"header": [
									{
										"key": "Authorization",
										"value": "GNAP {{accessToken}}"
									},
									{
										"key": "Host",
										"value": "cloud-nine-wallet-backend"
									}
								],
								"url": {
									"raw": "{{gfranklinPaymentPointer}}/outgoing-payments?first=2",
									"host": [
										"{{gfranklinPaymentPointer}}"
									],
									"path": [
										"outgoing-payments"
									],
									"query": [
										{
											"key": "first",
											"value": "2"
										},
										{
											"key": "cursor",
											"value": "ea3bf38f-2719-4473-a0f7-4ba967d1d81b",
											"disabled": true
										}
									]
								}
							},
							"response": []
						}
					],
					"id": "f42e954e-9b66-4739-8aad-f1133f209cdb"
				}
			],
			"id": "7df0dc22-d369-4064-9447-0a60a70d2231"
		},
		{
			"name": "Open Payments Auth APIs",
			"item": [
				{
					"name": "Grants",
					"item": [
						{
							"name": "Grant Request",
							"event": [
								{
									"listen": "test",
									"script": {
										"id": "36b4bb00-8fe7-451a-b6b7-44ef0e698fc4",
										"exec": [
											"const body = pm.response.json();",
											"pm.collectionVariables.set(\"accessToken\", body?.access_token?.value);",
											"pm.collectionVariables.set(\"continueToken\", body.continue.access_token.value);",
											"pm.collectionVariables.set(\"continueId\", body.continue.uri.split(\"/\").pop());",
											""
										],
										"type": "text/javascript"
									}
								},
								{
									"listen": "prerequest",
									"script": {
										"id": "00122ab8-e9b8-4ba7-84d9-26002667994f",
										"exec": [
											"eval(pm.collectionVariables.get('preRequestSignaturesGrantRequest'))"
										],
										"type": "text/javascript"
									}
								}
							],
							"id": "b1ec3d86-ed15-4d8e-8d61-52187f9861de",
							"protocolProfileBehavior": {
								"disableBodyPruning": true
							},
							"request": {
								"method": "POST",
								"header": [],
								"body": {
									"mode": "raw",
									"raw": "{\n    \"access_token\": {\n        \"access\": [\n            {\n                \"type\": \"quote\",\n                \"actions\": [\n                    \"create\", \"read\"\n                ]\n            },\n            {\n                \"type\": \"outgoing-payment\",\n                \"actions\": [\n                    \"create\", \"read\", \"list\"\n                ],\n                \"identifier\": \"http://localhost:3000/accounts/gfranklin\",\n                \"limits\": {\n                    \"debitAmount\": {\n                        \"value\": \"8000\",\n                        \"assetCode\": \"USD\",\n                        \"assetScale\": 2\n                    },\n                    \"receiveAmount\": {\n                        \"value\": \"8000\",\n                        \"assetCode\": \"USD\",\n                        \"assetScale\": 2\n                    }\n                }\n            }\n        ]\n    },\n    \"client\": \"https://happy-life-bank-backend/accounts/pfry\",\n    \"interact\": {\n        \"start\": [\n            \"redirect\"\n        ],\n        \"finish\": {\n            \"method\": \"redirect\",\n            \"uri\": \"http://localhost:3030/mock-idp/fake-client\",\n            \"nonce\": \"123\"\n        }\n    }\n}\n",
									"options": {
										"raw": {
											"language": "json"
										}
									}
								},
								"url": {
									"raw": "{{OpenPaymentsAuthHost}}/",
									"host": [
										"{{OpenPaymentsAuthHost}}"
									],
									"path": [
										""
									]
								}
							},
							"response": []
						},
						{
							"name": "Continuation Request",
							"event": [
								{
									"listen": "prerequest",
									"script": {
										"exec": [
											"eval(pm.collectionVariables.get('preRequestSignatures'))"
										],
										"type": "text/javascript"
									}
								},
								{
									"listen": "test",
									"script": {
										"exec": [
											"const body = pm.response.json();",
											"pm.collectionVariables.set(\"accessToken\", body.access_token.value);",
											"pm.collectionVariables.set(\"tokenId\", body.access_token.manage.split('/').pop())"
										],
										"type": "text/javascript"
									}
								}
							],
							"id": "634fc4f7-b633-4354-94ff-6049a4f65558",
							"protocolProfileBehavior": {
								"disableBodyPruning": true
							},
							"request": {
								"method": "POST",
								"header": [
									{
										"key": "Authorization",
										"value": "GNAP {{continueToken}}",
										"type": "text"
									}
								],
								"body": {
									"mode": "raw",
									"raw": "{\n     \"interact_ref\": \"fdfa9202-3e68-4c2a-8049-25135704a1cb\"\n}",
									"options": {
										"raw": {
											"language": "json"
										}
									}
								},
								"url": {
									"raw": "{{OpenPaymentsAuthHost}}/continue/{{continueId}}",
									"host": [
										"{{OpenPaymentsAuthHost}}"
									],
									"path": [
										"continue",
										"{{continueId}}"
									]
								}
							},
							"response": []
						}
					],
					"id": "91779d19-7d34-49a2-b1a9-27fadb99fde9"
				},
				{
					"name": "Tokens",
					"item": [
						{
							"name": "Rotate Access Token",
							"event": [
								{
									"listen": "prerequest",
									"script": {
										"exec": [
											"eval(pm.collectionVariables.get('preRequestSignatures'))"
										],
										"type": "text/javascript"
									}
								},
								{
									"listen": "test",
									"script": {
										"exec": [
											"const body = pm.response.json();",
											"pm.collectionVariables.set(\"accessToken\", body.access_token.value);",
											"pm.collectionVariables.set(\"tokenId\", body.access_token.manage.split('/').pop())"
										],
										"type": "text/javascript"
									}
								}
							],
							"id": "26abda6c-a70d-4424-b663-60ba9df34c7c",
							"protocolProfileBehavior": {
								"disableBodyPruning": true
							},
							"request": {
								"method": "POST",
								"header": [
									{
										"key": "Authorization",
										"value": "GNAP {{accessToken}}",
										"type": "text"
									}
								],
								"url": {
									"raw": "{{OpenPaymentsAuthHost}}/token/{{tokenId}}",
									"host": [
										"{{OpenPaymentsAuthHost}}"
									],
									"path": [
										"token",
										"{{tokenId}}"
									]
								}
							},
							"response": []
						},
						{
							"name": "Revoke Access Token",
							"event": [
								{
									"listen": "prerequest",
									"script": {
										"exec": [
											"eval(pm.collectionVariables.get('preRequestSignatures'))"
										],
										"type": "text/javascript"
									}
								}
							],
							"id": "68a5198d-0a96-4021-8e06-c26ef2d12b09",
							"protocolProfileBehavior": {
								"disableBodyPruning": true
							},
							"request": {
								"method": "DELETE",
								"header": [],
								"url": {
									"raw": "{{OpenPaymentsAuthHost}}/token/{{tokenId}}",
									"host": [
										"{{OpenPaymentsAuthHost}}"
									],
									"path": [
										"token",
										"{{tokenId}}"
									]
								}
							},
							"response": []
						}
					],
					"id": "48f943f1-abdf-4ad8-8470-a3525c8a869d"
				}
			],
			"id": "4e2e58bf-9087-49bc-99f8-0d6ea5bc8ae1"
		},
		{
			"name": "Examples",
			"item": [
				{
					"name": "eCommerce",
					"item": [
						{
							"name": "Grant Request Incoming Payment",
							"event": [
								{
									"listen": "test",
									"script": {
										"exec": [
											"const body = pm.response.json();",
											"pm.collectionVariables.set(\"accessToken\", body?.access_token?.value);",
											"pm.collectionVariables.set(\"continueToken\", body.continue.access_token.value);",
											"pm.collectionVariables.set(\"continueId\", body.continue.uri.split(\"/\").pop());",
											""
										],
										"type": "text/javascript"
									}
								},
								{
									"listen": "prerequest",
									"script": {
										"exec": [
											"eval(pm.collectionVariables.get('preRequestSignaturesGrantRequest'))",
											""
										],
										"type": "text/javascript"
									}
								}
							],
							"id": "840c541a-562f-4702-8c8d-97f0e411cbd3",
							"protocolProfileBehavior": {
								"disableBodyPruning": true
							},
							"request": {
								"method": "POST",
								"header": [],
								"body": {
									"mode": "raw",
									"raw": "{\n    \"access_token\": {\n        \"access\": [\n            {\n                \"type\": \"incoming-payment\",\n                \"actions\": [\n                    \"create\", \"read\", \"list\", \"complete\"\n                ]\n            }\n        ]\n    },\n    \"client\": \"https://happy-life-bank-backend/accounts/pfry\",\n    \"interact\": {\n        \"start\": [\n            \"redirect\"\n        ],\n        \"finish\": {\n            \"method\": \"redirect\",\n            \"uri\": \"http://localhost:3030/mock-idp/fake-client\",\n            \"nonce\": \"123\"\n        }\n    }\n}",
									"options": {
										"raw": {
											"language": "json"
										}
									}
								},
								"url": {
									"raw": "{{PeerOpenPaymentsAuthHost}}/",
									"host": [
										"{{PeerOpenPaymentsAuthHost}}"
									],
									"path": [
										""
									]
								}
							},
							"response": []
						},
						{
							"name": "Create Incoming Payment",
							"event": [
								{
									"listen": "prerequest",
									"script": {
										"exec": [
											"pm.collectionVariables.set(\"tomorrow\", (new Date(new Date().setDate(new Date().getDate() + 1))).toISOString());",
											"",
											"eval(pm.collectionVariables.get('preRequestSignatures'))"
										],
										"type": "text/javascript"
									}
								},
								{
									"listen": "test",
									"script": {
										"exec": [
											"pm.test(\"Status code is 201\", function () {",
											"    pm.response.to.have.status(201);",
											"});",
											"",
											"const body = pm.response.json();",
											"pm.collectionVariables.set(\"incomingPaymentId\", body.id.split(\"/\").pop());",
											""
										],
										"type": "text/javascript"
									}
								}
							],
							"id": "8fa31db0-5885-46cf-b313-22131fdbcecb",
							"protocolProfileBehavior": {
								"disableBodyPruning": true
							},
							"request": {
								"method": "POST",
								"header": [
									{
										"key": "Authorization",
										"value": "GNAP {{accessToken}}"
									},
									{
										"key": "Host",
										"value": "happy-life-bank-backend"
									}
								],
								"body": {
									"mode": "raw",
									"raw": "{\n    \"incomingAmount\": {\n        \"value\": \"3364\",\n        \"assetCode\": \"USD\",\n        \"assetScale\": 2\n    },\n    \"expiresAt\": \"{{tomorrow}}\",\n    \"metadata\": {\n        \"description\": \"Purchase Shoe Shop\", \n        \"externalRef\": \"#INV2022-8363828\",\n        \"items\": [1,2,3,4]\n    }\n}",
									"options": {
										"raw": {
											"language": "json"
										}
									}
								},
								"url": {
									"raw": "{{pfryPaymentPointer}}/incoming-payments",
									"host": [
										"{{pfryPaymentPointer}}"
									],
									"path": [
										"incoming-payments"
									]
								}
							},
							"response": []
						},
						{
							"name": "Grant Request Quote",
							"event": [
								{
									"listen": "test",
									"script": {
										"exec": [
											"const body = pm.response.json();",
											"pm.collectionVariables.set(\"accessToken\", body?.access_token?.value);",
											"pm.collectionVariables.set(\"continueToken\", body.continue.access_token.value);",
											"pm.collectionVariables.set(\"continueId\", body.continue.uri.split(\"/\").pop());",
											""
										],
										"type": "text/javascript"
									}
								},
								{
									"listen": "prerequest",
									"script": {
										"exec": [
											"eval(pm.collectionVariables.get('preRequestSignaturesGrantRequest'))"
										],
										"type": "text/javascript"
									}
								}
							],
							"id": "4a54e74f-3cab-4d79-b4a4-a04cabb5fc4d",
							"protocolProfileBehavior": {
								"disableBodyPruning": true
							},
							"request": {
								"method": "POST",
								"header": [],
								"body": {
									"mode": "raw",
									"raw": "{\n    \"access_token\": {\n        \"access\": [\n            {\n                \"type\": \"quote\",\n                \"actions\": [\n                    \"create\", \"read\"\n                ]\n            }\n        ]\n    },\n    \"client\": \"https://happy-life-bank-backend/accounts/pfry\"\n}\n",
									"options": {
										"raw": {
											"language": "json"
										}
									}
								},
								"url": {
									"raw": "{{OpenPaymentsAuthHost}}/",
									"host": [
										"{{OpenPaymentsAuthHost}}"
									],
									"path": [
										""
									]
								}
							},
							"response": []
						},
						{
							"name": "Create Quote",
							"event": [
								{
									"listen": "test",
									"script": {
										"exec": [
											"pm.test(\"Status code is 201\", function () {",
											"    pm.response.to.have.status(201);",
											"});",
											"",
											"const body = pm.response.json();",
											"pm.collectionVariables.set(\"quoteId\", body.id.split(\"/\").pop());",
											"pm.collectionVariables.set(\"quoteSendAmountValue\", body.sendAmount.value)",
											"pm.collectionVariables.set(\"quoteReceiveAmountValue\", body.receiveAmount.value)",
											""
										],
										"type": "text/javascript"
									}
								},
								{
									"listen": "prerequest",
									"script": {
										"exec": [
											"eval(pm.collectionVariables.get('preRequestSignatures'))"
										],
										"type": "text/javascript"
									}
								}
							],
							"id": "d3054236-58cb-4279-90ed-231ebbb93ec9",
							"protocolProfileBehavior": {
								"disableBodyPruning": true
							},
							"request": {
								"method": "POST",
								"header": [
									{
										"key": "Authorization",
										"value": "GNAP {{accessToken}}"
									},
									{
										"key": "Host",
										"value": "cloud-nine-wallet-backend"
									}
								],
								"body": {
									"mode": "raw",
									"raw": "{\n    \"receiver\": \"https://happy-life-bank-backend/accounts/pfry/incoming-payments/{{incomingPaymentId}}\"\n}",
									"options": {
										"raw": {
											"language": "json"
										}
									}
								},
								"url": {
									"raw": "{{gfranklinPaymentPointer}}/quotes",
									"host": [
										"{{gfranklinPaymentPointer}}"
									],
									"path": [
										"quotes"
									]
								}
							},
							"response": []
						},
						{
							"name": "Grant Request Outgoing Payment",
							"event": [
								{
									"listen": "test",
									"script": {
										"exec": [
											"const body = pm.response.json();",
											"pm.collectionVariables.set(\"accessToken\", body?.access_token?.value);",
											"pm.collectionVariables.set(\"continueToken\", body.continue.access_token.value);",
											"pm.collectionVariables.set(\"continueId\", body.continue.uri.split(\"/\").pop());",
											""
										],
										"type": "text/javascript"
									}
								},
								{
									"listen": "prerequest",
									"script": {
										"exec": [
											"eval(pm.collectionVariables.get('preRequestSignaturesGrantRequest'))"
										],
										"type": "text/javascript"
									}
								}
							],
							"id": "458e2bbe-4fa4-41ee-9463-d2ad3e5e8b46",
							"protocolProfileBehavior": {
								"disableBodyPruning": true
							},
							"request": {
								"method": "POST",
								"header": [],
								"body": {
									"mode": "raw",
									"raw": "{\n    \"access_token\": {\n        \"access\": [\n            {\n                \"type\": \"outgoing-payment\",\n                \"actions\": [\n                    \"create\", \"read\", \"list\"\n                ],\n                \"identifier\": \"https://cloud-nine-wallet-backend/accounts/gfranklin\",\n                \"limits\": {\n                    \"sendAmount\": {\n                        \"value\": \"{{quoteSendAmountValue}}\",\n                        \"assetCode\": \"USD\",\n                        \"assetScale\": 2\n                    },\n                    \"receiveAmount\": {\n                        \"value\": \"{{quoteReceiveAmountValue}}\",\n                        \"assetCode\": \"USD\",\n                        \"assetScale\": 2\n                    }\n                }\n            }\n        ]\n    },\n    \"client\": \"https://happy-life-bank-backend/accounts/pfry\",\n    \"interact\": {\n        \"start\": [\n            \"redirect\"\n        ],\n        \"finish\": {\n            \"method\": \"redirect\",\n            \"uri\": \"http://localhost:3030/mock-idp/fake-client\",\n            \"nonce\": \"456\"\n        }\n    }\n}\n",
									"options": {
										"raw": {
											"language": "json"
										}
									}
								},
								"url": {
									"raw": "{{OpenPaymentsAuthHost}}/",
									"host": [
										"{{OpenPaymentsAuthHost}}"
									],
									"path": [
										""
									]
								}
							},
							"response": []
						},
						{
							"name": "Continuation Request",
							"event": [
								{
									"listen": "test",
									"script": {
										"exec": [
											"const body = pm.response.json();",
											"pm.collectionVariables.set(\"accessToken\", body.access_token.value);"
										],
										"type": "text/javascript"
									}
								},
								{
									"listen": "prerequest",
									"script": {
										"exec": [
											"eval(pm.collectionVariables.get('preRequestSignatures'))"
										],
										"type": "text/javascript"
									}
								}
							],
							"id": "e1c26544-8249-4ec3-a1cc-ae8a8fe9bbdc",
							"protocolProfileBehavior": {
								"disableBodyPruning": true
							},
							"request": {
								"method": "POST",
								"header": [
									{
										"key": "Authorization",
										"value": "GNAP {{continueToken}}",
										"type": "text"
									}
								],
								"body": {
									"mode": "raw",
									"raw": "{\n     \"interact_ref\": \"f4c980dc-8715-47ee-a322-314e0f8b74c9\"\n}",
									"options": {
										"raw": {
											"language": "json"
										}
									}
								},
								"url": {
									"raw": "{{OpenPaymentsAuthHost}}/continue/{{continueId}}",
									"host": [
										"{{OpenPaymentsAuthHost}}"
									],
									"path": [
										"continue",
										"{{continueId}}"
									]
								}
							},
							"response": []
						},
						{
							"name": "Create Outgoing Payment",
							"event": [
								{
									"listen": "prerequest",
									"script": {
										"exec": [
											"eval(pm.collectionVariables.get('preRequestSignatures'))"
										],
										"type": "text/javascript"
									}
								},
								{
									"listen": "test",
									"script": {
										"exec": [
											"pm.test(\"Status code is 201\", function () {",
											"    pm.response.to.have.status(201);",
											"});",
											"",
											"const body = pm.response.json();",
											"pm.collectionVariables.set(\"outgoingPaymentId\", body.id.split(\"/\").pop());",
											""
										],
										"type": "text/javascript"
									}
								}
							],
							"id": "4782d22e-6595-4bd7-9d87-2a5a552284f2",
							"protocolProfileBehavior": {
								"disableBodyPruning": true
							},
							"request": {
								"method": "POST",
								"header": [
									{
										"key": "Authorization",
										"value": "GNAP {{accessToken}}"
									},
									{
										"key": "Host",
										"value": "cloud-nine-wallet-backend"
									}
								],
								"body": {
									"mode": "raw",
									"raw": "{\n    \"quoteId\": \"{{gfranklinPaymentPointer}}/quotes/{{quoteId}}\",\n    \"metadata\": {\n        \"description\": \"Your purchase at Shoe Shop\",\n        \"externalRef\": \"#INV2022-8363828\",\n        \"items\": [1,2,3,4]\n    }\n}",
									"options": {
										"raw": {
											"language": "json"
										}
									}
								},
								"url": {
									"raw": "{{gfranklinPaymentPointer}}/outgoing-payments",
									"host": [
										"{{gfranklinPaymentPointer}}"
									],
									"path": [
										"outgoing-payments"
									]
								}
							},
							"response": []
						},
						{
							"name": "Get Outgoing Payment",
							"event": [
								{
									"listen": "test",
									"script": {
										"exec": [
											"pm.test(\"Status code is 200\", function () {",
											"    pm.response.to.have.status(200);",
											"});",
											""
										],
										"type": "text/javascript"
									}
								},
								{
									"listen": "prerequest",
									"script": {
										"exec": [
											"eval(pm.collectionVariables.get('preRequestSignatures'))"
										],
										"type": "text/javascript"
									}
								}
							],
							"id": "b1184e0f-938e-4f3f-95eb-5597194e3604",
							"protocolProfileBehavior": {
								"disableBodyPruning": true
							},
							"request": {
								"method": "GET",
								"header": [
									{
										"key": "Authorization",
										"value": "GNAP {{accessToken}}"
									},
									{
										"key": "Host",
										"value": "cloud-nine-wallet-backend"
									}
								],
								"url": {
									"raw": "{{gfranklinPaymentPointer}}/outgoing-payments/{{outgoingPaymentId}}",
									"host": [
										"{{gfranklinPaymentPointer}}"
									],
									"path": [
										"outgoing-payments",
										"{{outgoingPaymentId}}"
									]
								}
							},
							"response": []
						}
					],
					"id": "974e87e8-bef8-4eaf-b89e-6b963d03bc96"
				},
				{
					"name": "Peer-to-Peer Payment",
					"item": [
						{
							"name": "Create Receiver (remote Incoming Payment)",
							"event": [
								{
									"listen": "test",
									"script": {
										"exec": [
											"const body = pm.response.json();",
											"",
											"pm.collectionVariables.set(\"receiverId\", body.data.createReceiver.receiver.id);",
											"pm.expect(pm.collectionVariables.get(\"receiverId\")).to.be.a('string');"
										],
										"type": "text/javascript"
									}
								}
							],
							"id": "76d1b135-f6a2-4211-b4dc-6bd1c3e4e895",
							"protocolProfileBehavior": {
								"disableBodyPruning": true
							},
							"request": {
								"method": "POST",
								"header": [],
								"body": {
									"mode": "graphql",
									"graphql": {
										"query": "mutation CreateReceiver($input: CreateReceiverInput!) {\n  createReceiver(input: $input) {\n    code\n    message\n    receiver {\n      completed\n      createdAt\n      expiresAt\n      metadata\n      id\n      incomingAmount {\n        assetCode\n        assetScale\n        value\n      }\n      paymentPointerUrl\n      receivedAmount {\n        assetCode\n        assetScale\n        value\n      }\n      updatedAt\n    }\n    success\n  }\n}",
										"variables": "{\n  \"input\": {\n    \"metadata\": {\n        \"description\": \"cross currency test\"\n    },\n    \"incomingAmount\": {\n      \"assetCode\": \"USD\",\n      \"assetScale\": 2,\n      \"value\": 500\n    },\n    \"paymentPointerUrl\": \"https://happy-life-bank-backend/accounts/pfry\"\n  }\n}"
									}
								},
								"url": {
									"raw": "{{RafikiGraphqlHost}}/graphql",
									"host": [
										"{{RafikiGraphqlHost}}"
									],
									"path": [
										"graphql"
									]
								}
							},
							"response": []
						},
						{
							"name": "Create Quote",
							"event": [
								{
									"listen": "test",
									"script": {
										"exec": [
											"const body = pm.response.json();",
											"",
											"pm.collectionVariables.set(\"quoteId\", body.data.createQuote.quote.id);",
											"pm.expect(pm.collectionVariables.get(\"quoteId\")).to.be.a('string');"
										],
										"type": "text/javascript"
									}
								},
								{
									"listen": "prerequest",
									"script": {
										"exec": [
											"",
											"const getPaymentPointersQuery = `",
											"query GetPaymentPointers {",
											"    paymentPointers {",
											"        edges {",
											"            cursor",
											"            node {",
											"                id",
											"                publicName",
											"                url",
											"            }",
											"        }",
											"    }",
											"}`",
											"",
											"const postRequest = {",
											"  url: `${pm.collectionVariables.get(\"RafikiGraphqlHost\")}/graphql`,",
											"  method: 'POST',",
											"  body: {",
											"    mode: 'graphql',",
											"    graphql: {",
											"        query:getPaymentPointersQuery",
											"    }",
											"  }",
											"};",
											"",
											"",
											"pm.sendRequest(postRequest, (error, response) => {",
											"    const body = response.json();",
											"    const gfranklinPaymentPointerId = body.data.paymentPointers.edges.map(e => e.node).find(node => node.publicName === 'Grace Franklin')?.id",
											"",
											"    pm.collectionVariables.set(\"gfranklinPaymentPointerId\", gfranklinPaymentPointerId)",
											"});"
										],
										"type": "text/javascript"
									}
								}
							],
							"id": "ecdf8913-7153-4a48-bd92-709cacf42b9e",
							"protocolProfileBehavior": {
								"disableBodyPruning": true
							},
							"request": {
								"method": "POST",
								"header": [],
								"body": {
									"mode": "graphql",
									"graphql": {
										"query": "mutation CreateQuote($input: CreateQuoteInput!) {\n  createQuote(input: $input) {\n    code\n    message\n    quote {\n      createdAt\n      expiresAt\n      highEstimatedExchangeRate\n      id\n      lowEstimatedExchangeRate\n      maxPacketAmount\n      minExchangeRate\n      paymentPointerId\n      receiveAmount {\n        assetCode\n        assetScale\n        value\n      }\n      receiver\n      sendAmount {\n        assetCode\n        assetScale\n        value\n      }\n    }\n  }\n}",
										"variables": "{\n  \"input\": {\n    \"paymentPointerId\": \"{{gfranklinPaymentPointerId}}\",\n    \"receiver\": \"{{receiverId}}\"\n  }\n}"
									}
								},
								"url": {
									"raw": "{{RafikiGraphqlHost}}/graphql",
									"host": [
										"{{RafikiGraphqlHost}}"
									],
									"path": [
										"graphql"
									]
								}
							},
							"response": []
						},
						{
							"name": "Create Outgoing Payment",
							"event": [
								{
									"listen": "test",
									"script": {
										"exec": [
											"const body = pm.response.json();",
											"",
											"pm.collectionVariables.set(\"outgoingPaymentId\", body.data.createOutgoingPayment.payment.id);",
											"pm.expect(pm.collectionVariables.get(\"outgoingPaymentId\")).to.be.a('string');"
										],
										"type": "text/javascript"
									}
								}
							],
							"id": "b91c0436-54f4-4245-b575-e10f6e1ea5e0",
							"protocolProfileBehavior": {
								"disableBodyPruning": true
							},
							"request": {
								"method": "POST",
								"header": [],
								"body": {
									"mode": "graphql",
									"graphql": {
										"query": "mutation CreateOutgoingPayment($input: CreateOutgoingPaymentInput!) {\n  createOutgoingPayment(input: $input) {\n    code\n    message\n    payment {\n      createdAt\n      error\n      metadata\n      id\n      paymentPointerId\n      receiveAmount {\n        assetCode\n        assetScale\n        value\n      }\n      receiver\n      sendAmount {\n        assetCode\n        assetScale\n        value\n      }\n      sentAmount {\n        assetCode\n        assetScale\n        value\n      }\n      state\n      stateAttempts\n    }\n    success\n  }\n}",
										"variables": "{\n  \"input\": {\n    \"paymentPointerId\": \"{{gfranklinPaymentPointerId}}\",\n    \"quoteId\": \"{{quoteId}}\"\n  }\n}"
									}
								},
								"url": {
									"raw": "{{RafikiGraphqlHost}}/graphql",
									"host": [
										"{{RafikiGraphqlHost}}"
									],
									"path": [
										"graphql"
									]
								}
							},
							"response": []
						},
						{
							"name": "Get Outgoing Payment",
							"id": "23a94dbe-5b18-46d6-81bb-0e5eba580412",
							"protocolProfileBehavior": {
								"disableBodyPruning": true
							},
							"request": {
								"method": "POST",
								"header": [],
								"body": {
									"mode": "graphql",
									"graphql": {
										"query": "query GetOutgoingPayment($id: String!) {\noutgoingPayment(id: $id) {\n    createdAt\n    error\n    metadata\n    id\n    paymentPointerId\n    quote {\n      id\n    }\n    receiveAmount {\n      assetCode\n      assetScale\n      value\n    }\n    receiver\n    sendAmount {\n      assetCode\n      assetScale\n      value\n    }\n    sentAmount {\n      assetCode\n      assetScale\n      value\n    }\n    state\n    stateAttempts\n  }\n}",
										"variables": "{\n    \"id\": \"{{outgoingPaymentId}}\"\n}"
									}
								},
								"url": {
									"raw": "{{RafikiGraphqlHost}}/graphql",
									"host": [
										"{{RafikiGraphqlHost}}"
									],
									"path": [
										"graphql"
									]
								}
							},
							"response": []
						}
					],
					"id": "1820d241-9269-47c5-ad03-00b5ad04d186"
				},
				{
					"name": "Peer-to-Peer Cross Currency Payment",
					"item": [
						{
							"name": "Create Receiver (remote Incoming Payment)",
							"event": [
								{
									"listen": "test",
									"script": {
										"id": "a6ff97f8-f239-4d65-b062-abd8ec7f8869",
										"exec": [
											"const body = pm.response.json();",
											"",
											"pm.collectionVariables.set(\"receiverId\", body.data.createReceiver.receiver.id);",
											"pm.expect(pm.collectionVariables.get(\"receiverId\")).to.be.a('string');"
										],
										"type": "text/javascript"
									}
								}
							],
							"id": "1f1424ed-ea1d-4f77-a9e8-43d75bceb133",
							"protocolProfileBehavior": {
								"disableBodyPruning": true
							},
							"request": {
								"method": "POST",
								"header": [],
								"body": {
									"mode": "graphql",
									"graphql": {
										"query": "mutation CreateReceiver($input: CreateReceiverInput!) {\n  createReceiver(input: $input) {\n    code\n    message\n    receiver {\n      completed\n      createdAt\n      expiresAt\n      metadata\n      id\n      incomingAmount {\n        assetCode\n        assetScale\n        value\n      }\n      paymentPointerUrl\n      receivedAmount {\n        assetCode\n        assetScale\n        value\n      }\n      updatedAt\n    }\n    success\n  }\n}",
										"variables": "{\n  \"input\": {\n    \"metadata\": {\n        \"description\": \"cross-currency\"\n    },\n    \"incomingAmount\": {\n      \"assetCode\": \"EUR\",\n      \"assetScale\": 2,\n      \"value\": 500\n    },\n    \"paymentPointerUrl\": \"https://happy-life-bank-backend/accounts/lars\"\n  }\n}"
									}
								},
								"url": {
									"raw": "{{RafikiGraphqlHost}}/graphql",
									"host": [
										"{{RafikiGraphqlHost}}"
									],
									"path": [
										"graphql"
									]
								}
							},
							"response": []
						},
						{
							"name": "Create Quote",
							"event": [
								{
									"listen": "test",
									"script": {
										"exec": [
											"const body = pm.response.json();",
											"",
											"pm.collectionVariables.set(\"quoteId\", body.data.createQuote.quote.id);",
											"pm.expect(pm.collectionVariables.get(\"quoteId\")).to.be.a('string');"
										],
										"type": "text/javascript"
									}
								},
								{
									"listen": "prerequest",
									"script": {
										"exec": [
											"",
											"const getPaymentPointersQuery = `",
											"query GetPaymentPointers {",
											"    paymentPointers {",
											"        edges {",
											"            cursor",
											"            node {",
											"                id",
											"                publicName",
											"                url",
											"            }",
											"        }",
											"    }",
											"}`",
											"",
											"const postRequest = {",
											"  url: `${pm.collectionVariables.get(\"RafikiGraphqlHost\")}/graphql`,",
											"  method: 'POST',",
											"  body: {",
											"    mode: 'graphql',",
											"    graphql: {",
											"        query:getPaymentPointersQuery",
											"    }",
											"  }",
											"};",
											"",
											"",
											"pm.sendRequest(postRequest, (error, response) => {",
											"    const body = response.json();",
											"    const gfranklinPaymentPointerId = body.data.paymentPointers.edges.map(e => e.node).find(node => node.publicName === 'Grace Franklin')?.id",
											"",
											"    pm.collectionVariables.set(\"gfranklinPaymentPointerId\", gfranklinPaymentPointerId)",
											"});"
										],
										"type": "text/javascript"
									}
								}
							],
							"id": "7071aae0-a2d4-4b96-9eea-b9de0a7d3f6b",
							"protocolProfileBehavior": {
								"disableBodyPruning": true
							},
							"request": {
								"method": "POST",
								"header": [],
								"body": {
									"mode": "graphql",
									"graphql": {
										"query": "mutation CreateQuote($input: CreateQuoteInput!) {\n  createQuote(input: $input) {\n    code\n    message\n    quote {\n      createdAt\n      expiresAt\n      highEstimatedExchangeRate\n      id\n      lowEstimatedExchangeRate\n      maxPacketAmount\n      minExchangeRate\n      paymentPointerId\n      receiveAmount {\n        assetCode\n        assetScale\n        value\n      }\n      receiver\n      sendAmount {\n        assetCode\n        assetScale\n        value\n      }\n    }\n  }\n}",
										"variables": "{\n  \"input\": {\n    \"paymentPointerId\": \"{{gfranklinPaymentPointerId}}\",\n    \"receiver\": \"{{receiverId}}\"\n  }\n}"
									}
								},
								"url": {
									"raw": "{{RafikiGraphqlHost}}/graphql",
									"host": [
										"{{RafikiGraphqlHost}}"
									],
									"path": [
										"graphql"
									]
								}
							},
							"response": []
						},
						{
							"name": "Create Outgoing Payment",
							"event": [
								{
									"listen": "test",
									"script": {
										"exec": [
											"const body = pm.response.json();",
											"",
											"pm.collectionVariables.set(\"outgoingPaymentId\", body.data.createOutgoingPayment.payment.id);",
											"pm.expect(pm.collectionVariables.get(\"outgoingPaymentId\")).to.be.a('string');"
										],
										"type": "text/javascript"
									}
								}
							],
							"id": "82667b93-88c1-408f-b65c-051245419c54",
							"protocolProfileBehavior": {
								"disableBodyPruning": true
							},
							"request": {
								"method": "POST",
								"header": [],
								"body": {
									"mode": "graphql",
									"graphql": {
										"query": "mutation CreateOutgoingPayment($input: CreateOutgoingPaymentInput!) {\n  createOutgoingPayment(input: $input) {\n    code\n    message\n    payment {\n      createdAt\n      error\n      metadata\n      id\n      paymentPointerId\n      receiveAmount {\n        assetCode\n        assetScale\n        value\n      }\n      receiver\n      sendAmount {\n        assetCode\n        assetScale\n        value\n      }\n      sentAmount {\n        assetCode\n        assetScale\n        value\n      }\n      state\n      stateAttempts\n    }\n    success\n  }\n}",
										"variables": "{\n  \"input\": {\n    \"paymentPointerId\": \"{{gfranklinPaymentPointerId}}\",\n    \"quoteId\": \"{{quoteId}}\"\n  }\n}"
									}
								},
								"url": {
									"raw": "{{RafikiGraphqlHost}}/graphql",
									"host": [
										"{{RafikiGraphqlHost}}"
									],
									"path": [
										"graphql"
									]
								}
							},
							"response": []
						},
						{
							"name": "Get Outgoing Payment",
							"id": "821014d9-ae89-4655-8d81-02fd6d379c45",
							"protocolProfileBehavior": {
								"disableBodyPruning": true
							},
							"request": {
								"method": "POST",
								"header": [],
								"body": {
									"mode": "graphql",
									"graphql": {
										"query": "query GetOutgoingPayment($id: String!) {\noutgoingPayment(id: $id) {\n    createdAt\n    error\n    metadata\n    id\n    paymentPointerId\n    quote {\n      id\n    }\n    receiveAmount {\n      assetCode\n      assetScale\n      value\n    }\n    receiver\n    sendAmount {\n      assetCode\n      assetScale\n      value\n    }\n    sentAmount {\n      assetCode\n      assetScale\n      value\n    }\n    state\n    stateAttempts\n  }\n}",
										"variables": "{\n    \"id\": \"{{outgoingPaymentId}}\"\n}"
									}
								},
								"url": {
									"raw": "{{RafikiGraphqlHost}}/graphql",
									"host": [
										"{{RafikiGraphqlHost}}"
									],
									"path": [
										"graphql"
									]
								}
							},
							"response": []
						}
					],
					"id": "fc9ea025-1962-49c0-8607-19f46df7d03d"
				}
			],
			"id": "b5d95158-8dde-456b-9ce5-8dbca3b5983c"
		},
		{
			"name": "Demos",
			"item": [
				{
					"name": "ILP Summit Demo",
					"item": [
						{
							"name": "Grant Request Incoming Payment",
							"event": [
								{
									"listen": "test",
									"script": {
										"exec": [
											"const body = pm.response.json();",
											"pm.environment.set(\"accessToken\", body?.access_token?.value);",
											"pm.environment.set(\"continueToken\", body.continue.access_token.value);",
											"pm.environment.set(\"continueId\", body.continue.uri.split(\"/\").pop());",
											""
										],
										"type": "text/javascript"
									}
								}
							],
							"id": "371d34ec-c8e7-4695-a2d3-15d866e04839",
							"protocolProfileBehavior": {
								"disableBodyPruning": true
							},
							"request": {
								"method": "POST",
								"header": [
									{
										"key": "Signature-Input",
										"value": "TODO",
										"type": "text"
									},
									{
										"key": "Signature",
										"value": "TODO",
										"type": "text"
									}
								],
								"body": {
									"mode": "raw",
									"raw": "{\n    \"access_token\": {\n        \"access\": [\n            {\n                \"type\": \"incoming-payment\",\n                \"actions\": [\n                    \"create\", \"read\", \"list\", \"complete\"\n                ]\n            }\n        ]\n    },\n    \"client\": {\n        \"display\": {\n            \"name\": \"Shoe Shop\",\n            \"uri\": \"https://www.saagershoeshop.com\"\n        },\n        \"key\": {\n            \"proof\": \"httpsig\",\n            \"jwk\": {\n                \"alg\": \"EdDSA\",\n                \"kty\": \"OKP\",\n                \"use\": \"sig\",\n                \"crv\": \"Ed25519\",\n                \"kid\": \"http://fynbos/keys/12345\",\n                \"x\": \"jfiusdhvherui4vueurygygb8\"\n            }\n        }\n    },\n    \"interact\": {\n        \"start\": [\n            \"redirect\"\n        ],\n        \"finish\": {\n            \"method\": \"redirect\",\n            \"uri\": \"http://localhost:3030/mock-idp/fake-client\",\n            \"nonce\": \"123\"\n        }\n    }\n}",
									"options": {
										"raw": {
											"language": "json"
										}
									}
								},
								"url": {
									"raw": "{{BankOpenPaymentsAuthHost}}/",
									"host": [
										"{{BankOpenPaymentsAuthHost}}"
									],
									"path": [
										""
									]
								}
							},
							"response": []
						},
						{
							"name": "Create Incoming Payment",
							"event": [
								{
									"listen": "prerequest",
									"script": {
										"exec": [
											"pm.environment.set(\"tomorrow\", (new Date(new Date().setDate(new Date().getDate() + 1))).toISOString());"
										],
										"type": "text/javascript"
									}
								},
								{
									"listen": "test",
									"script": {
										"exec": [
											"pm.test(\"Status code is 201\", function () {",
											"    pm.response.to.have.status(201);",
											"});",
											"",
											"const body = pm.response.json();",
											"pm.environment.set(\"incomingPaymentId\", body.id.split(\"/\").pop());",
											""
										],
										"type": "text/javascript"
									}
								}
							],
							"id": "49ea498b-ee5f-46ad-aea9-466d2488b3b3",
							"protocolProfileBehavior": {
								"disableBodyPruning": true
							},
							"request": {
								"method": "POST",
								"header": [
									{
										"key": "Authorization",
										"value": "GNAP {{accessToken}}"
									},
									{
										"key": "Host",
										"value": "peer-backend"
									},
									{
										"key": "Signature-Input",
										"value": "TODO",
										"type": "text"
									},
									{
										"key": "Signature",
										"value": "TODO",
										"type": "text"
									}
								],
								"body": {
									"mode": "raw",
									"raw": "{\n    \"incomingAmount\": {\n        \"value\": \"3364\",\n        \"assetCode\": \"USD\",\n        \"assetScale\": 2\n    },\n    \"expiresAt\": \"{{tomorrow}}\",\n    \"metadata\": {\n        \"description\": \"Purchase Shoe Shop\",\n        \"externalRef\": \"#INV2022-8363828\"\n    }\n}",
									"options": {
										"raw": {
											"language": "json"
										}
									}
								},
								"url": {
									"raw": "{{PhilipFryPaymentPointer}}/incoming-payments",
									"host": [
										"{{PhilipFryPaymentPointer}}"
									],
									"path": [
										"incoming-payments"
									]
								}
							},
							"response": []
						},
						{
							"name": "Grant Request Quote + Outgoing Payment",
							"event": [
								{
									"listen": "test",
									"script": {
										"exec": [
											"const body = pm.response.json();",
											"pm.environment.set(\"accessToken\", body?.access_token?.value);",
											"pm.environment.set(\"continueToken\", body.continue.access_token.value);",
											"pm.environment.set(\"continueId\", body.continue.uri.split(\"/\").pop());",
											""
										],
										"type": "text/javascript"
									}
								}
							],
							"id": "27b8ddb1-a5c4-4be2-8ce9-ac94b49d15ab",
							"protocolProfileBehavior": {
								"disableBodyPruning": true
							},
							"request": {
								"method": "POST",
								"header": [
									{
										"key": "Signature-Input",
										"value": "TODO",
										"type": "text"
									},
									{
										"key": "Signature",
										"value": "TODO",
										"type": "text"
									}
								],
								"body": {
									"mode": "raw",
									"raw": "{\n    \"access_token\": {\n        \"access\": [\n            {\n                \"type\": \"quote\",\n                \"actions\": [\n                    \"create\", \"read\"\n                ]\n            },\n            {\n                \"type\": \"outgoing-payment\",\n                \"actions\": [\n                    \"create\", \"read\", \"list\"\n                ],\n                \"identifier\": \"https://backend/accounts/gfranklin\",\n                \"limits\": {\n                    \"sendAmount\": {\n                        \"value\": \"3600\",\n                        \"assetCode\": \"USD\",\n                        \"assetScale\": 2\n                    },\n                    \"receiveAmount\": {\n                        \"value\": \"3364\",\n                        \"assetCode\": \"USD\",\n                        \"assetScale\": 2\n                    }\n                }\n            }\n        ]\n    },\n    \"client\": {\n        \"display\": {\n            \"name\": \"Shoe Shop\",\n            \"uri\": \"https://www.saagershoeshop.com\"\n        },\n        \"key\": {\n            \"proof\": \"httpsig\",\n            \"jwk\": {\n                \"alg\": \"EdDSA\",\n                \"kty\": \"OKP\",\n                \"use\": \"sig\",\n                \"crv\": \"Ed25519\",\n                \"kid\": \"http://fynbos/keys/12345\",\n                \"x\": \"jfiusdhvherui4vueurygygb8\"\n            }\n        }\n    },\n    \"interact\": {\n        \"start\": [\n            \"redirect\"\n        ],\n        \"finish\": {\n            \"method\": \"redirect\",\n            \"uri\": \"http://localhost:3030/mock-idp/fake-client\",\n            \"nonce\": \"456\"\n        }\n    }\n}\n",
									"options": {
										"raw": {
											"language": "json"
										}
									}
								},
								"url": {
									"raw": "{{FynbosOpenPaymentsAuthHost}}/",
									"host": [
										"{{FynbosOpenPaymentsAuthHost}}"
									],
									"path": [
										""
									]
								}
							},
							"response": []
						},
						{
							"name": "Continuation Request",
							"event": [
								{
									"listen": "test",
									"script": {
										"exec": [
											"const body = pm.response.json();",
											"pm.environment.set(\"accessToken\", body.access_token.value);"
										],
										"type": "text/javascript"
									}
								}
							],
							"id": "11f3a23c-40b1-44cf-bbad-b4d38066934c",
							"protocolProfileBehavior": {
								"disableBodyPruning": true
							},
							"request": {
								"method": "POST",
								"header": [
									{
										"key": "Authorization",
										"value": "GNAP {{continueToken}}",
										"type": "text"
									},
									{
										"key": "Signature-Input",
										"value": "TODO",
										"type": "text"
									},
									{
										"key": "Signature",
										"value": "TODO",
										"type": "text"
									}
								],
								"body": {
									"mode": "raw",
									"raw": "{\n     \"interact_ref\": \"a31b55bf-2d1e-44eb-b99e-0d98a1a953f4\"\n}",
									"options": {
										"raw": {
											"language": "json"
										}
									}
								},
								"url": {
									"raw": "{{FynbosOpenPaymentsAuthHost}}/continue/{{continueId}}",
									"host": [
										"{{FynbosOpenPaymentsAuthHost}}"
									],
									"path": [
										"continue",
										"{{continueId}}"
									]
								}
							},
							"response": []
						},
						{
							"name": "Create Quote",
							"event": [
								{
									"listen": "test",
									"script": {
										"exec": [
											"pm.test(\"Status code is 201\", function () {",
											"    pm.response.to.have.status(201);",
											"});",
											"",
											"const body = pm.response.json();",
											"pm.environment.set(\"quoteId\", body.id.split(\"/\").pop());",
											""
										],
										"type": "text/javascript"
									}
								}
							],
							"id": "21d8480d-f065-497c-a9fa-045c16f46733",
							"protocolProfileBehavior": {
								"disableBodyPruning": true
							},
							"request": {
								"method": "POST",
								"header": [
									{
										"key": "Authorization",
										"value": "GNAP {{accessToken}}",
										"type": "text"
									},
									{
										"key": "Host",
										"value": "backend",
										"type": "text"
									},
									{
										"key": "Signature-Input",
										"value": "TODO",
										"type": "text"
									},
									{
										"key": "Signature",
										"value": "TODO",
										"type": "text"
									}
								],
								"body": {
									"mode": "raw",
									"raw": "{\n    \"receiver\": \"https://peer-backend/accounts/pfry/incoming-payments/{{incomingPaymentId}}\"\n}",
									"options": {
										"raw": {
											"language": "json"
										}
									}
								},
								"url": {
									"raw": "{{GraceFranklinPaymentPointer}}/quotes",
									"host": [
										"{{GraceFranklinPaymentPointer}}"
									],
									"path": [
										"quotes"
									]
								}
							},
							"response": []
						},
						{
							"name": "Create Outgoing Payment",
							"event": [
								{
									"listen": "prerequest",
									"script": {
										"exec": [
											""
										],
										"type": "text/javascript"
									}
								},
								{
									"listen": "test",
									"script": {
										"exec": [
											"pm.test(\"Status code is 201\", function () {",
											"    pm.response.to.have.status(201);",
											"});",
											"",
											"const body = pm.response.json();",
											"pm.environment.set(\"outgoingPaymentId\", body.id.split(\"/\").pop());",
											""
										],
										"type": "text/javascript"
									}
								}
							],
							"id": "f6f5d366-057c-4c8d-bec8-b86e3f79e1fe",
							"protocolProfileBehavior": {
								"disableBodyPruning": true
							},
							"request": {
								"method": "POST",
								"header": [
									{
										"key": "Authorization",
										"value": "GNAP {{accessToken}}",
										"type": "text"
									},
									{
										"key": "Host",
										"value": "backend",
										"type": "text"
									},
									{
										"key": "Signature-Input",
										"value": "TODO",
										"type": "text"
									},
									{
										"key": "Signature",
										"value": "TODO",
										"type": "text"
									}
								],
								"body": {
									"mode": "raw",
									"raw": "{\n    \"quoteId\": \"{{GraceFranklinPaymentPointer}}/quotes/{{quoteId}}\",\n    \"metadata\": {\n        \"description\": \"Your purchase at Shoe Shop\",\n        \"externalRef\": \"#INV2022-8363828\"\n    }\n}",
									"options": {
										"raw": {
											"language": "json"
										}
									}
								},
								"url": {
									"raw": "{{GraceFranklinPaymentPointer}}/outgoing-payments",
									"host": [
										"{{GraceFranklinPaymentPointer}}"
									],
									"path": [
										"outgoing-payments"
									]
								}
							},
							"response": []
						},
						{
							"name": "Get Outgoing Payment",
							"event": [
								{
									"listen": "test",
									"script": {
										"exec": [
											"pm.test(\"Status code is 200\", function () {",
											"    pm.response.to.have.status(200);",
											"});",
											""
										],
										"type": "text/javascript"
									}
								}
							],
							"id": "e8c919f3-dbee-4166-83f9-104d05878d82",
							"protocolProfileBehavior": {
								"disableBodyPruning": true
							},
							"request": {
								"method": "GET",
								"header": [
									{
										"key": "Authorization",
										"value": "GNAP {{accessToken}}",
										"type": "text"
									},
									{
										"key": "Host",
										"value": "backend",
										"type": "text"
									},
									{
										"key": "Signature-Input",
										"value": "TODO",
										"type": "text"
									},
									{
										"key": "Signature",
										"value": "TODO",
										"type": "text"
									}
								],
								"url": {
									"raw": "{{GraceFranklinPaymentPointer}}/outgoing-payments/{{outgoingPaymentId}}",
									"host": [
										"{{GraceFranklinPaymentPointer}}"
									],
									"path": [
										"outgoing-payments",
										"{{outgoingPaymentId}}"
									]
								}
							},
							"response": []
						}
					],
					"id": "8cccb4b3-0088-467c-8a2d-f9233db2d019"
				}
			],
			"id": "cb1b9eeb-aa1e-45cd-a93d-da8786aa2ba9"
		}
	],
	"event": [
		{
			"listen": "prerequest",
			"script": {
				"id": "83ff5ca5-119d-4e56-ba79-d7e8dc9aa1f8",
				"type": "text/javascript",
				"exec": [
					""
				]
			}
		},
		{
			"listen": "test",
			"script": {
				"id": "459ca00e-dd8b-4b48-8a07-3c02f266795a",
				"type": "text/javascript",
				"exec": [
					""
				]
			}
		}
	],
	"variable": [
		{
<<<<<<< HEAD
			"id": "8ede8456-1cd0-4aa2-85e6-eab373aa4e52",
=======
			"id": "4ee6dea3-c780-409d-af41-ec0c7344c83f",
>>>>>>> b0b90c25
			"key": "OpenPaymentsHost",
			"value": "http://localhost:3000"
		},
		{
<<<<<<< HEAD
			"id": "22f3d698-fa58-4f1d-b92b-4fe6e254f848",
=======
			"id": "346e5927-9aeb-4475-b6d3-7eeebcf0ef1c",
>>>>>>> b0b90c25
			"key": "PeerOpenPaymentsHost",
			"value": "http://localhost:4000"
		},
		{
<<<<<<< HEAD
			"id": "4f919606-4910-4a42-ac6e-90abd4b04ac5",
=======
			"id": "496e3b8e-12ed-44ac-b639-70e885797194",
>>>>>>> b0b90c25
			"key": "OpenPaymentsAuthHost",
			"value": "http://localhost:3006"
		},
		{
<<<<<<< HEAD
			"id": "c6222801-5eec-42a0-8ee7-a3c228442537",
=======
			"id": "89fe5e25-e9af-49bc-b7e9-c60863458f21",
>>>>>>> b0b90c25
			"key": "PeerOpenPaymentsAuthHost",
			"value": "http://localhost:4006"
		},
		{
<<<<<<< HEAD
			"id": "d3236d17-c9e1-43b2-9d85-e5d729944c7b",
=======
			"id": "787a43bd-09ed-40e8-81a0-56a93eff3eaf",
>>>>>>> b0b90c25
			"key": "RafikiGraphqlHost",
			"value": "http://localhost:3001"
		},
		{
<<<<<<< HEAD
			"id": "e98ef4ea-3ea1-4412-a907-bd3d3c5cb397",
=======
			"id": "f013914a-0126-4f29-ba38-20b00f50afc0",
>>>>>>> b0b90c25
			"key": "RafikiAuthGraphqlHost",
			"value": "http://localhost:3003",
			"type": "string"
		},
		{
<<<<<<< HEAD
			"id": "e54feb1b-6c17-46f8-b42f-d7c887474ba6",
=======
			"id": "44a6339c-d2a5-43b3-baa5-3fac0293e62a",
>>>>>>> b0b90c25
			"key": "PeerGraphqlHost",
			"value": "http://localhost:4001"
		},
		{
<<<<<<< HEAD
			"id": "f81154c6-ba29-44a9-b61e-d12f322ae235",
=======
			"id": "fd5857c3-522e-482b-b2ab-868a8d3df2dd",
>>>>>>> b0b90c25
			"key": "PeerAuthGraphqlHost",
			"value": "http://localhost:4003",
			"type": "string"
		},
		{
<<<<<<< HEAD
			"id": "92fe5c4b-0c6b-4c85-8a32-10de85252651",
=======
			"id": "d9e28ccc-4e81-46a6-a469-8543514cf5ba",
>>>>>>> b0b90c25
			"key": "SignatureHost",
			"value": "http://localhost:3040"
		},
		{
<<<<<<< HEAD
			"id": "cdacecea-54bc-4453-be5b-308a825fca65",
=======
			"id": "bcf10d43-89be-4d8e-ae82-840a8dad5bad",
>>>>>>> b0b90c25
			"key": "PeerSignatureHost",
			"value": "http://localhost:3041"
		},
		{
<<<<<<< HEAD
			"id": "bc6e8f6b-9b9b-4e41-89f5-cc080c96ff58",
=======
			"id": "5c9bcd71-3b6b-46cb-b61b-94e9d275aaf2",
>>>>>>> b0b90c25
			"key": "gfranklinPaymentPointer",
			"value": "http://localhost:3000/accounts/gfranklin"
		},
		{
<<<<<<< HEAD
			"id": "513569fd-6e6a-44c9-bf6c-d5ae808577d1",
=======
			"id": "004fb735-6127-4cfe-971f-c5ba3b2db4c4",
>>>>>>> b0b90c25
			"key": "asmithPaymentPointer",
			"value": "http://localhost:4000/accounts/asmith",
			"type": "string"
		},
		{
<<<<<<< HEAD
			"id": "9f11d937-99c0-4994-aaae-8945587965d3",
=======
			"id": "e5037a18-1e62-41cd-b98b-18efec927470",
>>>>>>> b0b90c25
			"key": "gfranklinPaymentPointerId",
			"value": "6abd8671-72d0-41ee-8e0a-0b28eff522a5",
			"type": "string"
		},
		{
<<<<<<< HEAD
			"id": "4980b56f-fd19-4c7f-9fab-b5fe44ebc3fc",
=======
			"id": "6459f543-714b-470c-b31a-216f4a135a67",
>>>>>>> b0b90c25
			"key": "pfryPaymentPointer",
			"value": "http://localhost:4000/accounts/pfry"
		},
		{
<<<<<<< HEAD
			"id": "c08ca7c6-fff4-414d-8cad-8f589d9f4793",
=======
			"id": "7ae91d54-b4fd-48fe-8c7d-f314cb68e1f3",
>>>>>>> b0b90c25
			"key": "accessToken",
			"value": "example-access-token"
		},
		{
<<<<<<< HEAD
			"id": "a7f3432e-2128-4d61-abc3-7147f31c16eb",
=======
			"id": "e5aaf38c-b48a-440d-ace4-2e56d4875eef",
>>>>>>> b0b90c25
			"key": "paymentPointerId",
			"value": "bde8da93-9bff-4251-90ce-abb15e7d444c"
		},
		{
<<<<<<< HEAD
			"id": "efbc7f73-8882-41b1-ad42-d920672d944a",
=======
			"id": "683684e7-85b5-4e92-bc1a-8dcbb3056723",
>>>>>>> b0b90c25
			"key": "incomingPaymentId",
			"value": "dc7b71a5-d78e-450c-b4c5-7db299f2a133"
		},
		{
<<<<<<< HEAD
			"id": "7db12b0d-a625-4866-ba6a-fc85b9b5f477",
=======
			"id": "ee9a05f9-acf7-4fad-8725-2ff86f53f0a1",
>>>>>>> b0b90c25
			"key": "connectionId",
			"value": "23de6081-b340-4334-b335-a2328bbb3334"
		},
		{
<<<<<<< HEAD
			"id": "0d469cbd-24b3-4309-8369-3dff7ea87bbb",
=======
			"id": "55d07b63-d5a9-499d-bf84-40f0132dcee8",
>>>>>>> b0b90c25
			"key": "outgoingPaymentId",
			"value": "empty"
		},
		{
<<<<<<< HEAD
			"id": "4f986124-e2d4-48a2-b3e0-8dd2be96ffda",
=======
			"id": "a39653ef-9502-4378-9705-a4729d7757fd",
>>>>>>> b0b90c25
			"key": "quoteId",
			"value": "http://backend/d982ab2f-4380-4d05-be3b-43d23a57d23f/quotes/8adaa7f9-fbd2-4cc2-89b5-6f354d68728e"
		},
		{
<<<<<<< HEAD
			"id": "80dd5a8c-1896-426d-aca0-b7b66d745361",
=======
			"id": "319b27c4-765f-4138-adc4-9e15016ac28d",
>>>>>>> b0b90c25
			"key": "tokenId",
			"value": "f6cf615c-70e8-4b04-bd86-0d6ac41a4c85"
		},
		{
<<<<<<< HEAD
			"id": "ebb270b5-12cf-4573-9335-de5a05647a9d",
=======
			"id": "6a520e93-7fc1-4dc5-bbbc-aa56a28b13f3",
>>>>>>> b0b90c25
			"key": "tomorrow",
			"value": ""
		},
		{
<<<<<<< HEAD
			"id": "cb0a61d1-cf99-4c8f-9a0d-0a157e6a2b0b",
=======
			"id": "3a5918fa-3822-4399-9dc7-cdec6464c46b",
>>>>>>> b0b90c25
			"key": "uniquePaymentPointer",
			"value": ""
		},
		{
<<<<<<< HEAD
			"id": "1ff2ee44-1223-46e9-84ee-a3211d2143e1",
=======
			"id": "aef2f78a-551c-45e2-981d-30fb35059693",
>>>>>>> b0b90c25
			"key": "quoteUrl",
			"value": ""
		},
		{
<<<<<<< HEAD
			"id": "e6b01ab2-8e8e-4b36-8f84-7fc75ced5c2a",
=======
			"id": "e5460cae-87e6-4608-ae55-d7d897f7cb38",
>>>>>>> b0b90c25
			"key": "incomingPaymentUrl",
			"value": ""
		},
		{
<<<<<<< HEAD
			"id": "2f27311e-9d84-40f4-9716-12728abc518f",
=======
			"id": "c79c3e36-ea19-4a26-ac04-87bb1476c462",
>>>>>>> b0b90c25
			"key": "continueToken",
			"value": ""
		},
		{
<<<<<<< HEAD
			"id": "42a5eeeb-02a4-47da-958d-caa2a7fdc766",
=======
			"id": "565e679c-ae68-428e-8b97-d936ebc83aaa",
>>>>>>> b0b90c25
			"key": "continueId",
			"value": ""
		},
		{
<<<<<<< HEAD
			"id": "7568d7c5-b7f8-44df-84c0-9e016cdea962",
=======
			"id": "ecc46a5b-91c0-4661-ab34-dc7ecd902d8e",
>>>>>>> b0b90c25
			"key": "paymentPointerUrl",
			"value": ""
		},
		{
<<<<<<< HEAD
			"id": "41887ffd-7940-4cd4-ab4d-a7618a9b5c92",
=======
			"id": "fbac2b60-3775-4a36-88e7-7f6b1900d35c",
>>>>>>> b0b90c25
			"key": "createPaymentPointerRequest",
			"value": ""
		},
		{
<<<<<<< HEAD
			"id": "6114fa77-e3ca-445c-a320-367519c6df82",
=======
			"id": "3ea240c0-b03d-449e-b341-a97550e5fbf9",
>>>>>>> b0b90c25
			"key": "secondPaymentPointerId",
			"value": ""
		},
		{
<<<<<<< HEAD
			"id": "79fafb9b-13b4-4d93-a305-0c7d1b83d2e8",
=======
			"id": "b3a7868b-af13-4550-846c-36950086c90d",
>>>>>>> b0b90c25
			"key": "assetId",
			"value": ""
		},
		{
<<<<<<< HEAD
			"id": "5cedde46-ac2e-4e55-9cea-e4251766229d",
=======
			"id": "79893faa-4c7d-4555-b8a7-6440a9baa774",
>>>>>>> b0b90c25
			"key": "preRequestSignatures",
			"value": "const requestUrl = request.url\n  .replace(/{{([A-Za-z]\\w+)}}/g, (_, key) => pm.collectionVariables.get(key))\n  .replace(/localhost:([3,4])000/g, (_, key) =>\n    key === '3' ? 'cloud-nine-wallet-backend' : 'happy-life-bank-backend'\n  )\nconst requestBody =\n  request.method === 'POST' && Object.keys(request.data).length !== 0\n    ? request.data.replace(/{{([A-Za-z]\\w+)}}/g, (_, key) =>\n        pm.collectionVariables.get(key)\n      )\n    : undefined\nconst requestHeaders = JSON.parse(\n  JSON.stringify(request.headers).replace(/{{([A-Za-z]\\w+)}}/g, (_, key) =>\n    pm.collectionVariables.get(key)\n  )\n)\n// Request Signature Headers\npm.sendRequest(\n  {\n    url: pm.collectionVariables.get('signatureUrl'),\n    method: 'POST',\n    header: {\n      'content-type': 'application/json'\n    },\n    body: {\n      mode: 'raw',\n      raw: JSON.stringify({\n        keyId: pm.collectionVariables.get('keyId'),\n        request: {\n          url: requestUrl,\n          method: request.method,\n          headers: requestHeaders,\n          body: requestBody\n        }\n      })\n    }\n  },\n  (_, res) => {\n    const headers = res.json()\n    for (let [key, value] of Object.entries(headers)) {\n      pm.request.headers.add({ key, value })\n    }\n  }\n)\n"
		},
		{
<<<<<<< HEAD
			"id": "ab1e8a6b-9a38-47f8-9a62-d2821c6cdf65",
=======
			"id": "9b94ec03-326c-4890-949b-e88a5d5dd2d3",
>>>>>>> b0b90c25
			"key": "preRequestSignaturesGrantRequest",
			"value": "const url = require('url')\n\nconst body = JSON.parse(request.data)\nconst client = url.parse(body.client)\nconst jwkUrl = `http://localhost:${\n  client.host === 'cloud-nine-wallet-backend' ? '3' : '4'\n}000${client.path}/jwks.json`\npm.collectionVariables.set(\n  'signatureUrl',\n  pm.collectionVariables.get(\n    client.host === 'cloud-nine-wallet-backend'\n      ? 'SignatureHost'\n      : 'PeerSignatureHost'\n  )\n)\n\nconst requestUrl = request.url.replace(/{{([A-Za-z]\\w+)}}/g, (_, key) =>\n  pm.collectionVariables.get(key)\n)\nconst requestBody = request.data.replace(/{{([A-Za-z]\\w+)}}/g, (_, key) =>\n  pm.collectionVariables.get(key)\n)\nconst requestHeaders = JSON.parse(\n  JSON.stringify(request.headers).replace(/{{([A-Za-z]\\w+)}}/g, (_, key) =>\n    pm.collectionVariables.get(key)\n  )\n)\n\n// Request Client JWK\npm.sendRequest(\n  {\n    url: jwkUrl,\n    method: 'GET',\n    header: {\n      Host: client.host\n    }\n  },\n  (err, res) => {\n    const keys = res.json()\n    pm.collectionVariables.set('keyId', keys.keys[0].kid)\n\n    // Request Signature Headers\n    pm.sendRequest(\n      {\n        url: pm.collectionVariables.get('signatureUrl'),\n        method: 'POST',\n        header: {\n          'content-type': 'application/json'\n        },\n        body: {\n          mode: 'raw',\n          raw: JSON.stringify({\n            keyId: pm.collectionVariables.get('keyId'),\n            request: {\n              url: requestUrl,\n              method: request.method,\n              headers: requestHeaders,\n              body: requestBody\n            }\n          })\n        }\n      },\n      (_, res) => {\n        const headers = res.json()\n        for (let [key, value] of Object.entries(headers)) {\n          pm.request.headers.add({ key, value })\n        }\n      }\n    )\n  }\n)\n"
		},
		{
<<<<<<< HEAD
			"id": "c77a839a-40e6-484b-a626-24f92b6a8bdc",
=======
			"id": "e3c9ec7a-4390-4060-8868-1d32e04aa2cf",
>>>>>>> b0b90c25
			"key": "signatureUrl",
			"value": ""
		},
		{
<<<<<<< HEAD
			"id": "aab7f0d7-fc10-49f1-8175-e85d4c9a3dc6",
=======
			"id": "c228e981-36da-4033-8015-4eacfad854a3",
>>>>>>> b0b90c25
			"key": "keyId",
			"value": ""
		},
		{
<<<<<<< HEAD
			"id": "b7b0668c-2eb6-4d4e-b374-e1a17dcd6734",
=======
			"id": "3ca5880b-b386-430b-9f27-eea5ebfbfb1e",
>>>>>>> b0b90c25
			"key": "peerId",
			"value": ""
		},
		{
<<<<<<< HEAD
			"id": "976da0a7-4a7a-41a5-904c-b53a8298ceec",
=======
			"id": "2322ddf9-43f0-41a6-b515-2a9258825f5b",
>>>>>>> b0b90c25
			"key": "paymentPointerKeyId",
			"value": ""
		},
		{
<<<<<<< HEAD
			"id": "cd545ed7-d60a-4caf-b438-9475e0f355d3",
=======
			"id": "ec874c4d-cd4b-454a-9e1b-d9b5a76f113c",
>>>>>>> b0b90c25
			"key": "secureOpenPaymentsHost",
			"value": ""
		},
		{
<<<<<<< HEAD
			"id": "632dad9c-4406-4480-a175-fb336a75d509",
=======
			"id": "d4170010-6447-4fef-b08d-84ca0f9885bb",
>>>>>>> b0b90c25
			"key": "tokenManagementUrl",
			"value": ""
		},
		{
<<<<<<< HEAD
			"id": "51de8f24-36bf-4813-8612-ff814c90a89c",
=======
			"id": "e5cbb52e-397c-40ae-8abb-69785df85df0",
>>>>>>> b0b90c25
			"key": "quoteSendAmountValue",
			"value": ""
		},
		{
<<<<<<< HEAD
			"id": "2568440d-2ecd-4feb-b068-c22bace0f49f",
=======
			"id": "67ca2f99-ac86-422e-9b68-624620213508",
>>>>>>> b0b90c25
			"key": "quoteReceiveAmountValue",
			"value": ""
		},
		{
<<<<<<< HEAD
			"id": "a7dac1c5-029f-4247-adba-a378f949bcdb",
=======
			"id": "b3bc3f0c-da96-4ec8-a0eb-c822bbe7fd6c",
>>>>>>> b0b90c25
			"key": "idempotencyKey",
			"value": ""
		},
		{
<<<<<<< HEAD
			"id": "7de1c7b1-2874-46c8-a4f1-e8896ba67a7f",
=======
			"id": "493478f0-6ea2-4f69-bc5e-a27cbb0122d5",
>>>>>>> b0b90c25
			"key": "receiverId",
			"value": ""
		}
	]
}<|MERGE_RESOLUTION|>--- conflicted
+++ resolved
@@ -3608,393 +3608,221 @@
 	],
 	"variable": [
 		{
-<<<<<<< HEAD
 			"id": "8ede8456-1cd0-4aa2-85e6-eab373aa4e52",
-=======
-			"id": "4ee6dea3-c780-409d-af41-ec0c7344c83f",
->>>>>>> b0b90c25
 			"key": "OpenPaymentsHost",
 			"value": "http://localhost:3000"
 		},
 		{
-<<<<<<< HEAD
 			"id": "22f3d698-fa58-4f1d-b92b-4fe6e254f848",
-=======
-			"id": "346e5927-9aeb-4475-b6d3-7eeebcf0ef1c",
->>>>>>> b0b90c25
 			"key": "PeerOpenPaymentsHost",
 			"value": "http://localhost:4000"
 		},
 		{
-<<<<<<< HEAD
 			"id": "4f919606-4910-4a42-ac6e-90abd4b04ac5",
-=======
-			"id": "496e3b8e-12ed-44ac-b639-70e885797194",
->>>>>>> b0b90c25
 			"key": "OpenPaymentsAuthHost",
 			"value": "http://localhost:3006"
 		},
 		{
-<<<<<<< HEAD
 			"id": "c6222801-5eec-42a0-8ee7-a3c228442537",
-=======
-			"id": "89fe5e25-e9af-49bc-b7e9-c60863458f21",
->>>>>>> b0b90c25
 			"key": "PeerOpenPaymentsAuthHost",
 			"value": "http://localhost:4006"
 		},
 		{
-<<<<<<< HEAD
 			"id": "d3236d17-c9e1-43b2-9d85-e5d729944c7b",
-=======
-			"id": "787a43bd-09ed-40e8-81a0-56a93eff3eaf",
->>>>>>> b0b90c25
 			"key": "RafikiGraphqlHost",
 			"value": "http://localhost:3001"
 		},
 		{
-<<<<<<< HEAD
 			"id": "e98ef4ea-3ea1-4412-a907-bd3d3c5cb397",
-=======
-			"id": "f013914a-0126-4f29-ba38-20b00f50afc0",
->>>>>>> b0b90c25
 			"key": "RafikiAuthGraphqlHost",
 			"value": "http://localhost:3003",
 			"type": "string"
 		},
 		{
-<<<<<<< HEAD
 			"id": "e54feb1b-6c17-46f8-b42f-d7c887474ba6",
-=======
-			"id": "44a6339c-d2a5-43b3-baa5-3fac0293e62a",
->>>>>>> b0b90c25
 			"key": "PeerGraphqlHost",
 			"value": "http://localhost:4001"
 		},
 		{
-<<<<<<< HEAD
 			"id": "f81154c6-ba29-44a9-b61e-d12f322ae235",
-=======
-			"id": "fd5857c3-522e-482b-b2ab-868a8d3df2dd",
->>>>>>> b0b90c25
 			"key": "PeerAuthGraphqlHost",
 			"value": "http://localhost:4003",
 			"type": "string"
 		},
 		{
-<<<<<<< HEAD
 			"id": "92fe5c4b-0c6b-4c85-8a32-10de85252651",
-=======
-			"id": "d9e28ccc-4e81-46a6-a469-8543514cf5ba",
->>>>>>> b0b90c25
 			"key": "SignatureHost",
 			"value": "http://localhost:3040"
 		},
 		{
-<<<<<<< HEAD
 			"id": "cdacecea-54bc-4453-be5b-308a825fca65",
-=======
-			"id": "bcf10d43-89be-4d8e-ae82-840a8dad5bad",
->>>>>>> b0b90c25
 			"key": "PeerSignatureHost",
 			"value": "http://localhost:3041"
 		},
 		{
-<<<<<<< HEAD
 			"id": "bc6e8f6b-9b9b-4e41-89f5-cc080c96ff58",
-=======
-			"id": "5c9bcd71-3b6b-46cb-b61b-94e9d275aaf2",
->>>>>>> b0b90c25
 			"key": "gfranklinPaymentPointer",
 			"value": "http://localhost:3000/accounts/gfranklin"
 		},
 		{
-<<<<<<< HEAD
 			"id": "513569fd-6e6a-44c9-bf6c-d5ae808577d1",
-=======
-			"id": "004fb735-6127-4cfe-971f-c5ba3b2db4c4",
->>>>>>> b0b90c25
 			"key": "asmithPaymentPointer",
 			"value": "http://localhost:4000/accounts/asmith",
 			"type": "string"
 		},
 		{
-<<<<<<< HEAD
 			"id": "9f11d937-99c0-4994-aaae-8945587965d3",
-=======
-			"id": "e5037a18-1e62-41cd-b98b-18efec927470",
->>>>>>> b0b90c25
 			"key": "gfranklinPaymentPointerId",
 			"value": "6abd8671-72d0-41ee-8e0a-0b28eff522a5",
 			"type": "string"
 		},
 		{
-<<<<<<< HEAD
 			"id": "4980b56f-fd19-4c7f-9fab-b5fe44ebc3fc",
-=======
-			"id": "6459f543-714b-470c-b31a-216f4a135a67",
->>>>>>> b0b90c25
 			"key": "pfryPaymentPointer",
 			"value": "http://localhost:4000/accounts/pfry"
 		},
 		{
-<<<<<<< HEAD
 			"id": "c08ca7c6-fff4-414d-8cad-8f589d9f4793",
-=======
-			"id": "7ae91d54-b4fd-48fe-8c7d-f314cb68e1f3",
->>>>>>> b0b90c25
 			"key": "accessToken",
 			"value": "example-access-token"
 		},
 		{
-<<<<<<< HEAD
 			"id": "a7f3432e-2128-4d61-abc3-7147f31c16eb",
-=======
-			"id": "e5aaf38c-b48a-440d-ace4-2e56d4875eef",
->>>>>>> b0b90c25
 			"key": "paymentPointerId",
 			"value": "bde8da93-9bff-4251-90ce-abb15e7d444c"
 		},
 		{
-<<<<<<< HEAD
 			"id": "efbc7f73-8882-41b1-ad42-d920672d944a",
-=======
-			"id": "683684e7-85b5-4e92-bc1a-8dcbb3056723",
->>>>>>> b0b90c25
 			"key": "incomingPaymentId",
 			"value": "dc7b71a5-d78e-450c-b4c5-7db299f2a133"
 		},
 		{
-<<<<<<< HEAD
 			"id": "7db12b0d-a625-4866-ba6a-fc85b9b5f477",
-=======
-			"id": "ee9a05f9-acf7-4fad-8725-2ff86f53f0a1",
->>>>>>> b0b90c25
 			"key": "connectionId",
 			"value": "23de6081-b340-4334-b335-a2328bbb3334"
 		},
 		{
-<<<<<<< HEAD
 			"id": "0d469cbd-24b3-4309-8369-3dff7ea87bbb",
-=======
-			"id": "55d07b63-d5a9-499d-bf84-40f0132dcee8",
->>>>>>> b0b90c25
 			"key": "outgoingPaymentId",
 			"value": "empty"
 		},
 		{
-<<<<<<< HEAD
 			"id": "4f986124-e2d4-48a2-b3e0-8dd2be96ffda",
-=======
-			"id": "a39653ef-9502-4378-9705-a4729d7757fd",
->>>>>>> b0b90c25
 			"key": "quoteId",
 			"value": "http://backend/d982ab2f-4380-4d05-be3b-43d23a57d23f/quotes/8adaa7f9-fbd2-4cc2-89b5-6f354d68728e"
 		},
 		{
-<<<<<<< HEAD
 			"id": "80dd5a8c-1896-426d-aca0-b7b66d745361",
-=======
-			"id": "319b27c4-765f-4138-adc4-9e15016ac28d",
->>>>>>> b0b90c25
 			"key": "tokenId",
 			"value": "f6cf615c-70e8-4b04-bd86-0d6ac41a4c85"
 		},
 		{
-<<<<<<< HEAD
 			"id": "ebb270b5-12cf-4573-9335-de5a05647a9d",
-=======
-			"id": "6a520e93-7fc1-4dc5-bbbc-aa56a28b13f3",
->>>>>>> b0b90c25
 			"key": "tomorrow",
 			"value": ""
 		},
 		{
-<<<<<<< HEAD
 			"id": "cb0a61d1-cf99-4c8f-9a0d-0a157e6a2b0b",
-=======
-			"id": "3a5918fa-3822-4399-9dc7-cdec6464c46b",
->>>>>>> b0b90c25
 			"key": "uniquePaymentPointer",
 			"value": ""
 		},
 		{
-<<<<<<< HEAD
 			"id": "1ff2ee44-1223-46e9-84ee-a3211d2143e1",
-=======
-			"id": "aef2f78a-551c-45e2-981d-30fb35059693",
->>>>>>> b0b90c25
 			"key": "quoteUrl",
 			"value": ""
 		},
 		{
-<<<<<<< HEAD
 			"id": "e6b01ab2-8e8e-4b36-8f84-7fc75ced5c2a",
-=======
-			"id": "e5460cae-87e6-4608-ae55-d7d897f7cb38",
->>>>>>> b0b90c25
 			"key": "incomingPaymentUrl",
 			"value": ""
 		},
 		{
-<<<<<<< HEAD
 			"id": "2f27311e-9d84-40f4-9716-12728abc518f",
-=======
-			"id": "c79c3e36-ea19-4a26-ac04-87bb1476c462",
->>>>>>> b0b90c25
 			"key": "continueToken",
 			"value": ""
 		},
 		{
-<<<<<<< HEAD
 			"id": "42a5eeeb-02a4-47da-958d-caa2a7fdc766",
-=======
-			"id": "565e679c-ae68-428e-8b97-d936ebc83aaa",
->>>>>>> b0b90c25
 			"key": "continueId",
 			"value": ""
 		},
 		{
-<<<<<<< HEAD
 			"id": "7568d7c5-b7f8-44df-84c0-9e016cdea962",
-=======
-			"id": "ecc46a5b-91c0-4661-ab34-dc7ecd902d8e",
->>>>>>> b0b90c25
 			"key": "paymentPointerUrl",
 			"value": ""
 		},
 		{
-<<<<<<< HEAD
 			"id": "41887ffd-7940-4cd4-ab4d-a7618a9b5c92",
-=======
-			"id": "fbac2b60-3775-4a36-88e7-7f6b1900d35c",
->>>>>>> b0b90c25
 			"key": "createPaymentPointerRequest",
 			"value": ""
 		},
 		{
-<<<<<<< HEAD
 			"id": "6114fa77-e3ca-445c-a320-367519c6df82",
-=======
-			"id": "3ea240c0-b03d-449e-b341-a97550e5fbf9",
->>>>>>> b0b90c25
 			"key": "secondPaymentPointerId",
 			"value": ""
 		},
 		{
-<<<<<<< HEAD
 			"id": "79fafb9b-13b4-4d93-a305-0c7d1b83d2e8",
-=======
-			"id": "b3a7868b-af13-4550-846c-36950086c90d",
->>>>>>> b0b90c25
 			"key": "assetId",
 			"value": ""
 		},
 		{
-<<<<<<< HEAD
 			"id": "5cedde46-ac2e-4e55-9cea-e4251766229d",
-=======
-			"id": "79893faa-4c7d-4555-b8a7-6440a9baa774",
->>>>>>> b0b90c25
 			"key": "preRequestSignatures",
 			"value": "const requestUrl = request.url\n  .replace(/{{([A-Za-z]\\w+)}}/g, (_, key) => pm.collectionVariables.get(key))\n  .replace(/localhost:([3,4])000/g, (_, key) =>\n    key === '3' ? 'cloud-nine-wallet-backend' : 'happy-life-bank-backend'\n  )\nconst requestBody =\n  request.method === 'POST' && Object.keys(request.data).length !== 0\n    ? request.data.replace(/{{([A-Za-z]\\w+)}}/g, (_, key) =>\n        pm.collectionVariables.get(key)\n      )\n    : undefined\nconst requestHeaders = JSON.parse(\n  JSON.stringify(request.headers).replace(/{{([A-Za-z]\\w+)}}/g, (_, key) =>\n    pm.collectionVariables.get(key)\n  )\n)\n// Request Signature Headers\npm.sendRequest(\n  {\n    url: pm.collectionVariables.get('signatureUrl'),\n    method: 'POST',\n    header: {\n      'content-type': 'application/json'\n    },\n    body: {\n      mode: 'raw',\n      raw: JSON.stringify({\n        keyId: pm.collectionVariables.get('keyId'),\n        request: {\n          url: requestUrl,\n          method: request.method,\n          headers: requestHeaders,\n          body: requestBody\n        }\n      })\n    }\n  },\n  (_, res) => {\n    const headers = res.json()\n    for (let [key, value] of Object.entries(headers)) {\n      pm.request.headers.add({ key, value })\n    }\n  }\n)\n"
 		},
 		{
-<<<<<<< HEAD
 			"id": "ab1e8a6b-9a38-47f8-9a62-d2821c6cdf65",
-=======
-			"id": "9b94ec03-326c-4890-949b-e88a5d5dd2d3",
->>>>>>> b0b90c25
 			"key": "preRequestSignaturesGrantRequest",
 			"value": "const url = require('url')\n\nconst body = JSON.parse(request.data)\nconst client = url.parse(body.client)\nconst jwkUrl = `http://localhost:${\n  client.host === 'cloud-nine-wallet-backend' ? '3' : '4'\n}000${client.path}/jwks.json`\npm.collectionVariables.set(\n  'signatureUrl',\n  pm.collectionVariables.get(\n    client.host === 'cloud-nine-wallet-backend'\n      ? 'SignatureHost'\n      : 'PeerSignatureHost'\n  )\n)\n\nconst requestUrl = request.url.replace(/{{([A-Za-z]\\w+)}}/g, (_, key) =>\n  pm.collectionVariables.get(key)\n)\nconst requestBody = request.data.replace(/{{([A-Za-z]\\w+)}}/g, (_, key) =>\n  pm.collectionVariables.get(key)\n)\nconst requestHeaders = JSON.parse(\n  JSON.stringify(request.headers).replace(/{{([A-Za-z]\\w+)}}/g, (_, key) =>\n    pm.collectionVariables.get(key)\n  )\n)\n\n// Request Client JWK\npm.sendRequest(\n  {\n    url: jwkUrl,\n    method: 'GET',\n    header: {\n      Host: client.host\n    }\n  },\n  (err, res) => {\n    const keys = res.json()\n    pm.collectionVariables.set('keyId', keys.keys[0].kid)\n\n    // Request Signature Headers\n    pm.sendRequest(\n      {\n        url: pm.collectionVariables.get('signatureUrl'),\n        method: 'POST',\n        header: {\n          'content-type': 'application/json'\n        },\n        body: {\n          mode: 'raw',\n          raw: JSON.stringify({\n            keyId: pm.collectionVariables.get('keyId'),\n            request: {\n              url: requestUrl,\n              method: request.method,\n              headers: requestHeaders,\n              body: requestBody\n            }\n          })\n        }\n      },\n      (_, res) => {\n        const headers = res.json()\n        for (let [key, value] of Object.entries(headers)) {\n          pm.request.headers.add({ key, value })\n        }\n      }\n    )\n  }\n)\n"
 		},
 		{
-<<<<<<< HEAD
 			"id": "c77a839a-40e6-484b-a626-24f92b6a8bdc",
-=======
-			"id": "e3c9ec7a-4390-4060-8868-1d32e04aa2cf",
->>>>>>> b0b90c25
 			"key": "signatureUrl",
 			"value": ""
 		},
 		{
-<<<<<<< HEAD
 			"id": "aab7f0d7-fc10-49f1-8175-e85d4c9a3dc6",
-=======
-			"id": "c228e981-36da-4033-8015-4eacfad854a3",
->>>>>>> b0b90c25
 			"key": "keyId",
 			"value": ""
 		},
 		{
-<<<<<<< HEAD
 			"id": "b7b0668c-2eb6-4d4e-b374-e1a17dcd6734",
-=======
-			"id": "3ca5880b-b386-430b-9f27-eea5ebfbfb1e",
->>>>>>> b0b90c25
 			"key": "peerId",
 			"value": ""
 		},
 		{
-<<<<<<< HEAD
 			"id": "976da0a7-4a7a-41a5-904c-b53a8298ceec",
-=======
-			"id": "2322ddf9-43f0-41a6-b515-2a9258825f5b",
->>>>>>> b0b90c25
 			"key": "paymentPointerKeyId",
 			"value": ""
 		},
 		{
-<<<<<<< HEAD
 			"id": "cd545ed7-d60a-4caf-b438-9475e0f355d3",
-=======
-			"id": "ec874c4d-cd4b-454a-9e1b-d9b5a76f113c",
->>>>>>> b0b90c25
 			"key": "secureOpenPaymentsHost",
 			"value": ""
 		},
 		{
-<<<<<<< HEAD
 			"id": "632dad9c-4406-4480-a175-fb336a75d509",
-=======
-			"id": "d4170010-6447-4fef-b08d-84ca0f9885bb",
->>>>>>> b0b90c25
 			"key": "tokenManagementUrl",
 			"value": ""
 		},
 		{
-<<<<<<< HEAD
 			"id": "51de8f24-36bf-4813-8612-ff814c90a89c",
-=======
-			"id": "e5cbb52e-397c-40ae-8abb-69785df85df0",
->>>>>>> b0b90c25
 			"key": "quoteSendAmountValue",
 			"value": ""
 		},
 		{
-<<<<<<< HEAD
 			"id": "2568440d-2ecd-4feb-b068-c22bace0f49f",
-=======
-			"id": "67ca2f99-ac86-422e-9b68-624620213508",
->>>>>>> b0b90c25
 			"key": "quoteReceiveAmountValue",
 			"value": ""
 		},
 		{
-<<<<<<< HEAD
 			"id": "a7dac1c5-029f-4247-adba-a378f949bcdb",
-=======
-			"id": "b3bc3f0c-da96-4ec8-a0eb-c822bbe7fd6c",
->>>>>>> b0b90c25
 			"key": "idempotencyKey",
 			"value": ""
 		},
 		{
-<<<<<<< HEAD
 			"id": "7de1c7b1-2874-46c8-a4f1-e8896ba67a7f",
-=======
-			"id": "493478f0-6ea2-4f69-bc5e-a27cbb0122d5",
->>>>>>> b0b90c25
 			"key": "receiverId",
 			"value": ""
 		}
