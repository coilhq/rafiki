--- conflicted
+++ resolved
@@ -2661,7 +2661,7 @@
 									"mode": "graphql",
 									"graphql": {
 										"query": "mutation CreateReceiver($input: CreateReceiverInput!) {\n  createReceiver(input: $input) {\n    code\n    message\n    receiver {\n      completed\n      createdAt\n      expiresAt\n      metadata\n      id\n      incomingAmount {\n        assetCode\n        assetScale\n        value\n      }\n      paymentPointerUrl\n      receivedAmount {\n        assetCode\n        assetScale\n        value\n      }\n      updatedAt\n    }\n    success\n  }\n}",
-										"variables": "{\n  \"input\": {\n    \"metadata\": {\n        \"description\": \"For lunch\"\n    },\n    \"incomingAmount\": {\n      \"assetCode\": \"USD\",\n      \"assetScale\": 2,\n      \"value\": 500\n    },\n    \"paymentPointerUrl\": \"https://happy-life-bank-backend/accounts/pfry\"\n  }\n}"
+										"variables": "{\n  \"input\": {\n    \"metadata\": {\n        \"description\": \"cross currency test\"\n    },\n    \"incomingAmount\": {\n      \"assetCode\": \"USD\",\n      \"assetScale\": 2,\n      \"value\": 500\n    },\n    \"paymentPointerUrl\": \"https://happy-life-bank-backend/accounts/pfry\"\n  }\n}"
 									}
 								},
 								"url": {
@@ -2841,11 +2841,7 @@
 								{
 									"listen": "test",
 									"script": {
-<<<<<<< HEAD
-										"id": "e5dc9dc8-6997-4ec6-897d-c09b40fad517",
-=======
 										"id": "bc216806-9057-45d5-b74f-86610d430b6d",
->>>>>>> 3fdb8348
 										"exec": [
 											"const body = pm.response.json();",
 											"",
@@ -2867,11 +2863,7 @@
 									"mode": "graphql",
 									"graphql": {
 										"query": "mutation CreateReceiver($input: CreateReceiverInput!) {\n  createReceiver(input: $input) {\n    code\n    message\n    receiver {\n      completed\n      createdAt\n      expiresAt\n      metadata\n      id\n      incomingAmount {\n        assetCode\n        assetScale\n        value\n      }\n      paymentPointerUrl\n      receivedAmount {\n        assetCode\n        assetScale\n        value\n      }\n      updatedAt\n    }\n    success\n  }\n}",
-<<<<<<< HEAD
-										"variables": "{\n  \"input\": {\n    \"metadata\": {\n        \"description\": \"Cross currency test\"\n    },\n    \"incomingAmount\": {\n      \"assetCode\": \"USD\",\n      \"assetScale\": 2,\n      \"value\": 500\n    },\n    \"paymentPointerUrl\": \"https://happy-life-bank-backend/accounts/pfry\"\n  }\n}"
-=======
 										"variables": "{\n  \"input\": {\n    \"metadata\": {\n        \"description\": \"cross-currency\"\n    },\n    \"incomingAmount\": {\n      \"assetCode\": \"EUR\",\n      \"assetScale\": 2,\n      \"value\": 500\n    },\n    \"paymentPointerUrl\": \"https://happy-life-bank-backend/accounts/lars\"\n  }\n}"
->>>>>>> 3fdb8348
 									}
 								},
 								"url": {
